/*
 * Licensed to the Apache Software Foundation (ASF) under one
 * or more contributor license agreements.  See the NOTICE file
 * distributed with this work for additional information
 * regarding copyright ownership.  The ASF licenses this file
 * to you under the Apache License, Version 2.0 (the
 * "License"); you may not use this file except in compliance
 * with the License.  You may obtain a copy of the License at
 *
 *     http://www.apache.org/licenses/LICENSE-2.0
 *
 * Unless required by applicable law or agreed to in writing, software
 * distributed under the License is distributed on an "AS IS" BASIS,
 * WITHOUT WARRANTIES OR CONDITIONS OF ANY KIND, either express or implied.
 * See the License for the specific language governing permissions and
 * limitations under the License.
 */
package org.apache.pig.shock;

import java.io.IOException;
import java.io.InputStream;
import java.io.OutputStream;
import java.io.PipedInputStream;
import java.io.PipedOutputStream;
import java.net.ConnectException;
import java.net.InetAddress;
import java.net.InetSocketAddress;
import java.net.Proxy;
import java.net.Socket;
import java.net.SocketAddress;
import java.net.SocketException;
import java.net.SocketImpl;
import java.net.SocketOptions;
import java.net.SocketImplFactory;
import java.net.UnknownHostException;
import java.net.Proxy.Type;
import java.nio.ByteBuffer;
import java.nio.channels.SocketChannel;
import java.util.HashMap;
import java.util.Properties;

import org.apache.commons.logging.Log;
import org.apache.commons.logging.LogFactory;

import com.jcraft.jsch.ChannelDirectTCPIP;
import com.jcraft.jsch.ChannelExec;
import com.jcraft.jsch.JSch;
import com.jcraft.jsch.JSchException;
import com.jcraft.jsch.Logger;
import com.jcraft.jsch.Session;
import com.jcraft.jsch.SocketFactory;
import com.jcraft.jsch.UserInfo;

/**
 * This class replaces the standard SocketImplFactory with a factory
 * that will use an SSH proxy. Only connect operations are supported. There
 * are no server operations and nio.channels are not supported.
 * <p>
 * This class uses the following system properties:
 * <ul>
 * <li>user.home - used to calculate the default .ssh directory
 * <li>user.name - used for the default ssh user id
 * <li>ssh.user - will override user.name as the user name to send over ssh
 * <li>ssh.gateway - sets the ssh host that will proxy connections
 * <li>ssh.knownhosts - the known hosts file. (We will not add to it)
 * <li>ssh.identity - the location of the identity file. The default name
 *       is openid in the ssh directory. THIS FILE MUST NOT BE PASSWORD
 *       PROTECTED.
 * </ul>
 * @author breed
 *
 */
public class SSHSocketImplFactory implements SocketImplFactory, Logger {
    
    private static final Log log = LogFactory.getLog(SSHSocketImplFactory.class);

<<<<<<< HEAD
	Session session;

	public static SSHSocketImplFactory getFactory() throws JSchException, IOException {
		return getFactory(System.getProperty("ssh.gateway"));
	}
	static HashMap<String, SSHSocketImplFactory> factories = new HashMap<String, SSHSocketImplFactory>();
	public synchronized static SSHSocketImplFactory getFactory(String host) throws JSchException, IOException {
		SSHSocketImplFactory factory = factories.get(host);
		if (factory == null) {
			factory = new SSHSocketImplFactory(host);
			factories.put(host, factory);
		}
		return factory;
	}
	
	private SSHSocketImplFactory(String host) throws JSchException, IOException {
		JSch jsch = new JSch();
		jsch.setLogger(this);
		String passphrase = "";
		String defaultSSHDir = System.getProperty("user.home") + "/.ssh";
		String identityFile = defaultSSHDir + "/openid";
		String user = System.getProperty("user.name");
		user = System.getProperty("ssh.user", user);
		if (host == null) {
			throw new RuntimeException(
					"ssh.gateway system property must be set");
		}
		String knownHosts = defaultSSHDir + "/known_hosts";
		knownHosts = System.getProperty("ssh.knownhosts", knownHosts);
		jsch.setKnownHosts(knownHosts);
		identityFile = System.getProperty("ssh.identity", identityFile);
		jsch.addIdentity(identityFile, passphrase.getBytes());
		session = jsch.getSession(user, host);
		Properties props = new Properties();
		props.put("compression.s2c", "none");
		props.put("compression.c2s", "none");
		props.put("cipher.s2c", "blowfish-cbc,3des-cbc");
		props.put("cipher.c2s", "blowfish-cbc,3des-cbc");
		if (jsch.getHostKeyRepository().getHostKey(host, null) == null) {
			// We don't have a way to prompt, so if it isn't there we want
			// it automatically added.
			props.put("StrictHostKeyChecking", "no");
		}
		session.setConfig(props);
		session.setDaemonThread(true);

		// We have to make sure that SSH uses it's own socket factory so
		// that we don't get recursion
		SocketFactory sfactory = new SSHSocketFactory();
		session.setSocketFactory(sfactory);
		UserInfo userinfo = null;
		session.setUserInfo(userinfo);
		session.connect();
		if (!session.isConnected()) {
			throw new IOException("Session not connected");
		}
	}

	public SocketImpl createSocketImpl() {
		return new SSHSocketImpl(session);

	}

	public boolean isEnabled(int arg0) {
		// Default to not logging anything
		return false;
	}

	public void log(int arg0, String arg1) {
		log.error(arg0 + ": " + arg1);
	}

	class SSHProcess extends Process {
		ChannelExec channel;

		InputStream is;

		InputStream es;

		OutputStream os;

		SSHProcess(ChannelExec channel) throws IOException {
			this.channel = channel;
			is = channel.getInputStream();
			es = channel.getErrStream();
			os = channel.getOutputStream();
		}

		/* (non-Javadoc)
		 * @see java.lang.Process#destroy()
		 */
		@Override
		public void destroy() {
			channel.disconnect();
		}

		/* (non-Javadoc)
		 * @see java.lang.Process#exitValue()
		 */
		@Override
		public int exitValue() {
			return channel.getExitStatus();
		}

		/* (non-Javadoc)
		 * @see java.lang.Process#getErrorStream()
		 */
		@Override
		public InputStream getErrorStream() {
			return es;
		}

		/* (non-Javadoc)
		 * @see java.lang.Process#getInputStream()
		 */
		@Override
		public InputStream getInputStream() {
			return is;
		}

		/* (non-Javadoc)
		 * @see java.lang.Process#getOutputStream()
		 */
		@Override
		public OutputStream getOutputStream() {
			return os;
		}

		/* (non-Javadoc)
		 * @see java.lang.Process#waitFor()
		 */
		@Override
		public int waitFor() throws InterruptedException {
			while (channel.isConnected()) {
				Thread.sleep(1000);
			}
			return channel.getExitStatus();
		}

	}

	public Process ssh(String cmd) throws JSchException, IOException {
		ChannelExec channel = (ChannelExec) session.openChannel("exec");
		channel.setCommand(cmd);
		channel.setPty(true);
		channel.connect();
		return new SSHProcess(channel);
	}
=======
    Session session;

    public static SSHSocketImplFactory getFactory() throws JSchException, IOException {
        return getFactory(System.getProperty("ssh.gateway"));
    }
    static HashMap<String, SSHSocketImplFactory> factories = new HashMap<String, SSHSocketImplFactory>();
    public synchronized static SSHSocketImplFactory getFactory(String host) throws JSchException, IOException {
        SSHSocketImplFactory factory = factories.get(host);
        if (factory == null) {
            factory = new SSHSocketImplFactory(host);
            factories.put(host, factory);
        }
        return factory;
    }
    
    private SSHSocketImplFactory(String host) throws JSchException, IOException {
        JSch jsch = new JSch();
        jsch.setLogger(this);
        String passphrase = "";
        String defaultSSHDir = System.getProperty("user.home") + "/.ssh";
        String identityFile = defaultSSHDir + "/openid";
        String user = System.getProperty("user.name");
        user = System.getProperty("ssh.user", user);
        if (host == null) {
            throw new RuntimeException(
                    "ssh.gateway system property must be set");
        }
        String knownHosts = defaultSSHDir + "/known_hosts";
        knownHosts = System.getProperty("ssh.knownhosts", knownHosts);
        jsch.setKnownHosts(knownHosts);
        identityFile = System.getProperty("ssh.identity", identityFile);
        jsch.addIdentity(identityFile, passphrase.getBytes());
        session = jsch.getSession(user, host);
        Properties props = new Properties();
        props.put("compression.s2c", "none");
        props.put("compression.c2s", "none");
        props.put("cipher.s2c", "blowfish-cbc,3des-cbc");
        props.put("cipher.c2s", "blowfish-cbc,3des-cbc");
        if (jsch.getHostKeyRepository().getHostKey(host, null) == null) {
            // We don't have a way to prompt, so if it isn't there we want
            // it automatically added.
            props.put("StrictHostKeyChecking", "no");
        }
        session.setConfig(props);
        session.setDaemonThread(true);

        // We have to make sure that SSH uses it's own socket factory so
        // that we don't get recursion
        SocketFactory sfactory = new SSHSocketFactory();
        session.setSocketFactory(sfactory);
        UserInfo userinfo = null;
        session.setUserInfo(userinfo);
        session.connect();
        if (!session.isConnected()) {
            throw new IOException("Session not connected");
        }
    }

    public SocketImpl createSocketImpl() {
        return new SSHSocketImpl(session);

    }

    public boolean isEnabled(int arg0) {
        // Default to not logging anything
        return false;
    }

    public void log(int arg0, String arg1) {
        log.error(arg0 + ": " + arg1);
    }

    class SSHProcess extends Process {
        ChannelExec channel;

        InputStream is;

        InputStream es;

        OutputStream os;

        SSHProcess(ChannelExec channel) throws IOException {
            this.channel = channel;
            is = channel.getInputStream();
            es = channel.getErrStream();
            os = channel.getOutputStream();
        }

        /* (non-Javadoc)
         * @see java.lang.Process#destroy()
         */
        @Override
        public void destroy() {
            channel.disconnect();
        }

        /* (non-Javadoc)
         * @see java.lang.Process#exitValue()
         */
        @Override
        public int exitValue() {
            return channel.getExitStatus();
        }

        /* (non-Javadoc)
         * @see java.lang.Process#getErrorStream()
         */
        @Override
        public InputStream getErrorStream() {
            return es;
        }

        /* (non-Javadoc)
         * @see java.lang.Process#getInputStream()
         */
        @Override
        public InputStream getInputStream() {
            return is;
        }

        /* (non-Javadoc)
         * @see java.lang.Process#getOutputStream()
         */
        @Override
        public OutputStream getOutputStream() {
            return os;
        }

        /* (non-Javadoc)
         * @see java.lang.Process#waitFor()
         */
        @Override
        public int waitFor() throws InterruptedException {
            while (channel.isConnected()) {
                Thread.sleep(1000);
            }
            return channel.getExitStatus();
        }

    }

    public Process ssh(String cmd) throws JSchException, IOException {
        ChannelExec channel = (ChannelExec) session.openChannel("exec");
        channel.setCommand(cmd);
        channel.setPty(true);
        channel.connect();
        return new SSHProcess(channel);
    }
>>>>>>> 1488b22c
}

/**
 * This socket factory is only used by SSH. We implement it using nio.channels
 * since those classes do not use the SocketImplFactory.
 * 
 * @author breed
 *
 */
class SSHSocketFactory implements SocketFactory {

    private final static Log log = LogFactory.getLog(SSHSocketFactory.class);
    
<<<<<<< HEAD
	public Socket createSocket(String host, int port) throws IOException,
			UnknownHostException {
		String socksHost = System.getProperty("socksProxyHost");
		Socket s;
		InetSocketAddress addr = new InetSocketAddress(host, port);
		if (socksHost != null) {
			Proxy proxy = new Proxy(Type.SOCKS, new InetSocketAddress(
					socksHost, 1080));
			s = new Socket(proxy);
			s.connect(addr);
		} else {
			log.error(addr);
			SocketChannel sc = SocketChannel.open(addr);
			s = sc.socket();
		}
		s.setTcpNoDelay(true);
		return s;
	}

	public InputStream getInputStream(Socket socket) throws IOException {
		return new ChannelInputStream(socket.getChannel());
	}

	public OutputStream getOutputStream(Socket socket) throws IOException {
		return new ChannelOutputStream(socket.getChannel());
	}
=======
    public Socket createSocket(String host, int port) throws IOException,
            UnknownHostException {
        String socksHost = System.getProperty("socksProxyHost");
        Socket s;
        InetSocketAddress addr = new InetSocketAddress(host, port);
        if (socksHost != null) {
            Proxy proxy = new Proxy(Type.SOCKS, new InetSocketAddress(
                    socksHost, 1080));
            s = new Socket(proxy);
            s.connect(addr);
        } else {
            log.error(addr);
            SocketChannel sc = SocketChannel.open(addr);
            s = sc.socket();
        }
        s.setTcpNoDelay(true);
        return s;
    }

    public InputStream getInputStream(Socket socket) throws IOException {
        return new ChannelInputStream(socket.getChannel());
    }

    public OutputStream getOutputStream(Socket socket) throws IOException {
        return new ChannelOutputStream(socket.getChannel());
    }
>>>>>>> 1488b22c
}

class ChannelOutputStream extends OutputStream {
    SocketChannel sc;

    public ChannelOutputStream(SocketChannel sc) {
        this.sc = sc;
    }

    @Override
    public void write(int b) throws IOException {
        byte bs[] = new byte[1];
        bs[0] = (byte) b;
        write(bs);
    }

    @Override
    public void write(byte b[], int off, int len) throws IOException {
        sc.write(ByteBuffer.wrap(b, off, len));
    }

}

class ChannelInputStream extends InputStream {
    SocketChannel sc;

    public ChannelInputStream(SocketChannel sc) {
        this.sc = sc;
    }

    @Override
    public int read() throws IOException {
        byte b[] = new byte[1];
        if (read(b) != 1) {
            return -1;
        }
        return b[0] & 0xff;
    }

    @Override
    public int read(byte b[], int off, int len) throws IOException {
        return sc.read(ByteBuffer.wrap(b, off, len));
    }
}

/**
 * We aren't going to actually create any new connection, we will forward
 * things to SSH.
 */
class SSHSocketImpl extends SocketImpl {
    
    private static final Log log = LogFactory.getLog(SSHSocketImpl.class);

<<<<<<< HEAD
	Session session;

	ChannelDirectTCPIP channel;

	InputStream is;

	OutputStream os;

	SSHSocketImpl(Session session) {
		this.session = session;
	}

	@Override
	protected void accept(SocketImpl s) throws IOException {
		throw new IOException("SSHSocketImpl does not implement accept");
	}

	@Override
	protected int available() throws IOException {
		if (is == null) {
			throw new ConnectException("Not connected");
		}
		return is.available();
	}

	@Override
	protected void bind(InetAddress host, int port) throws IOException {
		if ((host != null && !host.isAnyLocalAddress()) || port != 0) {
			throw new IOException("SSHSocketImpl does not implement bind");
		}
	}

	@Override
	protected void close() throws IOException {
		if (channel != null) {
			//	    channel.disconnect();
			is = null;
			os = null;
		}
	}

	public final static String defaultDomain = ".inktomisearch.com";

	@Override
	protected void connect(String host, int port) throws IOException {
		InetAddress addr = null;
		try {
			addr = InetAddress.getByName(host);
		} catch (UnknownHostException e) {
			host += defaultDomain;
			addr = InetAddress.getByName(host);
		}
		connect(addr, port);
	}

	@Override
	protected void connect(InetAddress address, int port) throws IOException {
		connect(new InetSocketAddress(address, port), 300000);
	}

	@Override
	protected void connect(SocketAddress address, int timeout)
			throws IOException {
		try {
			if (!session.isConnected()) {
				session.connect();
			}
			channel = (ChannelDirectTCPIP) session.openChannel("direct-tcpip");
			//is = channel.getInputStream();
			//os = channel.getOutputStream();
			channel.setHost(((InetSocketAddress) address).getHostName());
			channel.setPort(((InetSocketAddress) address).getPort());
			channel.setOrgPort(22);
			is = new PipedInputStream();
			os = new PipedOutputStream();
			channel
					.setInputStream(new PipedInputStream((PipedOutputStream) os));
			channel
					.setOutputStream(new PipedOutputStream(
							(PipedInputStream) is));
			channel.connect();
			if (!channel.isConnected()) {
				log.error("Not connected");
			}
			if (channel.isEOF()) {
				log.error("EOF");
			}
		} catch (JSchException e) {
			log.error(e);
			IOException newE = new IOException(e.getMessage());
			newE.setStackTrace(e.getStackTrace());
			throw newE;
		}
	}

	@Override
	protected void create(boolean stream) throws IOException {
		if (stream == false) {
			throw new IOException("Cannot handle UDP streams");
		}
	}

	@Override
	protected InputStream getInputStream() throws IOException {
		return is;
	}

	@Override
	protected OutputStream getOutputStream() throws IOException {
		return os;
	}

	@Override
	protected void listen(int backlog) throws IOException {
		throw new IOException("SSHSocketImpl does not implement listen");
	}

	@Override
	protected void sendUrgentData(int data) throws IOException {
		throw new IOException("SSHSocketImpl does not implement sendUrgentData");
	}

	public Object getOption(int optID) throws SocketException {
=======
    Session session;

    ChannelDirectTCPIP channel;

    InputStream is;

    OutputStream os;

    SSHSocketImpl(Session session) {
        this.session = session;
    }

    @Override
    protected void accept(SocketImpl s) throws IOException {
        throw new IOException("SSHSocketImpl does not implement accept");
    }

    @Override
    protected int available() throws IOException {
        if (is == null) {
            throw new ConnectException("Not connected");
        }
        return is.available();
    }

    @Override
    protected void bind(InetAddress host, int port) throws IOException {
        if ((host != null && !host.isAnyLocalAddress()) || port != 0) {
            throw new IOException("SSHSocketImpl does not implement bind");
        }
    }

    @Override
    protected void close() throws IOException {
        if (channel != null) {
            //        channel.disconnect();
            is = null;
            os = null;
        }
    }

    public final static String defaultDomain = ".inktomisearch.com";

    @Override
    protected void connect(String host, int port) throws IOException {
        InetAddress addr = null;
        try {
            addr = InetAddress.getByName(host);
        } catch (UnknownHostException e) {
            host += defaultDomain;
            addr = InetAddress.getByName(host);
        }
        connect(addr, port);
    }

    @Override
    protected void connect(InetAddress address, int port) throws IOException {
        connect(new InetSocketAddress(address, port), 300000);
    }

    @Override
    protected void connect(SocketAddress address, int timeout)
            throws IOException {
        try {
            if (!session.isConnected()) {
                session.connect();
            }
            channel = (ChannelDirectTCPIP) session.openChannel("direct-tcpip");
            //is = channel.getInputStream();
            //os = channel.getOutputStream();
            channel.setHost(((InetSocketAddress) address).getHostName());
            channel.setPort(((InetSocketAddress) address).getPort());
            channel.setOrgPort(22);
            is = new PipedInputStream();
            os = new PipedOutputStream();
            channel
                    .setInputStream(new PipedInputStream((PipedOutputStream) os));
            channel
                    .setOutputStream(new PipedOutputStream(
                            (PipedInputStream) is));
            channel.connect();
            if (!channel.isConnected()) {
                log.error("Not connected");
            }
            if (channel.isEOF()) {
                log.error("EOF");
            }
        } catch (JSchException e) {
            log.error(e);
            IOException newE = new IOException(e.getMessage());
            newE.setStackTrace(e.getStackTrace());
            throw newE;
        }
    }

    @Override
    protected void create(boolean stream) throws IOException {
        if (stream == false) {
            throw new IOException("Cannot handle UDP streams");
        }
    }

    @Override
    protected InputStream getInputStream() throws IOException {
        return is;
    }

    @Override
    protected OutputStream getOutputStream() throws IOException {
        return os;
    }

    @Override
    protected void listen(int backlog) throws IOException {
        throw new IOException("SSHSocketImpl does not implement listen");
    }

    @Override
    protected void sendUrgentData(int data) throws IOException {
        throw new IOException("SSHSocketImpl does not implement sendUrgentData");
    }

    public Object getOption(int optID) throws SocketException {
>>>>>>> 1488b22c
        if (optID == SocketOptions.SO_SNDBUF)
            return new Integer(1024);
        else
		    throw new SocketException("SSHSocketImpl does not implement getOption for " + optID);
<<<<<<< HEAD
	}

	/**
	 * We silently ignore setOptions because they do happen, but there is
	 * nothing that we can do about it.
	 */
	public void setOption(int optID, Object value) throws SocketException {
	}

	static public void main(String args[]) {
		try {
			System.setProperty("ssh.gateway", "ucdev2");
			final SSHSocketImplFactory fac = SSHSocketImplFactory.getFactory();
			Socket.setSocketImplFactory(fac);
			for (int i = 0; i < 10; i++) {
				new Thread() {
					@Override
					public void run() {
						try {
							log.error("Starting " + this);
							connectTest("www.yahoo.com");
							log.error("Finished " + this);
						} catch (Exception e) {
							log.error(e);
						}
					}
				}.start();
			}
			Thread.sleep(1000000);
			connectTest("www.news.com");
			log.info("******** Starting PART II");
			for (int i = 0; i < 10; i++) {
				new Thread() {
					@Override
					public void run() {
						try {
							log.error("Starting " + this);
							connectTest("www.flickr.com");
							log.error("Finished " + this);
						} catch (Exception e) {
							log.error(e);
						}
					}
				}.start();
			}
		} catch (Exception e) {
			log.error(e);
		}
	}

	private static void connectTest(String host) throws JSchException,
			IOException {
		Socket s = new Socket(host, 80);
		s.getOutputStream().write("GET / HTTP/1.0\r\n\r\n".getBytes());
		byte b[] = new byte[80];
		int rc = s.getInputStream().read(b);
		System.out.write(b, 0, rc);
		s.close();
	}

	private static void lsTest(SSHSocketImplFactory fac) throws JSchException,
			IOException {
		Process p = fac.ssh("ls");
		byte b[] = new byte[1024];
		final InputStream es = p.getErrorStream();
		new Thread() {
			@Override
			public void run() {
				try {
					while (es.available() > 0) {
						es.read();
					}
				} catch (Exception e) {
				}
			}
		}.start();
		p.getOutputStream().close();
		InputStream is = p.getInputStream();
		int rc;
		while ((rc = is.read(b)) > 0) {
			System.out.write(b, 0, rc);
		}
	}
=======
    }

    /**
     * We silently ignore setOptions because they do happen, but there is
     * nothing that we can do about it.
     */
    public void setOption(int optID, Object value) throws SocketException {
    }

    static public void main(String args[]) {
        try {
            System.setProperty("ssh.gateway", "ucdev2");
            final SSHSocketImplFactory fac = SSHSocketImplFactory.getFactory();
            Socket.setSocketImplFactory(fac);
            for (int i = 0; i < 10; i++) {
                new Thread() {
                    @Override
                    public void run() {
                        try {
                            log.error("Starting " + this);
                            connectTest("www.yahoo.com");
                            log.error("Finished " + this);
                        } catch (Exception e) {
                            log.error(e);
                        }
                    }
                }.start();
            }
            Thread.sleep(1000000);
            connectTest("www.news.com");
            log.info("******** Starting PART II");
            for (int i = 0; i < 10; i++) {
                new Thread() {
                    @Override
                    public void run() {
                        try {
                            log.error("Starting " + this);
                            connectTest("www.flickr.com");
                            log.error("Finished " + this);
                        } catch (Exception e) {
                            log.error(e);
                        }
                    }
                }.start();
            }
        } catch (Exception e) {
            log.error(e);
        }
    }

    private static void connectTest(String host) throws JSchException,
            IOException {
        Socket s = new Socket(host, 80);
        s.getOutputStream().write("GET / HTTP/1.0\r\n\r\n".getBytes());
        byte b[] = new byte[80];
        int rc = s.getInputStream().read(b);
        System.out.write(b, 0, rc);
        s.close();
    }

    private static void lsTest(SSHSocketImplFactory fac) throws JSchException,
            IOException {
        Process p = fac.ssh("ls");
        byte b[] = new byte[1024];
        final InputStream es = p.getErrorStream();
        new Thread() {
            @Override
            public void run() {
                try {
                    while (es.available() > 0) {
                        es.read();
                    }
                } catch (Exception e) {
                }
            }
        }.start();
        p.getOutputStream().close();
        InputStream is = p.getInputStream();
        int rc;
        while ((rc = is.read(b)) > 0) {
            System.out.write(b, 0, rc);
        }
    }
>>>>>>> 1488b22c
}<|MERGE_RESOLUTION|>--- conflicted
+++ resolved
@@ -74,156 +74,6 @@
     
     private static final Log log = LogFactory.getLog(SSHSocketImplFactory.class);
 
-<<<<<<< HEAD
-	Session session;
-
-	public static SSHSocketImplFactory getFactory() throws JSchException, IOException {
-		return getFactory(System.getProperty("ssh.gateway"));
-	}
-	static HashMap<String, SSHSocketImplFactory> factories = new HashMap<String, SSHSocketImplFactory>();
-	public synchronized static SSHSocketImplFactory getFactory(String host) throws JSchException, IOException {
-		SSHSocketImplFactory factory = factories.get(host);
-		if (factory == null) {
-			factory = new SSHSocketImplFactory(host);
-			factories.put(host, factory);
-		}
-		return factory;
-	}
-	
-	private SSHSocketImplFactory(String host) throws JSchException, IOException {
-		JSch jsch = new JSch();
-		jsch.setLogger(this);
-		String passphrase = "";
-		String defaultSSHDir = System.getProperty("user.home") + "/.ssh";
-		String identityFile = defaultSSHDir + "/openid";
-		String user = System.getProperty("user.name");
-		user = System.getProperty("ssh.user", user);
-		if (host == null) {
-			throw new RuntimeException(
-					"ssh.gateway system property must be set");
-		}
-		String knownHosts = defaultSSHDir + "/known_hosts";
-		knownHosts = System.getProperty("ssh.knownhosts", knownHosts);
-		jsch.setKnownHosts(knownHosts);
-		identityFile = System.getProperty("ssh.identity", identityFile);
-		jsch.addIdentity(identityFile, passphrase.getBytes());
-		session = jsch.getSession(user, host);
-		Properties props = new Properties();
-		props.put("compression.s2c", "none");
-		props.put("compression.c2s", "none");
-		props.put("cipher.s2c", "blowfish-cbc,3des-cbc");
-		props.put("cipher.c2s", "blowfish-cbc,3des-cbc");
-		if (jsch.getHostKeyRepository().getHostKey(host, null) == null) {
-			// We don't have a way to prompt, so if it isn't there we want
-			// it automatically added.
-			props.put("StrictHostKeyChecking", "no");
-		}
-		session.setConfig(props);
-		session.setDaemonThread(true);
-
-		// We have to make sure that SSH uses it's own socket factory so
-		// that we don't get recursion
-		SocketFactory sfactory = new SSHSocketFactory();
-		session.setSocketFactory(sfactory);
-		UserInfo userinfo = null;
-		session.setUserInfo(userinfo);
-		session.connect();
-		if (!session.isConnected()) {
-			throw new IOException("Session not connected");
-		}
-	}
-
-	public SocketImpl createSocketImpl() {
-		return new SSHSocketImpl(session);
-
-	}
-
-	public boolean isEnabled(int arg0) {
-		// Default to not logging anything
-		return false;
-	}
-
-	public void log(int arg0, String arg1) {
-		log.error(arg0 + ": " + arg1);
-	}
-
-	class SSHProcess extends Process {
-		ChannelExec channel;
-
-		InputStream is;
-
-		InputStream es;
-
-		OutputStream os;
-
-		SSHProcess(ChannelExec channel) throws IOException {
-			this.channel = channel;
-			is = channel.getInputStream();
-			es = channel.getErrStream();
-			os = channel.getOutputStream();
-		}
-
-		/* (non-Javadoc)
-		 * @see java.lang.Process#destroy()
-		 */
-		@Override
-		public void destroy() {
-			channel.disconnect();
-		}
-
-		/* (non-Javadoc)
-		 * @see java.lang.Process#exitValue()
-		 */
-		@Override
-		public int exitValue() {
-			return channel.getExitStatus();
-		}
-
-		/* (non-Javadoc)
-		 * @see java.lang.Process#getErrorStream()
-		 */
-		@Override
-		public InputStream getErrorStream() {
-			return es;
-		}
-
-		/* (non-Javadoc)
-		 * @see java.lang.Process#getInputStream()
-		 */
-		@Override
-		public InputStream getInputStream() {
-			return is;
-		}
-
-		/* (non-Javadoc)
-		 * @see java.lang.Process#getOutputStream()
-		 */
-		@Override
-		public OutputStream getOutputStream() {
-			return os;
-		}
-
-		/* (non-Javadoc)
-		 * @see java.lang.Process#waitFor()
-		 */
-		@Override
-		public int waitFor() throws InterruptedException {
-			while (channel.isConnected()) {
-				Thread.sleep(1000);
-			}
-			return channel.getExitStatus();
-		}
-
-	}
-
-	public Process ssh(String cmd) throws JSchException, IOException {
-		ChannelExec channel = (ChannelExec) session.openChannel("exec");
-		channel.setCommand(cmd);
-		channel.setPty(true);
-		channel.connect();
-		return new SSHProcess(channel);
-	}
-=======
     Session session;
 
     public static SSHSocketImplFactory getFactory() throws JSchException, IOException {
@@ -372,7 +222,6 @@
         channel.connect();
         return new SSHProcess(channel);
     }
->>>>>>> 1488b22c
 }
 
 /**
@@ -386,34 +235,6 @@
 
     private final static Log log = LogFactory.getLog(SSHSocketFactory.class);
     
-<<<<<<< HEAD
-	public Socket createSocket(String host, int port) throws IOException,
-			UnknownHostException {
-		String socksHost = System.getProperty("socksProxyHost");
-		Socket s;
-		InetSocketAddress addr = new InetSocketAddress(host, port);
-		if (socksHost != null) {
-			Proxy proxy = new Proxy(Type.SOCKS, new InetSocketAddress(
-					socksHost, 1080));
-			s = new Socket(proxy);
-			s.connect(addr);
-		} else {
-			log.error(addr);
-			SocketChannel sc = SocketChannel.open(addr);
-			s = sc.socket();
-		}
-		s.setTcpNoDelay(true);
-		return s;
-	}
-
-	public InputStream getInputStream(Socket socket) throws IOException {
-		return new ChannelInputStream(socket.getChannel());
-	}
-
-	public OutputStream getOutputStream(Socket socket) throws IOException {
-		return new ChannelOutputStream(socket.getChannel());
-	}
-=======
     public Socket createSocket(String host, int port) throws IOException,
             UnknownHostException {
         String socksHost = System.getProperty("socksProxyHost");
@@ -440,7 +261,6 @@
     public OutputStream getOutputStream(Socket socket) throws IOException {
         return new ChannelOutputStream(socket.getChannel());
     }
->>>>>>> 1488b22c
 }
 
 class ChannelOutputStream extends OutputStream {
@@ -494,131 +314,6 @@
     
     private static final Log log = LogFactory.getLog(SSHSocketImpl.class);
 
-<<<<<<< HEAD
-	Session session;
-
-	ChannelDirectTCPIP channel;
-
-	InputStream is;
-
-	OutputStream os;
-
-	SSHSocketImpl(Session session) {
-		this.session = session;
-	}
-
-	@Override
-	protected void accept(SocketImpl s) throws IOException {
-		throw new IOException("SSHSocketImpl does not implement accept");
-	}
-
-	@Override
-	protected int available() throws IOException {
-		if (is == null) {
-			throw new ConnectException("Not connected");
-		}
-		return is.available();
-	}
-
-	@Override
-	protected void bind(InetAddress host, int port) throws IOException {
-		if ((host != null && !host.isAnyLocalAddress()) || port != 0) {
-			throw new IOException("SSHSocketImpl does not implement bind");
-		}
-	}
-
-	@Override
-	protected void close() throws IOException {
-		if (channel != null) {
-			//	    channel.disconnect();
-			is = null;
-			os = null;
-		}
-	}
-
-	public final static String defaultDomain = ".inktomisearch.com";
-
-	@Override
-	protected void connect(String host, int port) throws IOException {
-		InetAddress addr = null;
-		try {
-			addr = InetAddress.getByName(host);
-		} catch (UnknownHostException e) {
-			host += defaultDomain;
-			addr = InetAddress.getByName(host);
-		}
-		connect(addr, port);
-	}
-
-	@Override
-	protected void connect(InetAddress address, int port) throws IOException {
-		connect(new InetSocketAddress(address, port), 300000);
-	}
-
-	@Override
-	protected void connect(SocketAddress address, int timeout)
-			throws IOException {
-		try {
-			if (!session.isConnected()) {
-				session.connect();
-			}
-			channel = (ChannelDirectTCPIP) session.openChannel("direct-tcpip");
-			//is = channel.getInputStream();
-			//os = channel.getOutputStream();
-			channel.setHost(((InetSocketAddress) address).getHostName());
-			channel.setPort(((InetSocketAddress) address).getPort());
-			channel.setOrgPort(22);
-			is = new PipedInputStream();
-			os = new PipedOutputStream();
-			channel
-					.setInputStream(new PipedInputStream((PipedOutputStream) os));
-			channel
-					.setOutputStream(new PipedOutputStream(
-							(PipedInputStream) is));
-			channel.connect();
-			if (!channel.isConnected()) {
-				log.error("Not connected");
-			}
-			if (channel.isEOF()) {
-				log.error("EOF");
-			}
-		} catch (JSchException e) {
-			log.error(e);
-			IOException newE = new IOException(e.getMessage());
-			newE.setStackTrace(e.getStackTrace());
-			throw newE;
-		}
-	}
-
-	@Override
-	protected void create(boolean stream) throws IOException {
-		if (stream == false) {
-			throw new IOException("Cannot handle UDP streams");
-		}
-	}
-
-	@Override
-	protected InputStream getInputStream() throws IOException {
-		return is;
-	}
-
-	@Override
-	protected OutputStream getOutputStream() throws IOException {
-		return os;
-	}
-
-	@Override
-	protected void listen(int backlog) throws IOException {
-		throw new IOException("SSHSocketImpl does not implement listen");
-	}
-
-	@Override
-	protected void sendUrgentData(int data) throws IOException {
-		throw new IOException("SSHSocketImpl does not implement sendUrgentData");
-	}
-
-	public Object getOption(int optID) throws SocketException {
-=======
     Session session;
 
     ChannelDirectTCPIP channel;
@@ -742,96 +437,10 @@
     }
 
     public Object getOption(int optID) throws SocketException {
->>>>>>> 1488b22c
         if (optID == SocketOptions.SO_SNDBUF)
             return new Integer(1024);
         else
 		    throw new SocketException("SSHSocketImpl does not implement getOption for " + optID);
-<<<<<<< HEAD
-	}
-
-	/**
-	 * We silently ignore setOptions because they do happen, but there is
-	 * nothing that we can do about it.
-	 */
-	public void setOption(int optID, Object value) throws SocketException {
-	}
-
-	static public void main(String args[]) {
-		try {
-			System.setProperty("ssh.gateway", "ucdev2");
-			final SSHSocketImplFactory fac = SSHSocketImplFactory.getFactory();
-			Socket.setSocketImplFactory(fac);
-			for (int i = 0; i < 10; i++) {
-				new Thread() {
-					@Override
-					public void run() {
-						try {
-							log.error("Starting " + this);
-							connectTest("www.yahoo.com");
-							log.error("Finished " + this);
-						} catch (Exception e) {
-							log.error(e);
-						}
-					}
-				}.start();
-			}
-			Thread.sleep(1000000);
-			connectTest("www.news.com");
-			log.info("******** Starting PART II");
-			for (int i = 0; i < 10; i++) {
-				new Thread() {
-					@Override
-					public void run() {
-						try {
-							log.error("Starting " + this);
-							connectTest("www.flickr.com");
-							log.error("Finished " + this);
-						} catch (Exception e) {
-							log.error(e);
-						}
-					}
-				}.start();
-			}
-		} catch (Exception e) {
-			log.error(e);
-		}
-	}
-
-	private static void connectTest(String host) throws JSchException,
-			IOException {
-		Socket s = new Socket(host, 80);
-		s.getOutputStream().write("GET / HTTP/1.0\r\n\r\n".getBytes());
-		byte b[] = new byte[80];
-		int rc = s.getInputStream().read(b);
-		System.out.write(b, 0, rc);
-		s.close();
-	}
-
-	private static void lsTest(SSHSocketImplFactory fac) throws JSchException,
-			IOException {
-		Process p = fac.ssh("ls");
-		byte b[] = new byte[1024];
-		final InputStream es = p.getErrorStream();
-		new Thread() {
-			@Override
-			public void run() {
-				try {
-					while (es.available() > 0) {
-						es.read();
-					}
-				} catch (Exception e) {
-				}
-			}
-		}.start();
-		p.getOutputStream().close();
-		InputStream is = p.getInputStream();
-		int rc;
-		while ((rc = is.read(b)) > 0) {
-			System.out.write(b, 0, rc);
-		}
-	}
-=======
     }
 
     /**
@@ -915,5 +524,4 @@
             System.out.write(b, 0, rc);
         }
     }
->>>>>>> 1488b22c
 }