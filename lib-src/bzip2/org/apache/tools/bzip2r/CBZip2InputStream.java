/*
 * Licensed to the Apache Software Foundation (ASF) under one
 * or more contributor license agreements.  See the NOTICE file
 * distributed with this work for additional information
 * regarding copyright ownership.  The ASF licenses this file
 * to you under the Apache License, Version 2.0 (the
 * "License"); you may not use this file except in compliance
 * with the License.  You may obtain a copy of the License at
 *
 *     http://www.apache.org/licenses/LICENSE-2.0
 *
 * Unless required by applicable law or agreed to in writing, software
 * distributed under the License is distributed on an "AS IS" BASIS,
 * WITHOUT WARRANTIES OR CONDITIONS OF ANY KIND, either express or implied.
 * See the License for the specific language governing permissions and
 * limitations under the License.
 */
<<<<<<< HEAD

=======
>>>>>>> 1488b22c
/*
 * The Apache Software License, Version 1.1
 *
 * Copyright (c) 2001-2003 The Apache Software Foundation.  All rights
 * reserved.
 *
 * Redistribution and use in source and binary forms, with or without
 * modification, are permitted provided that the following conditions
 * are met:
 *
 * 1. Redistributions of source code must retain the above copyright
 *    notice, this list of conditions and the following disclaimer.
 *
 * 2. Redistributions in binary form must reproduce the above copyright
 *    notice, this list of conditions and the following disclaimer in
 *    the documentation and/or other materials provided with the
 *    distribution.
 *
 * 3. The end-user documentation included with the redistribution, if
 *    any, must include the following acknowlegement:
 *       "This product includes software developed by the
 *        Apache Software Foundation (http://www.apache.org/)."
 *    Alternately, this acknowlegement may appear in the software itself,
 *    if and wherever such third-party acknowlegements normally appear.
 *
 * 4. The names "Ant" and "Apache Software
 *    Foundation" must not be used to endorse or promote products derived
 *    from this software without prior written permission. For written
 *    permission, please contact apache@apache.org.
 *
 * 5. Products derived from this software may not be called "Apache"
 *    nor may "Apache" appear in their names without prior written
 *    permission of the Apache Group.
 *
 * THIS SOFTWARE IS PROVIDED ``AS IS'' AND ANY EXPRESSED OR IMPLIED
 * WARRANTIES, INCLUDING, BUT NOT LIMITED TO, THE IMPLIED WARRANTIES
 * OF MERCHANTABILITY AND FITNESS FOR A PARTICULAR PURPOSE ARE
 * DISCLAIMED.  IN NO EVENT SHALL THE APACHE SOFTWARE FOUNDATION OR
 * ITS CONTRIBUTORS BE LIABLE FOR ANY DIRECT, INDIRECT, INCIDENTAL,
 * SPECIAL, EXEMPLARY, OR CONSEQUENTIAL DAMAGES (INCLUDING, BUT NOT
 * LIMITED TO, PROCUREMENT OF SUBSTITUTE GOODS OR SERVICES; LOSS OF
 * USE, DATA, OR PROFITS; OR BUSINESS INTERRUPTION) HOWEVER CAUSED AND
 * ON ANY THEORY OF LIABILITY, WHETHER IN CONTRACT, STRICT LIABILITY,
 * OR TORT (INCLUDING NEGLIGENCE OR OTHERWISE) ARISING IN ANY WAY OUT
 * OF THE USE OF THIS SOFTWARE, EVEN IF ADVISED OF THE POSSIBILITY OF
 * SUCH DAMAGE.
 * ====================================================================
 *
 * This software consists of voluntary contributions made by many
 * individuals on behalf of the Apache Software Foundation.  For more
 * information on the Apache Software Foundation, please see
 * <http://www.apache.org/>.
 */

/*
 * This package is based on the work done by Keiron Liddle, Aftex Software
 * <keiron@aftexsw.com> to whom the Ant project is very grateful for his
 * great code.
 */
package org.apache.tools.bzip2r;

import java.io.IOException;
import java.io.InputStream;

import org.apache.pig.backend.datastorage.SeekableInputStream;

/**
 * An input stream that decompresses from the BZip2 format (without the file
 * header chars) to be read as any other stream.
 *
 * @author <a href="mailto:keiron@aftexsw.com">Keiron Liddle</a>
 */
public class CBZip2InputStream extends InputStream implements BZip2Constants {
    private static void cadvise(String reason) throws IOException {
        throw new IOException(reason);
    }

    private static void compressedStreamEOF() throws IOException {
        cadvise("compressedStream EOF");
    }

    private void makeMaps() {
        int i;
        nInUse = 0;
        for (i = 0; i < 256; i++) {
            if (inUse[i]) {
                seqToUnseq[nInUse] = (char) i;
                unseqToSeq[i] = (char) nInUse;
                nInUse++;
            }
        }
    }

    /*
      index of the last char in the block, so
      the block size == last + 1.
    */
    private int  last;

    /*
      index in zptr[] of original string after sorting.
    */
    private int  origPtr;

    /*
      always: in the range 0 .. 9.
      The current block size is 100000 * this number.
    */
    private int blockSize100k;

    private boolean blockRandomised;

    private int bsBuff;
    private int bsLive;
    private CRC mCrc = new CRC();

    private boolean[] inUse = new boolean[256];
    private int nInUse;

    private char[] seqToUnseq = new char[256];
    private char[] unseqToSeq = new char[256];

    private char[] selector = new char[MAX_SELECTORS];
    private char[] selectorMtf = new char[MAX_SELECTORS];

    private int[] tt;
    private char[] ll8;

    /*
      freq table collected to save a pass over the data
      during decompression.
    */
    private int[] unzftab = new int[256];

    private int[][] limit = new int[N_GROUPS][MAX_ALPHA_SIZE];
    private int[][] base = new int[N_GROUPS][MAX_ALPHA_SIZE];
    private int[][] perm = new int[N_GROUPS][MAX_ALPHA_SIZE];
    private int[] minLens = new int[N_GROUPS];

    private SeekableInputStream innerBsStream;
    long readLimit = Long.MAX_VALUE;
    public long getReadLimit() {
        return readLimit;
    }
    public void setReadLimit(long readLimit) {
        this.readLimit = readLimit;
    }
    long readCount;
    public long getReadCount() {
        return readCount;
    }

    private boolean streamEnd = false;

    private int currentChar = -1;

    private static final int START_BLOCK_STATE = 1;
    private static final int RAND_PART_A_STATE = 2;
    private static final int RAND_PART_B_STATE = 3;
    private static final int RAND_PART_C_STATE = 4;
    private static final int NO_RAND_PART_A_STATE = 5;
    private static final int NO_RAND_PART_B_STATE = 6;
    private static final int NO_RAND_PART_C_STATE = 7;

    private int currentState = START_BLOCK_STATE;

    private int storedBlockCRC, storedCombinedCRC;
    private int computedBlockCRC, computedCombinedCRC;
    private boolean checkComputedCombinedCRC = true;

    int i2, count, chPrev, ch2;
    int i, tPos;
    int rNToGo = 0;
    int rTPos  = 0;
    int j2;
    char z;
    
    // The positioning is a bit tricky. we set newPos when we start reading a new block
    // and we set retPos to newPos once we have read a character from that block.
    // see getPos() for more detail
    private long retPos, newPos = -1;

    public CBZip2InputStream(SeekableInputStream zStream, int blockSize) throws IOException {
<<<<<<< HEAD
        retPos = oldPos = zStream.tell();
=======
        retPos = newPos = zStream.tell();
>>>>>>> 1488b22c
    	ll8 = null;
        tt = null;
        checkComputedCombinedCRC = blockSize == -1;
        bsSetStream(zStream);
        initialize(blockSize);
        initBlock(blockSize != -1);
        setupBlock();
    }
    
    public CBZip2InputStream(SeekableInputStream zStream) throws IOException {
    	this(zStream, -1);
    }

    public int read() throws IOException {
        if (streamEnd) {
            return -1;
        } else {
            if (retPos < newPos) {
                retPos = newPos;
            } else {
                retPos = newPos+1;
            }
            int retChar = currentChar;
            switch(currentState) {
            case START_BLOCK_STATE:
                break;
            case RAND_PART_A_STATE:
                break;
            case RAND_PART_B_STATE:
                setupRandPartB();
                break;
            case RAND_PART_C_STATE:
                setupRandPartC();
                break;
            case NO_RAND_PART_A_STATE:
                break;
            case NO_RAND_PART_B_STATE:
                setupNoRandPartB();
                break;
            case NO_RAND_PART_C_STATE:
                setupNoRandPartC();
                break;
            default:
                break;
            }
            return retChar;
        }
    }

    /**
     * This is supposed to approximate the position in the underlying stream. However,
     * with compression, the underlying stream position is very vague. One position may
     * have multiple positions and visa versa. So we do something very subtle:
     * The position of the first byte of a compressed block will have the position of
     * the block header at the start of the block. Every byte after the first byte will
     * be one plus the position of the block header.
     */
    public long getPos() throws IOException{
<<<<<<< HEAD
    	if (innerBsStream == null)
    		return retPos;
    	long newPos = innerBsStream.tell();
	
		if (newPos != oldPos){
			retPos = oldPos;
			oldPos = newPos;
		}
    	return retPos;
=======
        return retPos;
>>>>>>> 1488b22c
    }
    
    private void initialize(int blockSize) throws IOException {
        if (blockSize == -1) {
            char magic1, magic2;
            char magic3, magic4;
            magic1 = bsGetUChar();
            magic2 = bsGetUChar();
            magic3 = bsGetUChar();
            magic4 = bsGetUChar();
            if (magic1 != 'B' || magic2 != 'Z' || 
                    magic3 != 'h' || magic4 < '1' || magic4 > '9') {
                bsFinishedWithStream();
                streamEnd = true;
                return;
            }
            blockSize = magic4 - '0';
        }

        setDecompressStructureSizes(blockSize);
        computedCombinedCRC = 0;
    }

    private final static long mask = 0xffffffffffffL;
    private final static long eob = 0x314159265359L & mask;
    private final static long eos = 0x177245385090L & mask;
    
    private void initBlock(boolean searchForMagic) throws IOException {
        if (readCount >= readLimit) {
            bsFinishedWithStream();
            streamEnd = true;
            return;
        }

        newPos = innerBsStream.tell();
        if (!searchForMagic) {
            char magic1, magic2, magic3, magic4;
            char magic5, magic6;
            magic1 = bsGetUChar();
            magic2 = bsGetUChar();
            magic3 = bsGetUChar();
            magic4 = bsGetUChar();
            magic5 = bsGetUChar();
            magic6 = bsGetUChar();
            if (magic1 == 0x17 && magic2 == 0x72 && magic3 == 0x45
                    && magic4 == 0x38 && magic5 == 0x50 && magic6 == 0x90) {
                complete();
                return;
            }

            if (magic1 != 0x31 || magic2 != 0x41 || magic3 != 0x59
                    || magic4 != 0x26 || magic5 != 0x53 || magic6 != 0x59) {
                badBlockHeader();
                streamEnd = true;
                return;
            }
        } else {
            long magic = 0;
            for(int i = 0; i < 6; i++) {
                magic <<= 8;
                magic |= bsGetUChar();
            }
            while(magic != eos && magic != eob) {
                magic <<= 1;
                magic &= mask;
                magic |= bsR(1);
            }
            if (magic == eos) {
                complete();
                return;
            }
        }
        
        storedBlockCRC = bsGetInt32();

        if (bsR(1) == 1) {
            blockRandomised = true;
        } else {
            blockRandomised = false;
        }

        //        currBlockNo++;
        getAndMoveToFrontDecode();

        mCrc.initialiseCRC();
        currentState = START_BLOCK_STATE;
    }

    private void endBlock() throws IOException {
        computedBlockCRC = mCrc.getFinalCRC();
        /* A bad CRC is considered a fatal error. */
        if (storedBlockCRC != computedBlockCRC) {
            crcError();
        }

        computedCombinedCRC = (computedCombinedCRC << 1)
            | (computedCombinedCRC >>> 31);
        computedCombinedCRC ^= computedBlockCRC;
    }

    private void complete() throws IOException {
        storedCombinedCRC = bsGetInt32();
        if (checkComputedCombinedCRC && 
                storedCombinedCRC != computedCombinedCRC) {
            crcError();
        }

        bsFinishedWithStream();
        streamEnd = true;
    }

    private static void blockOverrun() throws IOException {
        cadvise("block overrun");
    }

    private static void badBlockHeader() throws IOException {
        cadvise("bad block header");
    }

    private static void crcError() throws IOException {
        cadvise("CRC error");
    }

    private void bsFinishedWithStream() {
        if (this.innerBsStream != null) {
            if (this.innerBsStream != System.in) {
                this.innerBsStream = null;
            }
        }
    }

    private void bsSetStream(SeekableInputStream f) {
        innerBsStream = f;
        bsLive = 0;
        bsBuff = 0;
    }

    final private int readBs() throws IOException {
        readCount++;
        return innerBsStream.read();
    }
    private int bsR(int n) throws IOException {
        int v;
        while (bsLive < n) {
            int zzi;
            char thech = 0;
            thech = (char) readBs();
            if (thech == -1) {
                compressedStreamEOF();
            }
            zzi = thech;
            bsBuff = (bsBuff << 8) | (zzi & 0xff);
            bsLive += 8;
        }

        v = (bsBuff >> (bsLive - n)) & ((1 << n) - 1);
        bsLive -= n;
        return v;
    }
    

    private char bsGetUChar() throws IOException {
        return (char) bsR(8);
    }

    private int bsGetint() throws IOException {
        int u = 0;
        u = (u << 8) | bsR(8);
        u = (u << 8) | bsR(8);
        u = (u << 8) | bsR(8);
        u = (u << 8) | bsR(8);
        return u;
    }

    private int bsGetIntVS(int numBits) throws IOException {
        return (int) bsR(numBits);
    }

    private int bsGetInt32() throws IOException {
        return (int) bsGetint();
    }

    private void hbCreateDecodeTables(int[] limit, int[] base,
                                      int[] perm, char[] length,
                                      int minLen, int maxLen, int alphaSize) {
        int pp, i, j, vec;

        pp = 0;
        for (i = minLen; i <= maxLen; i++) {
            for (j = 0; j < alphaSize; j++) {
                if (length[j] == i) {
                    perm[pp] = j;
                    pp++;
                }
            }
        }

        for (i = 0; i < MAX_CODE_LEN; i++) {
            base[i] = 0;
        }
        for (i = 0; i < alphaSize; i++) {
            base[length[i] + 1]++;
        }

        for (i = 1; i < MAX_CODE_LEN; i++) {
            base[i] += base[i - 1];
        }

        for (i = 0; i < MAX_CODE_LEN; i++) {
            limit[i] = 0;
        }
        vec = 0;

        for (i = minLen; i <= maxLen; i++) {
            vec += (base[i + 1] - base[i]);
            limit[i] = vec - 1;
            vec <<= 1;
        }
        for (i = minLen + 1; i <= maxLen; i++) {
            base[i] = ((limit[i - 1] + 1) << 1) - base[i];
        }
    }

    private void recvDecodingTables() throws IOException {
        char len[][] = new char[N_GROUPS][MAX_ALPHA_SIZE];
        int i, j, t, nGroups, nSelectors, alphaSize;
        int minLen, maxLen;
        boolean[] inUse16 = new boolean[16];

        /* Receive the mapping table */
        for (i = 0; i < 16; i++) {
            if (bsR(1) == 1) {
                inUse16[i] = true;
            } else {
                inUse16[i] = false;
            }
        }

        for (i = 0; i < 256; i++) {
            inUse[i] = false;
        }

        for (i = 0; i < 16; i++) {
            if (inUse16[i]) {
                for (j = 0; j < 16; j++) {
                    if (bsR(1) == 1) {
                        inUse[i * 16 + j] = true;
                    }
                }
            }
        }

        makeMaps();
        alphaSize = nInUse + 2;

        /* Now the selectors */
        nGroups = bsR(3);
        nSelectors = bsR(15);
        for (i = 0; i < nSelectors; i++) {
            j = 0;
            while (bsR(1) == 1) {
                j++;
            }
            selectorMtf[i] = (char) j;
        }

        /* Undo the MTF values for the selectors. */
        {
            char[] pos = new char[N_GROUPS];
            char tmp, v;
            for (v = 0; v < nGroups; v++) {
                pos[v] = v;
            }

            for (i = 0; i < nSelectors; i++) {
                v = selectorMtf[i];
                tmp = pos[v];
                while (v > 0) {
                    pos[v] = pos[v - 1];
                    v--;
                }
                pos[0] = tmp;
                selector[i] = tmp;
            }
        }

        /* Now the coding tables */
        for (t = 0; t < nGroups; t++) {
            int curr = bsR(5);
            for (i = 0; i < alphaSize; i++) {
                while (bsR(1) == 1) {
                    if (bsR(1) == 0) {
                        curr++;
                    } else {
                        curr--;
                    }
                }
                len[t][i] = (char) curr;
            }
        }

        /* Create the Huffman decoding tables */
        for (t = 0; t < nGroups; t++) {
            minLen = 32;
            maxLen = 0;
            for (i = 0; i < alphaSize; i++) {
                if (len[t][i] > maxLen) {
                    maxLen = len[t][i];
                }
                if (len[t][i] < minLen) {
                    minLen = len[t][i];
                }
            }
            hbCreateDecodeTables(limit[t], base[t], perm[t], len[t], minLen,
                                 maxLen, alphaSize);
            minLens[t] = minLen;
        }
    }

    private void getAndMoveToFrontDecode() throws IOException {
        char[] yy = new char[256];
        int i, j, nextSym, limitLast;
        int EOB, groupNo, groupPos;

        limitLast = baseBlockSize * blockSize100k;
        origPtr = bsGetIntVS(24);

        recvDecodingTables();
        EOB = nInUse + 1;
        groupNo = -1;
        groupPos = 0;

        /*
          Setting up the unzftab entries here is not strictly
          necessary, but it does save having to do it later
          in a separate pass, and so saves a block's worth of
          cache misses.
        */
        for (i = 0; i <= 255; i++) {
            unzftab[i] = 0;
        }

        for (i = 0; i <= 255; i++) {
            yy[i] = (char) i;
        }

        last = -1;

        {
            int zt, zn, zvec, zj;
            if (groupPos == 0) {
                groupNo++;
                groupPos = G_SIZE;
            }
            groupPos--;
            zt = selector[groupNo];
            zn = minLens[zt];
            zvec = bsR(zn);
            while (zvec > limit[zt][zn]) {
                zn++;
                {
                    {
                        while (bsLive < 1) {
                            int zzi;
                            char thech = 0;
                            try {
                                thech = (char) readBs();
                            } catch (IOException e) {
                                compressedStreamEOF();
                            }
                            if (thech == -1) {
                                compressedStreamEOF();
                            }
                            zzi = thech;
                            bsBuff = (bsBuff << 8) | (zzi & 0xff);
                            bsLive += 8;
                        }
                    }
                    zj = (bsBuff >> (bsLive - 1)) & 1;
                    bsLive--;
                }
                zvec = (zvec << 1) | zj;
            }
            nextSym = perm[zt][zvec - base[zt][zn]];
        }

        while (true) {

            if (nextSym == EOB) {
                break;
            }

            if (nextSym == RUNA || nextSym == RUNB) {
                char ch;
                int s = -1;
                int N = 1;
                do {
                    if (nextSym == RUNA) {
                        s = s + (0 + 1) * N;
                    } else if (nextSym == RUNB) {
                        s = s + (1 + 1) * N;
                           }
                    N = N * 2;
                    {
                        int zt, zn, zvec, zj;
                        if (groupPos == 0) {
                            groupNo++;
                            groupPos = G_SIZE;
                        }
                        groupPos--;
                        zt = selector[groupNo];
                        zn = minLens[zt];
                        zvec = bsR(zn);
                        while (zvec > limit[zt][zn]) {
                            zn++;
                            {
                                {
                                    while (bsLive < 1) {
                                        int zzi;
                                        char thech = 0;
                                        try {
                                            thech = (char) readBs();
                                        } catch (IOException e) {
                                            compressedStreamEOF();
                                        }
                                        if (thech == -1) {
                                            compressedStreamEOF();
                                        }
                                        zzi = thech;
                                        bsBuff = (bsBuff << 8) | (zzi & 0xff);
                                        bsLive += 8;
                                    }
                                }
                                zj = (bsBuff >> (bsLive - 1)) & 1;
                                bsLive--;
                            }
                            zvec = (zvec << 1) | zj;
                        }
                        nextSym = perm[zt][zvec - base[zt][zn]];
                    }
                } while (nextSym == RUNA || nextSym == RUNB);

                s++;
                ch = seqToUnseq[yy[0]];
                unzftab[ch] += s;

                while (s > 0) {
                    last++;
                    ll8[last] = ch;
                    s--;
                }

                if (last >= limitLast) {
                    blockOverrun();
                }
                continue;
            } else {
                char tmp;
                last++;
                if (last >= limitLast) {
                    blockOverrun();
                }

                tmp = yy[nextSym - 1];
                unzftab[seqToUnseq[tmp]]++;
                ll8[last] = seqToUnseq[tmp];

                /*
                  This loop is hammered during decompression,
                  hence the unrolling.

                  for (j = nextSym-1; j > 0; j--) yy[j] = yy[j-1];
                */

                j = nextSym - 1;
                for (; j > 3; j -= 4) {
                    yy[j]     = yy[j - 1];
                    yy[j - 1] = yy[j - 2];
                    yy[j - 2] = yy[j - 3];
                    yy[j - 3] = yy[j - 4];
                }
                for (; j > 0; j--) {
                    yy[j] = yy[j - 1];
                }

                yy[0] = tmp;
                {
                    int zt, zn, zvec, zj;
                    if (groupPos == 0) {
                        groupNo++;
                        groupPos = G_SIZE;
                    }
                    groupPos--;
                    zt = selector[groupNo];
                    zn = minLens[zt];
                    zvec = bsR(zn);
                    while (zvec > limit[zt][zn]) {
                        zn++;
                        {
                            {
                                while (bsLive < 1) {
                                    int zzi;
                                    char thech = 0;
                                    try {
                                        thech = (char) readBs();
                                    } catch (IOException e) {
                                        compressedStreamEOF();
                                    }
                                    zzi = thech;
                                    bsBuff = (bsBuff << 8) | (zzi & 0xff);
                                    bsLive += 8;
                                }
                            }
                            zj = (bsBuff >> (bsLive - 1)) & 1;
                            bsLive--;
                        }
                        zvec = (zvec << 1) | zj;
                    }
                    nextSym = perm[zt][zvec - base[zt][zn]];
                }
                continue;
            }
        }
    }

    private void setupBlock() throws IOException {
        int[] cftab = new int[257];
        char ch;

        cftab[0] = 0;
        for (i = 1; i <= 256; i++) {
            cftab[i] = unzftab[i - 1];
        }
        for (i = 1; i <= 256; i++) {
            cftab[i] += cftab[i - 1];
        }

        for (i = 0; i <= last; i++) {
            ch = (char) ll8[i];
            tt[cftab[ch]] = i;
            cftab[ch]++;
        }
        cftab = null;

        tPos = tt[origPtr];

        count = 0;
        i2 = 0;
        ch2 = 256;   /* not a char and not EOF */

        if (blockRandomised) {
            rNToGo = 0;
            rTPos = 0;
            setupRandPartA();
        } else {
            setupNoRandPartA();
        }
    }

    private void setupRandPartA() throws IOException {
        if (i2 <= last) {
            chPrev = ch2;
            ch2 = ll8[tPos];
            tPos = tt[tPos];
            if (rNToGo == 0) {
                rNToGo = rNums[rTPos];
                rTPos++;
                if (rTPos == 512) {
                    rTPos = 0;
                }
            }
            rNToGo--;
            ch2 ^= (int) ((rNToGo == 1) ? 1 : 0);
            i2++;

            currentChar = ch2;
            currentState = RAND_PART_B_STATE;
            mCrc.updateCRC(ch2);
        } else {
            endBlock();
            initBlock(false);
            setupBlock();
        }
    }

    private void setupNoRandPartA() throws IOException {
        if (i2 <= last) {
            chPrev = ch2;
            ch2 = ll8[tPos];
            tPos = tt[tPos];
            i2++;

            currentChar = ch2;
            currentState = NO_RAND_PART_B_STATE;
            mCrc.updateCRC(ch2);
        } else {
            endBlock();
            initBlock(false);
            setupBlock();
        }
    }

    private void setupRandPartB() throws IOException {
        if (ch2 != chPrev) {
            currentState = RAND_PART_A_STATE;
            count = 1;
            setupRandPartA();
        } else {
            count++;
            if (count >= 4) {
                z = ll8[tPos];
                tPos = tt[tPos];
                if (rNToGo == 0) {
                    rNToGo = rNums[rTPos];
                    rTPos++;
                    if (rTPos == 512) {
                        rTPos = 0;
                    }
                }
                rNToGo--;
                z ^= ((rNToGo == 1) ? 1 : 0);
                j2 = 0;
                currentState = RAND_PART_C_STATE;
                setupRandPartC();
            } else {
                currentState = RAND_PART_A_STATE;
                setupRandPartA();
            }
        }
    }

    private void setupRandPartC() throws IOException {
        if (j2 < (int) z) {
            currentChar = ch2;
            mCrc.updateCRC(ch2);
            j2++;
        } else {
            currentState = RAND_PART_A_STATE;
            i2++;
            count = 0;
            setupRandPartA();
        }
    }

    private void setupNoRandPartB() throws IOException {
        if (ch2 != chPrev) {
            currentState = NO_RAND_PART_A_STATE;
            count = 1;
            setupNoRandPartA();
        } else {
            count++;
            if (count >= 4) {
                z = ll8[tPos];
                tPos = tt[tPos];
                currentState = NO_RAND_PART_C_STATE;
                j2 = 0;
                setupNoRandPartC();
            } else {
                currentState = NO_RAND_PART_A_STATE;
                setupNoRandPartA();
            }
        }
    }

    private void setupNoRandPartC() throws IOException {
        if (j2 < (int) z) {
            currentChar = ch2;
            mCrc.updateCRC(ch2);
            j2++;
        } else {
            currentState = NO_RAND_PART_A_STATE;
            i2++;
            count = 0;
            setupNoRandPartA();
        }
    }

    private void setDecompressStructureSizes(int newSize100k) {
        if (!(0 <= newSize100k && newSize100k <= 9 && 0 <= blockSize100k
               && blockSize100k <= 9)) {
            // throw new IOException("Invalid block size");
        }

        blockSize100k = newSize100k;

        if (newSize100k == 0) {
            return;
        }

        int n = baseBlockSize * newSize100k;
        ll8 = new char[n];
        tt = new int[n];
    }

}
<|MERGE_RESOLUTION|>--- conflicted
+++ resolved
@@ -15,10 +15,6 @@
  * See the License for the specific language governing permissions and
  * limitations under the License.
  */
-<<<<<<< HEAD
-
-=======
->>>>>>> 1488b22c
 /*
  * The Apache Software License, Version 1.1
  *
@@ -202,11 +198,7 @@
     private long retPos, newPos = -1;
 
     public CBZip2InputStream(SeekableInputStream zStream, int blockSize) throws IOException {
-<<<<<<< HEAD
-        retPos = oldPos = zStream.tell();
-=======
         retPos = newPos = zStream.tell();
->>>>>>> 1488b22c
     	ll8 = null;
         tt = null;
         checkComputedCombinedCRC = blockSize == -1;
@@ -265,19 +257,7 @@
      * be one plus the position of the block header.
      */
     public long getPos() throws IOException{
-<<<<<<< HEAD
-    	if (innerBsStream == null)
-    		return retPos;
-    	long newPos = innerBsStream.tell();
-	
-		if (newPos != oldPos){
-			retPos = oldPos;
-			oldPos = newPos;
-		}
-    	return retPos;
-=======
         return retPos;
->>>>>>> 1488b22c
     }
     
     private void initialize(int blockSize) throws IOException {
