/*
 * Licensed to the Apache Software Foundation (ASF) under one
 * or more contributor license agreements.  See the NOTICE file
 * distributed with this work for additional information
 * regarding copyright ownership.  The ASF licenses this file
 * to you under the Apache License, Version 2.0 (the
 * "License"); you may not use this file except in compliance
 * with the License.  You may obtain a copy of the License at
 *
 *     http://www.apache.org/licenses/LICENSE-2.0
 *
 * Unless required by applicable law or agreed to in writing, software
 * distributed under the License is distributed on an "AS IS" BASIS,
 * WITHOUT WARRANTIES OR CONDITIONS OF ANY KIND, either express or implied.
 * See the License for the specific language governing permissions and
 * limitations under the License.
 */
<<<<<<< HEAD

=======
>>>>>>> 1488b22c
/*
 * The Apache Software License, Version 1.1
 *
 * Copyright (c) 2001 The Apache Software Foundation.  All rights
 * reserved.
 *
 * Redistribution and use in source and binary forms, with or without
 * modification, are permitted provided that the following conditions
 * are met:
 *
 * 1. Redistributions of source code must retain the above copyright
 *    notice, this list of conditions and the following disclaimer.
 *
 * 2. Redistributions in binary form must reproduce the above copyright
 *    notice, this list of conditions and the following disclaimer in
 *    the documentation and/or other materials provided with the
 *    distribution.
 *
 * 3. The end-user documentation included with the redistribution, if
 *    any, must include the following acknowlegement:
 *       "This product includes software developed by the
 *        Apache Software Foundation (http://www.apache.org/)."
 *    Alternately, this acknowlegement may appear in the software itself,
 *    if and wherever such third-party acknowlegements normally appear.
 *
 * 4. The names "Ant" and "Apache Software
 *    Foundation" must not be used to endorse or promote products derived
 *    from this software without prior written permission. For written
 *    permission, please contact apache@apache.org.
 *
 * 5. Products derived from this software may not be called "Apache"
 *    nor may "Apache" appear in their names without prior written
 *    permission of the Apache Group.
 *
 * THIS SOFTWARE IS PROVIDED ``AS IS'' AND ANY EXPRESSED OR IMPLIED
 * WARRANTIES, INCLUDING, BUT NOT LIMITED TO, THE IMPLIED WARRANTIES
 * OF MERCHANTABILITY AND FITNESS FOR A PARTICULAR PURPOSE ARE
 * DISCLAIMED.  IN NO EVENT SHALL THE APACHE SOFTWARE FOUNDATION OR
 * ITS CONTRIBUTORS BE LIABLE FOR ANY DIRECT, INDIRECT, INCIDENTAL,
 * SPECIAL, EXEMPLARY, OR CONSEQUENTIAL DAMAGES (INCLUDING, BUT NOT
 * LIMITED TO, PROCUREMENT OF SUBSTITUTE GOODS OR SERVICES; LOSS OF
 * USE, DATA, OR PROFITS; OR BUSINESS INTERRUPTION) HOWEVER CAUSED AND
 * ON ANY THEORY OF LIABILITY, WHETHER IN CONTRACT, STRICT LIABILITY,
 * OR TORT (INCLUDING NEGLIGENCE OR OTHERWISE) ARISING IN ANY WAY OUT
 * OF THE USE OF THIS SOFTWARE, EVEN IF ADVISED OF THE POSSIBILITY OF
 * SUCH DAMAGE.
 * ====================================================================
 *
 * This software consists of voluntary contributions made by many
 * individuals on behalf of the Apache Software Foundation.  For more
 * information on the Apache Software Foundation, please see
 * <http://www.apache.org/>.
 */

/*
 * This package is based on the work done by Keiron Liddle, Aftex Software
 * <keiron@aftexsw.com> to whom the Ant project is very grateful for his
 * great code.
 */

package org.apache.tools.bzip2r;

/**
 * Base class for both the compress and decompress classes.
 * Holds common arrays, and static data.
 *
 * @author <a href="mailto:keiron@aftexsw.com">Keiron Liddle</a>
 */
public interface BZip2Constants {

    int baseBlockSize = 100000;
    int MAX_ALPHA_SIZE = 258;
    int MAX_CODE_LEN = 23;
    int RUNA = 0;
    int RUNB = 1;
    int N_GROUPS = 6;
    int G_SIZE = 50;
    int N_ITERS = 4;
    int MAX_SELECTORS = (2 + (900000 / G_SIZE));
    int NUM_OVERSHOOT_BYTES = 20;

    int[] rNums = {
        619, 720, 127, 481, 931, 816, 813, 233, 566, 247,
        985, 724, 205, 454, 863, 491, 741, 242, 949, 214,
        733, 859, 335, 708, 621, 574, 73, 654, 730, 472,
        419, 436, 278, 496, 867, 210, 399, 680, 480, 51,
        878, 465, 811, 169, 869, 675, 611, 697, 867, 561,
        862, 687, 507, 283, 482, 129, 807, 591, 733, 623,
        150, 238, 59, 379, 684, 877, 625, 169, 643, 105,
        170, 607, 520, 932, 727, 476, 693, 425, 174, 647,
        73, 122, 335, 530, 442, 853, 695, 249, 445, 515,
        909, 545, 703, 919, 874, 474, 882, 500, 594, 612,
        641, 801, 220, 162, 819, 984, 589, 513, 495, 799,
        161, 604, 958, 533, 221, 400, 386, 867, 600, 782,
        382, 596, 414, 171, 516, 375, 682, 485, 911, 276,
        98, 553, 163, 354, 666, 933, 424, 341, 533, 870,
        227, 730, 475, 186, 263, 647, 537, 686, 600, 224,
        469, 68, 770, 919, 190, 373, 294, 822, 808, 206,
        184, 943, 795, 384, 383, 461, 404, 758, 839, 887,
        715, 67, 618, 276, 204, 918, 873, 777, 604, 560,
        951, 160, 578, 722, 79, 804, 96, 409, 713, 940,
        652, 934, 970, 447, 318, 353, 859, 672, 112, 785,
        645, 863, 803, 350, 139, 93, 354, 99, 820, 908,
        609, 772, 154, 274, 580, 184, 79, 626, 630, 742,
        653, 282, 762, 623, 680, 81, 927, 626, 789, 125,
        411, 521, 938, 300, 821, 78, 343, 175, 128, 250,
        170, 774, 972, 275, 999, 639, 495, 78, 352, 126,
        857, 956, 358, 619, 580, 124, 737, 594, 701, 612,
        669, 112, 134, 694, 363, 992, 809, 743, 168, 974,
        944, 375, 748, 52, 600, 747, 642, 182, 862, 81,
        344, 805, 988, 739, 511, 655, 814, 334, 249, 515,
        897, 955, 664, 981, 649, 113, 974, 459, 893, 228,
        433, 837, 553, 268, 926, 240, 102, 654, 459, 51,
        686, 754, 806, 760, 493, 403, 415, 394, 687, 700,
        946, 670, 656, 610, 738, 392, 760, 799, 887, 653,
        978, 321, 576, 617, 626, 502, 894, 679, 243, 440,
        680, 879, 194, 572, 640, 724, 926, 56, 204, 700,
        707, 151, 457, 449, 797, 195, 791, 558, 945, 679,
        297, 59, 87, 824, 713, 663, 412, 693, 342, 606,
        134, 108, 571, 364, 631, 212, 174, 643, 304, 329,
        343, 97, 430, 751, 497, 314, 983, 374, 822, 928,
        140, 206, 73, 263, 980, 736, 876, 478, 430, 305,
        170, 514, 364, 692, 829, 82, 855, 953, 676, 246,
        369, 970, 294, 750, 807, 827, 150, 790, 288, 923,
        804, 378, 215, 828, 592, 281, 565, 555, 710, 82,
        896, 831, 547, 261, 524, 462, 293, 465, 502, 56,
        661, 821, 976, 991, 658, 869, 905, 758, 745, 193,
        768, 550, 608, 933, 378, 286, 215, 979, 792, 961,
        61, 688, 793, 644, 986, 403, 106, 366, 905, 644,
        372, 567, 466, 434, 645, 210, 389, 550, 919, 135,
        780, 773, 635, 389, 707, 100, 626, 958, 165, 504,
        920, 176, 193, 713, 857, 265, 203, 50, 668, 108,
        645, 990, 626, 197, 510, 357, 358, 850, 858, 364,
        936, 638
    };
}<|MERGE_RESOLUTION|>--- conflicted
+++ resolved
@@ -15,10 +15,6 @@
  * See the License for the specific language governing permissions and
  * limitations under the License.
  */
-<<<<<<< HEAD
-
-=======
->>>>>>> 1488b22c
 /*
  * The Apache Software License, Version 1.1
  *
