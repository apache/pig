/*
 * Licensed to the Apache Software Foundation (ASF) under one
 * or more contributor license agreements.  See the NOTICE file
 * distributed with this work for additional information
 * regarding copyright ownership.  The ASF licenses this file
 * to you under the Apache License, Version 2.0 (the
 * "License"); you may not use this file except in compliance
 * with the License.  You may obtain a copy of the License at
 *
 *     http://www.apache.org/licenses/LICENSE-2.0
 *
 * Unless required by applicable law or agreed to in writing, software
 * distributed under the License is distributed on an "AS IS" BASIS,
 * WITHOUT WARRANTIES OR CONDITIONS OF ANY KIND, either express or implied.
 * See the License for the specific language governing permissions and
 * limitations under the License.
 */
package org.apache.pig.test;

import static org.junit.Assert.assertEquals;
import static org.junit.Assert.assertTrue;

import java.io.File;
import java.util.Iterator;
import java.util.List;
import java.util.Properties;

import org.apache.pig.ExecType;
import org.apache.pig.PigConfiguration;
import org.apache.pig.PigServer;
import org.apache.pig.backend.executionengine.ExecJob;
import org.apache.pig.data.Tuple;
import org.apache.pig.impl.PigContext;
import org.junit.After;
import org.junit.AfterClass;
import org.junit.Before;
import org.junit.BeforeClass;
import org.junit.Test;
import org.junit.runner.RunWith;
import org.junit.runners.JUnit4;
import org.apache.pig.builtin.mock.Storage;

@RunWith(JUnit4.class)
public class TestMultiQuery {

    private static PigServer myPig;

    @BeforeClass
    public static void setUpBeforeClass() throws Exception {
        Util.copyFromLocalToLocal(
                "test/org/apache/pig/test/data/passwd", "passwd");
        Util.copyFromLocalToLocal(
                "test/org/apache/pig/test/data/passwd2", "passwd2");
        Properties props = new Properties();
        props.setProperty(PigConfiguration.OPT_MULTIQUERY, ""+true);
        myPig = new PigServer(ExecType.LOCAL, props);
    }

    @AfterClass
    public static void tearDownAfterClass() throws Exception {
        Util.deleteFile(new PigContext(ExecType.LOCAL, new Properties()), "passwd");
        Util.deleteFile(new PigContext(ExecType.LOCAL, new Properties()), "passwd2");
        deleteOutputFiles();
    }

    @Before
    public void setUp() throws Exception {
        deleteOutputFiles();
    }

    @After
    public void tearDown() throws Exception {

    }

    @Test
    public void testMultiQueryJiraPig1438() throws Exception {

        // test case: merge multiple distinct jobs

        String INPUT_FILE = "abc";

        String[] inputData = {
                "1\t2\t3",
                "2\t3\t4",
                "1\t2\t3",
                "2\t3\t4",
                "1\t2\t3"
        };

        Util.createLocalInputFile(INPUT_FILE, inputData);

        myPig.setBatchOn();

        myPig.registerQuery("A = load '" + INPUT_FILE + "' as (col1:int, col2:int, col3:int);");
        myPig.registerQuery("B1 = foreach A generate col1, col2;");
        myPig.registerQuery("B2 = foreach A generate col2, col3;");
        myPig.registerQuery("C1 = distinct B1;");
        myPig.registerQuery("C2 = distinct B2;");
        myPig.registerQuery("D1 = foreach C1 generate col1, col2;");
        myPig.registerQuery("D2 = foreach C2 generate col2, col3;");
        myPig.registerQuery("store D1 into 'output1';");
        myPig.registerQuery("store D2 into 'output2';");

        myPig.executeBatch();

        myPig.registerQuery("E = load 'output1' as (a:int, b:int);");
        Iterator<Tuple> iter = myPig.openIterator("E");

        List<Tuple> expectedResults = Util.getTuplesFromConstantTupleStrings(
                new String[] {
                        "(1,2)",
                        "(2,3)"
                });

        int counter = 0;
        while (iter.hasNext()) {
            assertEquals(expectedResults.get(counter++).toString(), iter.next().toString());
        }
        assertEquals(expectedResults.size(), counter);

        myPig.registerQuery("E = load 'output2' as (a:int, b:int);");
        iter = myPig.openIterator("E");

        expectedResults = Util.getTuplesFromConstantTupleStrings(
                new String[] {
                        "(2,3)",
                        "(3,4)"
                });

        counter = 0;
        while (iter.hasNext()) {
            assertEquals(expectedResults.get(counter++).toString(), iter.next().toString());
        }

        assertEquals(expectedResults.size(), counter);
    }

    @Test
    public void testMultiQueryJiraPig1252() throws Exception {

        // test case: Problems with secondary key optimization and multiquery
        // diamond optimization

        String INPUT_FILE = "abc";

        String[] inputData = {
            "1\t2\t3",
            "2\t3\t4",
            "3\t\t5",
            "5\t6\t6",
            "6\t\t7"
        };

        Util.createLocalInputFile(INPUT_FILE, inputData);

        myPig.setBatchOn();

        myPig.registerQuery("A = load '" + INPUT_FILE + "' as (col1, col2, col3);");
        myPig.registerQuery("B = foreach A generate (chararray) col1, " +
                "(chararray) ((col2 is not null) ?  " +
                "col2 : (col3 < 6 ? col3 : '')) as splitcond;");
        myPig.registerQuery("split B into C if splitcond !=  '', D if splitcond == '';");
        myPig.registerQuery("E = group C by splitcond;");
        myPig.registerQuery("F = foreach E { orderedData = order C by $1, $0; generate flatten(orderedData); };");

        Iterator<Tuple> iter = myPig.openIterator("F");

        List<Tuple> expectedResults = Util.getTuplesFromConstantTupleStrings(
                new String[] {
                        "(1,2)",
                        "(2,3)",
                        "(3,5)",
                        "(5,6)"
                });

        int counter = 0;
        while (iter.hasNext()) {
            assertEquals(expectedResults.get(counter++).toString(), iter.next().toString());
        }

        assertEquals(expectedResults.size(), counter);
    }

    @Test
    public void testMultiQueryJiraPig1169() throws Exception {

        // test case: Problems with some top N queries

        String INPUT_FILE = "abc";

        String[] inputData = {
                "1\t2\t3",
                "2\t3\t4",
                "3\t4\t5",
                "5\t6\t7",
                "6\t7\t8"
        };

        Util.createLocalInputFile(INPUT_FILE, inputData);

        myPig.setBatchOn();

        myPig.registerQuery("A = load '" + INPUT_FILE
                + "' as (a:int, b, c);");
        myPig.registerQuery("A1 = Order A by a desc parallel 3;");
        myPig.registerQuery("A2 = limit A1 2;");
        myPig.registerQuery("store A1 into 'output1';");
        myPig.registerQuery("store A2 into 'output2';");

        myPig.executeBatch();

        myPig.registerQuery("B = load 'output2' as (a:int, b, c);");

        Iterator<Tuple> iter = myPig.openIterator("B");

        List<Tuple> expectedResults = Util.getTuplesFromConstantTupleStrings(
                new String[] {
                        "(6,7,8)",
                        "(5,6,7)"
                });

        int counter = 0;
        while (iter.hasNext()) {
            assertEquals(expectedResults.get(counter++).toString(), iter.next().toString());
        }

        assertEquals(expectedResults.size(), counter);
    }

    @Test
    public void testMultiQueryJiraPig1171() throws Exception {

        // test case: Problems with some top N queries

        String INPUT_FILE = "abc";

        String[] inputData = {
            "1\tapple\t3",
            "2\torange\t4",
            "3\tpersimmon\t5"
        };

        Util.createLocalInputFile(INPUT_FILE, inputData);

        myPig.setBatchOn();

        myPig.registerQuery("A = load '" + INPUT_FILE
                + "' as (a:long, b, c);");
        myPig.registerQuery("A1 = Order A by a desc;");
        myPig.registerQuery("A2 = limit A1 1;");
        myPig.registerQuery("B = load '" + INPUT_FILE
                + "' as (a:long, b, c);");
        myPig.registerQuery("B1 = Order B by a desc;");
        myPig.registerQuery("B2 = limit B1 1;");

        myPig.registerQuery("C = cross A2, B2;");

        Iterator<Tuple> iter = myPig.openIterator("C");

        List<Tuple> expectedResults = Util.getTuplesFromConstantTupleStrings(
                new String[] {
                        "(3L,'persimmon',5,3L,'persimmon',5)"
                });

        int counter = 0;
        while (iter.hasNext()) {
            assertEquals(expectedResults.get(counter++).toString(), iter.next().toString());
        }

        assertEquals(expectedResults.size(), counter);
    }

    @Test
    public void testMultiQueryJiraPig1157() throws Exception {

        // test case: Sucessive replicated joins do not generate Map Reduce plan and fails due to OOM

        String INPUT_FILE = "abc";
        String INPUT_FILE_1 = "abc";

        String[] inputData = {
                "1\tapple\t3",
                "2\torange\t4",
                "3\tpersimmon\t5"
        };

        Util.createLocalInputFile(INPUT_FILE, inputData);

        myPig.setBatchOn();

        myPig.registerQuery("A = load '" + INPUT_FILE
                + "' as (a:long, b, c);");
        myPig.registerQuery("A1 = FOREACH A GENERATE a;");
        myPig.registerQuery("B = GROUP A1 BY a;");
        myPig.registerQuery("C = load '" + INPUT_FILE_1
                + "' as (x:long, y);");
        myPig.registerQuery("D = JOIN C BY x, B BY group USING 'replicated';");
        myPig.registerQuery("E = JOIN A BY a, D by x USING 'replicated';");

        Iterator<Tuple> iter = myPig.openIterator("E");

        List<Tuple> expectedResults = Util.getTuplesFromConstantTupleStrings(
                new String[] {
                        "(1L,'apple',3,1L,'apple',1L,{(1L)})",
                        "(2L,'orange',4,2L,'orange',2L,{(2L)})",
                        "(3L,'persimmon',5,3L,'persimmon',3L,{(3L)})"
                });

        int counter = 0;
        while (iter.hasNext()) {
            assertEquals(expectedResults.get(counter++).toString(), iter.next().toString());
        }

        assertEquals(expectedResults.size(), counter);
    }

    @Test
    public void testMultiQueryJiraPig1068() throws Exception {

        // test case: COGROUP fails with 'Type mismatch in key from map:
        // expected org.apache.pig.impl.io.NullableText, recieved org.apache.pig.impl.io.NullableTuple'

        String INPUT_FILE = "pig-1068.txt";

        String[] inputData = {
            "10\tapple\tlogin\tjar",
            "20\torange\tlogin\tbox",
            "30\tstrawberry\tquit\tbot"
        };

        Util.createLocalInputFile(INPUT_FILE, inputData);

        myPig.setBatchOn();

        myPig.registerQuery("logs = load '" + INPUT_FILE
                + "' as (ts:int, id:chararray, command:chararray, comments:chararray);");
        myPig.registerQuery("SPLIT logs INTO logins IF command == 'login', all_quits IF command == 'quit';");
        myPig.registerQuery("login_info = FOREACH logins { GENERATE id as id, comments AS client; };");
        myPig.registerQuery("logins_grouped = GROUP login_info BY (id, client);");
        myPig.registerQuery("count_logins_by_client = FOREACH logins_grouped "
                + "{ generate group.id AS id, group.client AS client, COUNT($1) AS count; };");
        myPig.registerQuery("all_quits_grouped = GROUP all_quits BY id; ");
        myPig.registerQuery("quits = FOREACH all_quits_grouped { GENERATE FLATTEN(all_quits); };");
        myPig.registerQuery("joined_session_info = COGROUP quits BY id, count_logins_by_client BY id;");

        Iterator<Tuple> iter = myPig.openIterator("joined_session_info");

        List<Tuple> expectedResults = Util.getTuplesFromConstantTupleStrings(
                new String[] {
                        "('apple',{},{('apple','jar',1L)})",
                        "('orange',{},{('orange','box',1L)})",
                        "('strawberry',{(30,'strawberry','quit','bot')},{})"
                });

        int counter = 0;
        while (iter.hasNext()) {
            assertEquals(expectedResults.get(counter++).toString(), iter.next().toString());
        }

        assertEquals(expectedResults.size(), counter);
    }

    @Test
    public void testMultiQueryJiraPig1108() throws Exception {

        myPig.setBatchOn();

        myPig.registerQuery("a = load 'passwd' "
                + "using PigStorage(':') as (uname:chararray, passwd:chararray, uid:int, gid:int);");
        myPig.registerQuery("split a into plan1 if (uid > 5), plan2 if ( uid < 5);");
        myPig.registerQuery("b = group plan1 by uname;");
        myPig.registerQuery("c = foreach b { tmp = order plan1 by uid desc; "
                + "generate flatten(group) as foo, tmp; };");
        myPig.registerQuery("d = filter c BY foo is not null;");
        myPig.registerQuery("store d into 'output1';");
        myPig.registerQuery("store plan2 into 'output2';");

        List<ExecJob> jobs = myPig.executeBatch();
        for (ExecJob job : jobs) {
            assertTrue(job.getStatus() == ExecJob.JOB_STATUS.COMPLETED);
        }
    }

    @Test
    public void testMultiQueryJiraPig1114() throws Exception {

        // test case: MultiQuery optimization throws error when merging 2 level splits

        String INPUT_FILE = "data.txt";

        String[] inputData = {
            "10\tjar",
            "20\tbox",
            "30\tbot"
        };

        Util.createLocalInputFile(INPUT_FILE, inputData);

        myPig.setBatchOn();

        myPig.registerQuery("data = load '" + INPUT_FILE
                + "' USING PigStorage as (id:int, name:chararray);");
        myPig.registerQuery("ids = FOREACH data GENERATE id;");
        myPig.registerQuery("allId = GROUP ids all;");
        myPig.registerQuery("allIdCount = FOREACH allId GENERATE group as allId, COUNT(ids) as total;");
        myPig.registerQuery("idGroup = GROUP ids by id;");
        myPig.registerQuery("idGroupCount = FOREACH idGroup GENERATE group as id, COUNT(ids) as count;");
        myPig.registerQuery("countTotal = cross idGroupCount, allIdCount;");
        myPig.registerQuery("idCountTotal = foreach countTotal generate id, count, total, (double)count / (double)total as proportion;");
        myPig.registerQuery("orderedCounts = order idCountTotal by count desc;");
        myPig.registerQuery("STORE orderedCounts INTO 'output1';");

        myPig.registerQuery("names = FOREACH data GENERATE name;");
        myPig.registerQuery("allNames = GROUP names all;");
        myPig.registerQuery("allNamesCount = FOREACH allNames GENERATE group as namesAll, COUNT(names) as total;");
        myPig.registerQuery("nameGroup = GROUP names by name;");
        myPig.registerQuery("nameGroupCount = FOREACH nameGroup GENERATE group as name, COUNT(names) as count;");
        myPig.registerQuery("namesCrossed = cross nameGroupCount, allNamesCount;");
        myPig.registerQuery("nameCountTotal = foreach namesCrossed generate name, count, total, (double)count / (double)total as proportion;");
        myPig.registerQuery("nameCountsOrdered = order nameCountTotal by count desc;");
        myPig.registerQuery("STORE nameCountsOrdered INTO 'output2';");

        List<ExecJob> jobs = myPig.executeBatch();
        for (ExecJob job : jobs) {
            assertTrue(job.getStatus() == ExecJob.JOB_STATUS.COMPLETED);
        }
    }

/** Test case is disabled due to PIG-2038
    @Test
    public void testMultiQueryJiraPig1113() throws Exception {

        // test case: Diamond query optimization throws error in JOIN

        String INPUT_FILE_1 = "set1.txt";
        String INPUT_FILE_2 = "set2.txt";


        String[] inputData_1 = {
            "login\t0\tjar",
            "login\t1\tbox",
            "quit\t0\tmany"
        };

        Util.createLocalInputFile(INPUT_FILE_1, inputData_1);

        String[] inputData_2 = {
            "apple\tlogin\t{(login)}",
            "orange\tlogin\t{(login)}",
            "strawberry\tquit\t{(login)}"
        };

        Util.createLocalInputFile(INPUT_FILE_2, inputData_2);

        myPig.setBatchOn();

        myPig.registerQuery("set1 = load '" + INPUT_FILE_1
                + "' USING PigStorage as (a:chararray, b:chararray, c:chararray);");
        myPig.registerQuery("set2 = load '" + INPUT_FILE_2
                + "' USING PigStorage as (a: chararray, b:chararray, c:bag{});");
        myPig.registerQuery("set2_1 = FOREACH set2 GENERATE a as f1, b as f2, "
                + "(chararray) 0 as f3;");
        myPig.registerQuery("set2_2 = FOREACH set2 GENERATE a as f1, "
                + "FLATTEN((IsEmpty(c) ? null : c)) as f2, (chararray) 1 as f3;");
        myPig.registerQuery("all_set2 = UNION set2_1, set2_2;");
        myPig.registerQuery("joined_sets = JOIN set1 BY (a,b), all_set2 BY (f2,f3);");

        List<Tuple> expectedResults = Util.getTuplesFromConstantTupleStrings(
                new String[] {
                        "('quit','0','many','strawberry','quit','0')",
                        "('login','0','jar','apple','login','0')",
                        "('login','0','jar','orange','login','0')",
                        "('login','1','box','apple','login','1')",
                        "('login','1','box','orange','login','1')",
                        "('login','1','box','strawberry','login','1')"
                });

        Iterator<Tuple> iter = myPig.openIterator("joined_sets");
        int count = 0;
        while (iter.hasNext()) {
            assertEquals(expectedResults.get(count++).toString(), iter.next().toString());
        }
        assertEquals(expectedResults.size(), count);
    }

    @Test
    public void testMultiQueryJiraPig1060_2() throws Exception {

        // test case:

        String INPUT_FILE = "pig-1060.txt";

        String[] inputData = {
            "apple\t2",
            "apple\t12",
            "orange\t3",
            "orange\t23",
            "strawberry\t10",
            "strawberry\t34"
        };

        Util.createLocalInputFile(INPUT_FILE, inputData);

        myPig.setBatchOn();

        myPig.registerQuery("data = load '" + INPUT_FILE +
        "' as (name:chararray, gid:int);");
        myPig.registerQuery("f1 = filter data by gid < 5;");
        myPig.registerQuery("g1 = group f1 by name;");
        myPig.registerQuery("p1 = foreach g1 generate group, COUNT(f1.gid);");
        myPig.registerQuery("store p1 into 'output1';");

        myPig.registerQuery("f2 = filter data by gid > 5;");
        myPig.registerQuery("g2 = group f2 by name;");
        myPig.registerQuery("p2 = foreach g2 generate group, COUNT(f2.gid);");
        myPig.registerQuery("store p2 into 'output2';");

        myPig.registerQuery("f3 = filter f2 by gid > 10;");
        myPig.registerQuery("g3 = group f3 by name;");
        myPig.registerQuery("p3 = foreach g3 generate group, COUNT(f3.gid);");
        myPig.registerQuery("store p3 into 'output3';");

        myPig.registerQuery("f4 = filter f3 by gid < 20;");
        myPig.registerQuery("g4 = group f4 by name;");
        myPig.registerQuery("p4 = foreach g4 generate group, COUNT(f4.gid);");
        myPig.registerQuery("store p4 into 'output4';");

        List<ExecJob> jobs = myPig.executeBatch();
        assertEquals(4, jobs.size());

        for (ExecJob job : jobs) {
            assertTrue(job.getStatus() == ExecJob.JOB_STATUS.COMPLETED);
        }
    }

    @Test
    public void testMultiQueryJiraPig920_2() throws Exception {

        // test case: execution of a query with two diamonds

        myPig.setBatchOn();

        myPig.registerQuery("a = load 'passwd' " +
                             "using PigStorage(':') as (uname:chararray, passwd:chararray, uid:int, gid:int);");
        myPig.registerQuery("b = filter a by uid < 5;");
        myPig.registerQuery("c = filter a by gid >= 5;");
        myPig.registerQuery("d = filter a by uid >= 5;");
        myPig.registerQuery("e = filter a by gid < 5;");
        myPig.registerQuery("f = cogroup c by $0, b by $0;");
        myPig.registerQuery("f1 = foreach f generate group, COUNT(c), COUNT(b);");
        myPig.registerQuery("store f1 into 'output1';");
        myPig.registerQuery("g = cogroup d by $0, e by $0;");
        myPig.registerQuery("g1 = foreach g generate group, COUNT(d), COUNT(e);");
        myPig.registerQuery("store g1 into 'output2';");

        List<ExecJob> jobs = myPig.executeBatch();
        for (ExecJob job : jobs) {
            assertTrue(job.getStatus() == ExecJob.JOB_STATUS.COMPLETED);
        }
    }

    @Test
    public void testMultiQueryJiraPig920_3() throws Exception {

        // test case: execution of a simple diamond query

        String INPUT_FILE = "pig-920.txt";

        String[] inputData = {
            "apple\tapple\t100\t10",
            "apple\tapple\t200\t20",
            "orange\torange\t100\t10",
            "orange\torange\t300\t20"
        };

        Util.createLocalInputFile(INPUT_FILE, inputData);

        myPig.setBatchOn();

        myPig.registerQuery("a = load '" + INPUT_FILE +
                            "' as (uname:chararray, passwd:chararray, uid:int, gid:int);");
        myPig.registerQuery("b = filter a by uid < 300;");
        myPig.registerQuery("c = filter a by gid > 10;");
        myPig.registerQuery("d = cogroup c by $0, b by $0;");
        myPig.registerQuery("e = foreach d generate group, COUNT(c), COUNT(b);");

        Iterator<Tuple> iter = myPig.openIterator("e");

        List<Tuple> expectedResults = Util.getTuplesFromConstantTupleStrings(
                new String[] {
                        "('apple',1L,2L)",
                        "('orange',1L,1L)"
                });

        int counter = 0;
        while (iter.hasNext()) {
            assertEquals(expectedResults.get(counter++).toString(), iter.next().toString());
        }

        assertEquals(expectedResults.size(), counter);
    }

    @Test
    public void testMultiQueryJiraPig976() throws Exception {

        // test case: key ('group') isn't part of foreach output
        // and keys have the same type.

        myPig.setBatchOn();

        myPig.registerQuery("a = load 'passwd' " +
                            "using PigStorage(':') as (uname:chararray, passwd:chararray, uid:int, gid:int);");
        myPig.registerQuery("b = group a by uid;");
        myPig.registerQuery("c = group a by gid;");
        myPig.registerQuery("d = foreach b generate SUM(a.gid);");
        myPig.registerQuery("e = foreach c generate group, COUNT(a);");
        myPig.registerQuery("store d into 'output1';");
        myPig.registerQuery("store e into 'output2';");

        List<ExecJob> jobs = myPig.executeBatch();
        for (ExecJob job : jobs) {
            assertTrue(job.getStatus() == ExecJob.JOB_STATUS.COMPLETED);
        }
    }

    @Test
    public void testMultiQueryJiraPig976_2() throws Exception {

        // test case: key ('group') isn't part of foreach output
        // and keys have different types

        myPig.setBatchOn();

        myPig.registerQuery("a = load 'passwd' " +
                            "using PigStorage(':') as (uname:chararray, passwd:chararray, uid:int, gid:int);");
        myPig.registerQuery("b = group a by uname;");
        myPig.registerQuery("c = group a by gid;");
        myPig.registerQuery("d = foreach b generate SUM(a.gid);");
        myPig.registerQuery("e = foreach c generate group, COUNT(a);");
        myPig.registerQuery("store d into 'output1';");
        myPig.registerQuery("store e into 'output2';");

        List<ExecJob> jobs = myPig.executeBatch();
        for (ExecJob job : jobs) {
            assertTrue(job.getStatus() == ExecJob.JOB_STATUS.COMPLETED);
        }
    }

    @Test
    public void testMultiQueryJiraPig976_3() throws Exception {

        // test case: group all and key ('group') isn't part of output

        myPig.setBatchOn();

        myPig.registerQuery("a = load 'passwd' " +
                            "using PigStorage(':') as (uname:chararray, passwd:chararray, uid:int, gid:int);");
        myPig.registerQuery("b = group a all;");
        myPig.registerQuery("c = group a by gid;");
        myPig.registerQuery("d = foreach b generate SUM(a.gid);");
        myPig.registerQuery("e = foreach c generate group, COUNT(a);");
        myPig.registerQuery("store d into 'output1';");
        myPig.registerQuery("store e into 'output2';");

        List<ExecJob> jobs = myPig.executeBatch();
        for (ExecJob job : jobs) {
            assertTrue(job.getStatus() == ExecJob.JOB_STATUS.COMPLETED);
        }
    }

    @Test
    public void testMultiQueryJiraPig976_4() throws Exception {

        // test case: group by multi-cols and key ('group') isn't part of output

        myPig.setBatchOn();

        myPig.registerQuery("a = load 'passwd' " +
                            "using PigStorage(':') as (uname:chararray, passwd:chararray, uid:int, gid:int);");
        myPig.registerQuery("b = group a by uid;");
        myPig.registerQuery("c = group a by (uname, gid);");
        myPig.registerQuery("d = foreach b generate SUM(a.gid);");
        myPig.registerQuery("e = foreach c generate group.uname, group.gid, COUNT(a);");
        myPig.registerQuery("store d into 'output1';");
        myPig.registerQuery("store e into 'output2';");

        List<ExecJob> jobs = myPig.executeBatch();
        for (ExecJob job : jobs) {
            assertTrue(job.getStatus() == ExecJob.JOB_STATUS.COMPLETED);
        }
    }

    @Test
    public void testMultiQueryJiraPig976_5() throws Exception {

        // test case: key ('group') in multiple positions.

        myPig.setBatchOn();

        myPig.registerQuery("a = load 'passwd' " +
                            "using PigStorage(':') as (uname:chararray, passwd:chararray, uid:int, gid:int);");
        myPig.registerQuery("b = group a by uid;");
        myPig.registerQuery("c = group a by (uname, gid);");
        myPig.registerQuery("d = foreach b generate SUM(a.gid), group, group as foo;");
        myPig.registerQuery("d1 = foreach d generate $1 + $2;");
        myPig.registerQuery("e = foreach c generate group, COUNT(a);");
        myPig.registerQuery("store d1 into 'output1';");
        myPig.registerQuery("store e into 'output2';");

        List<ExecJob> jobs = myPig.executeBatch();
        for (ExecJob job : jobs) {
            assertTrue(job.getStatus() == ExecJob.JOB_STATUS.COMPLETED);
        }
    }
*/
    @Test
    public void testMultiQueryJiraPig976_6() throws Exception {

        // test case: key ('group') has null values.

        String INPUT_FILE = "pig-976.txt";

        String[] inputData = {
            "apple\tapple\t100\t10",
            "apple\tapple\t\t20",
            "orange\torange\t100\t10",
            "orange\torange\t\t20",
            "strawberry\tstrawberry\t300\t10"
        };

        Util.createLocalInputFile(INPUT_FILE, inputData);

        myPig.setBatchOn();

        myPig.registerQuery("a = load '" + INPUT_FILE +
                            "' as (uname:chararray, passwd:chararray, uid:int, gid:int);");
        myPig.registerQuery("b = group a by uid;");
        myPig.registerQuery("c = group a by gid;");
        myPig.registerQuery("d = foreach b generate group, SUM(a.gid);");
        myPig.registerQuery("e = foreach c generate COUNT(a), group;");
        myPig.registerQuery("store d into 'output1';");
        myPig.registerQuery("store e into 'output2';");

        List<ExecJob> jobs = myPig.executeBatch();
        assertTrue(jobs.size() == 2);

        for (ExecJob job : jobs) {
            assertTrue(job.getStatus() == ExecJob.JOB_STATUS.COMPLETED);
        }
    }

    @Test
    public void testMultiQueryJiraPig983_2() throws Exception {

        System.out.println("===== multi-query Jira Pig-983_2 =====");

        myPig.setBatchOn();

        myPig.registerQuery("a = load 'passwd' " +
                             "using PigStorage(':') as (uname:chararray, passwd:chararray, uid:int, gid:int);");
        myPig.registerQuery("b = filter a by uid < 5;");
        myPig.registerQuery("c = filter a by uid >= 5;");
        myPig.registerQuery("d = join b by uname, c by uname;");
        myPig.registerQuery("e = group d by b::gid;");
        myPig.registerQuery("e1 = foreach e generate group, COUNT(d.b::uid);");
        myPig.registerQuery("store e1 into 'output1';");
        myPig.registerQuery("f = group d by c::gid;");
        myPig.registerQuery("f1 = foreach f generate group, SUM(d.c::uid);");
        myPig.registerQuery("store f1 into 'output2';");

<<<<<<< HEAD
=======
        List<ExecJob> jobs = myPig.executeBatch();

        assertTrue(jobs.size() == 2);

        for (ExecJob job : jobs) {
            assertTrue(job.getStatus() == ExecJob.JOB_STATUS.COMPLETED);
        }
    }

    /**
       This test will fail indeterministically without the PIG-3902 patch. Sometimes
       the loads will get attached as dependencies to the appropriate stores (during
       the postProcess() method on PigServer.Graph) and the dag will successfully
       run, while other times it will fail (if the loads get attached as dependencies
       of the incorrect stores).
     */
    @Test
    public void testMultiQueryJiraPig3902() throws Exception {

        // test case: Pig Server creates implicit cycle when
        // loading and storing from same location with an
        // intermediate store.

        Storage.Data data = Storage.resetData(myPig);
        data.set("inputLocation", Storage.tuple(1,2,3));

        myPig.setBatchOn();
        myPig.registerQuery("A = load 'inputLocation' using mock.Storage() as (a:int, b, c);");
        myPig.registerQuery("A1 = order A by a desc parallel 3;");
        myPig.registerQuery("A2 = limit A1 2;");
        myPig.registerQuery("store A1 into 'output1' using mock.Storage();");
        myPig.registerQuery("A3 = load 'output1' using mock.Storage()as (a:int, b, c);");
        myPig.registerQuery("A4 = filter A3 by a > 2;");
        myPig.registerQuery("store A4 into 'inputLocation' using mock.Storage();");

>>>>>>> 5e2f75cb
        List<ExecJob> jobs = myPig.executeBatch();

        assertTrue(jobs.size() == 2);

        for (ExecJob job : jobs) {
            assertTrue(job.getStatus() == ExecJob.JOB_STATUS.COMPLETED);
        }
    }

    // --------------------------------------------------------------------------
    // Helper methods

    private static void deleteOutputFiles() {
        Util.deleteDirectory(new File("output1"));
        Util.deleteDirectory(new File("output2"));
        Util.deleteDirectory(new File("output3"));
        Util.deleteDirectory(new File("output4"));
        Util.deleteDirectory(new File("output5"));
    }
}<|MERGE_RESOLUTION|>--- conflicted
+++ resolved
@@ -769,8 +769,6 @@
         myPig.registerQuery("f1 = foreach f generate group, SUM(d.c::uid);");
         myPig.registerQuery("store f1 into 'output2';");
 
-<<<<<<< HEAD
-=======
         List<ExecJob> jobs = myPig.executeBatch();
 
         assertTrue(jobs.size() == 2);
@@ -806,7 +804,6 @@
         myPig.registerQuery("A4 = filter A3 by a > 2;");
         myPig.registerQuery("store A4 into 'inputLocation' using mock.Storage();");
 
->>>>>>> 5e2f75cb
         List<ExecJob> jobs = myPig.executeBatch();
 
         assertTrue(jobs.size() == 2);
