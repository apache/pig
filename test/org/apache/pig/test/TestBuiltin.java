--- conflicted
+++ resolved
@@ -3217,7 +3217,6 @@
         pigServer.registerQuery("A = load '" + inputFileName + "' as (name);");
         pigServer.registerQuery("B = foreach A generate name, UniqueID();");
         Iterator<Tuple> iter = pigServer.openIterator("B");
-<<<<<<< HEAD
         if (!Util.isSparkExecType(cluster.getExecType())) {
             assertEquals(iter.next().get(1), "0-0");
             assertEquals(iter.next().get(1), "0-1");
@@ -3258,19 +3257,7 @@
             assertEquals(iter.next().get(1), "0-2");
             assertEquals(iter.next().get(1), "0-3");
         }
-=======
-        assertEquals(iter.next().get(1),"0-0");
-        assertEquals(iter.next().get(1),"0-1");
-        assertEquals(iter.next().get(1),"0-2");
-        assertEquals(iter.next().get(1),"0-3");
-        assertEquals(iter.next().get(1),"0-4");
-        assertEquals(iter.next().get(1),"1-0");
-        assertEquals(iter.next().get(1),"1-1");
-        assertEquals(iter.next().get(1),"1-2");
-        assertEquals(iter.next().get(1),"1-3");
-        assertEquals(iter.next().get(1),"1-4");
         Util.deleteFile(cluster, inputFileName);
->>>>>>> 7e60a849
     }
 
     @Test
