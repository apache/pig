--- conflicted
+++ resolved
@@ -22,11 +22,7 @@
 import java.util.Arrays;
 import java.util.HashMap;
 import java.util.Iterator;
-<<<<<<< HEAD
-import java.util.Properties;
-=======
 import java.util.Map;
->>>>>>> 1488b22c
 
 import junit.framework.TestCase;
 
@@ -42,25 +38,13 @@
 import org.apache.pig.StoreFunc;
 import org.apache.pig.backend.executionengine.ExecException;
 import org.apache.pig.builtin.*;
-<<<<<<< HEAD
-import org.apache.pig.data.BagFactory;
-import org.apache.pig.data.DataAtom;
-import org.apache.pig.data.DataBag;
-import org.apache.pig.data.DataMap;
-import org.apache.pig.data.Tuple;
-import org.apache.pig.impl.builtin.ShellBagEvalFunc;
-=======
 import org.apache.pig.data.*;
 import org.apache.pig.data.DefaultAbstractBag.BagDelimiterTuple;
 import org.apache.pig.impl.io.FileLocalizer;
->>>>>>> 1488b22c
 import org.apache.pig.impl.io.BufferedPositionedInputStream;
-import static org.apache.pig.PigServer.ExecType.LOCAL;
+import org.apache.pig.impl.PigContext;
 
 public class TestBuiltin extends TestCase {
-<<<<<<< HEAD
-	
-=======
     
     private String initString = "mapreduce";
     //private String initString = "local";
@@ -527,7 +511,6 @@
     
     }
 
->>>>>>> 1488b22c
     // Builtin MATH Functions
     // =======================
     @Test
@@ -645,48 +628,6 @@
 
 
     @Test
-    public void testAVGInitial() throws Exception {
-        int input[] = { 1, 2, 3, 4, 5, 6, 7, 8, 9, 10 };
-
-        EvalFunc<Tuple> avg = new AVG.Initial();
-        Tuple tup = Util.loadNestTuple(new Tuple(1), input);
-        Tuple output = new Tuple();
-        avg.exec(tup, output);
-
-        assertEquals("Expected sum to be 55.0", 55.0,
-            output.getAtomField(0).numval());
-        assertEquals("Expected count to be 10", 10,
-            output.getAtomField(1).longVal());
-    }
-
-    @Test
-    public void testAVGFinal() throws Exception {
-        Tuple t1 = new Tuple(2);
-        t1.setField(0, 55.0);
-        t1.setField(1, 10);
-        Tuple t2 = new Tuple(2);
-        t2.setField(0, 28.0);
-        t2.setField(1, 7);
-        Tuple t3 = new Tuple(2);
-        t3.setField(0, 82.0);
-        t3.setField(1, 17);
-        DataBag bag = BagFactory.getInstance().newDefaultBag();
-        bag.add(t1);
-        bag.add(t2);
-        bag.add(t3);
-        
-        Tuple tup = new Tuple(bag);
-
-        EvalFunc<DataAtom> avg = new AVG.Final();
-        DataAtom output = new DataAtom();
-        avg.exec(tup, output);
-
-        assertEquals("Expected average to be 4.852941176470588",
-            4.852941176470588, output.numval());
-    }
-
-
-    @Test
     public void testCOUNT() throws Exception {
         int input[] = { 1, 2, 3, 4, 5, 6, 7, 8, 9, 10 };
         long expected = input.length;
@@ -1000,32 +941,7 @@
         assertEquals(expectedBag, result);
         
     }
-
-    @Test
-    public void testCOUNTInitial() throws Exception {
-        int input[] = { 1, 2, 3, 4, 5, 6, 7, 8, 9, 10 };
-
-        EvalFunc<Tuple> count = new COUNT.Initial();
-        Tuple tup = Util.loadNestTuple(new Tuple(1), input);
-        Tuple output = new Tuple();
-        count.exec(tup, output);
-
-        assertEquals("Expected count to be 10", 10,
-            output.getAtomField(0).longVal());
-    }
-
-    @Test
-    public void testCOUNTFinal() throws Exception {
-        int input[] = { 23, 38, 39 };
-        Tuple tup = Util.loadNestTuple(new Tuple(1), input);
-
-        EvalFunc<DataAtom> count = new COUNT.Final();
-        DataAtom output = new DataAtom();
-        count.exec(tup, output);
-
-        assertEquals("Expected count to be 100", 100, output.longVal());
-    }
-
+    
     @Test
     public void testCONCAT() throws Exception {
         
@@ -1118,108 +1034,6 @@
         //assertTrue(msg, expected.equals(arrity.exec(t5)));
     }
 
-    @Test
-    public void testSUMInitial() throws Exception {
-        int input[] = { 1, 2, 3, 4, 5, 6, 7, 8, 9, 10 };
-
-        EvalFunc<Tuple> sum = new SUM.Initial();
-        Tuple tup = Util.loadNestTuple(new Tuple(1), input);
-        Tuple output = new Tuple();
-        sum.exec(tup, output);
-
-        assertEquals("Expected sum to be 55.0", 55.0,
-            output.getAtomField(0).numval());
-    }
-
-    @Test
-    public void testSUMFinal() throws Exception {
-        int input[] = { 23, 38, 39 };
-        Tuple tup = Util.loadNestTuple(new Tuple(1), input);
-
-        EvalFunc<DataAtom> sum = new SUM.Final();
-        DataAtom output = new DataAtom();
-        sum.exec(tup, output);
-
-        assertEquals("Expected sum to be 100.0", 100.0, output.numval());
-    }
-
-    @Test
-    public void testMIN() throws Exception {
-        int input[] = { 1, 2, 3, 4, 5, 6, 7, 8, 9, 10 };
-
-        EvalFunc<DataAtom> min = new MIN();
-        Tuple tup = Util.loadNestTuple(new Tuple(1), input);
-        DataAtom output = new DataAtom();
-        min.exec(tup, output);
-
-        assertEquals("Expected min to be 1.0", 1.0, output.numval());
-    }
-
-
-    @Test
-    public void testMINInitial() throws Exception {
-        int input[] = { 1, 2, 3, 4, 5, 6, 7, 8, 9, 10 };
-
-        EvalFunc<Tuple> min = new MIN.Initial();
-        Tuple tup = Util.loadNestTuple(new Tuple(1), input);
-        Tuple output = new Tuple();
-        min.exec(tup, output);
-
-        assertEquals("Expected min to be 1.0", 1.0,
-            output.getAtomField(0).numval());
-    }
-
-    @Test
-    public void testMINFinal() throws Exception {
-        int input[] = { 23, 38, 39 };
-        Tuple tup = Util.loadNestTuple(new Tuple(1), input);
-
-        EvalFunc<DataAtom> min = new MIN.Final();
-        DataAtom output = new DataAtom();
-        min.exec(tup, output);
-
-        assertEquals("Expected sum to be 23.0", 23.0, output.numval());
-    }
-
-    @Test
-    public void testMAX() throws Exception {
-        int input[] = { 1, 2, 3, 4, 5, 6, 7, 8, 9, 10 };
-
-        EvalFunc<DataAtom> max = new MAX();
-        Tuple tup = Util.loadNestTuple(new Tuple(1), input);
-        DataAtom output = new DataAtom();
-        max.exec(tup, output);
-
-        assertEquals("Expected max to be 10.0", 10.0, output.numval());
-    }
-
-
-    @Test
-    public void testMAXInitial() throws Exception {
-        int input[] = { 1, 2, 3, 4, 5, 6, 7, 8, 9, 10 };
-
-        EvalFunc<Tuple> max = new MAX.Initial();
-        Tuple tup = Util.loadNestTuple(new Tuple(1), input);
-        Tuple output = new Tuple();
-        max.exec(tup, output);
-
-        assertEquals("Expected max to be 10.0", 10.0,
-            output.getAtomField(0).numval());
-    }
-
-    @Test
-    public void testMAXFinal() throws Exception {
-        int input[] = { 23, 38, 39 };
-        Tuple tup = Util.loadNestTuple(new Tuple(1), input);
-
-        EvalFunc<DataAtom> max = new MAX.Final();
-        DataAtom output = new DataAtom();
-        max.exec(tup, output);
-
-        assertEquals("Expected sum to be 39.0", 39.0, output.numval());
-    }
-
-
     // Builtin APPLY Functions
     // ========================
 
@@ -1257,32 +1071,6 @@
                 break;
             count++;
             assertEquals(3, f15.size());
-        }
-        assertEquals(LOOP_COUNT * LOOP_COUNT, count);
-
-        LoadFunc p15 = new PigStorage();
-        StringBuilder sb = new StringBuilder();
-        int LOOP_COUNT = 1024;
-        for (int i = 0; i < LOOP_COUNT; i++) {
-            for (int j = 0; j < LOOP_COUNT; j++) {
-                sb.append(i);
-                sb.append("\t");
-                sb.append(i);
-                sb.append("\t");
-                sb.append(j % 2);
-                sb.append("\n");
-            }
-        }
-        byte bytes[] = sb.toString().getBytes();
-        FakeFSInputStream ffis15 = new FakeFSInputStream(bytes);
-        p15.bindTo(null, new BufferedPositionedInputStream(ffis15), 0, bytes.length);
-        int count = 0;
-        while (true) {
-            Tuple f15 = p15.getNext();
-            if (f15 == null)
-                break;
-            count++;
-            assertEquals(3, f15.arity());
         }
         assertEquals(LOOP_COUNT * LOOP_COUNT, count);
 
@@ -1418,64 +1206,6 @@
     }
 
     @Test
-<<<<<<< HEAD
-    public void testShellFuncSingle() throws Throwable {
-    	//ShellBagEvalFunc func = new ShellBagEvalFunc("tr o 0");
-    	PigServer pig = new PigServer(LOCAL, new Properties());
-    	
-    	File tempFile = File.createTempFile("tmp", ".dat");
-    	PrintWriter writer = new PrintWriter(tempFile);
-    	writer.println("foo");
-    	writer.println("boo");
-    	writer.close();
-    	
-    	pig.registerFunction("myTr",ShellBagEvalFunc.class.getName() + "('tr o 0')");
-    	pig.registerQuery("a = load 'file:" + Util.encodeEscape(tempFile.toString()) + "';");
-    	pig.registerQuery("b = foreach a generate myTr(*);");
-    	Iterator<Tuple> iter = pig.openIterator("b");
-    	    	
-    	Tuple t;
-    	
-    	assertTrue(iter.hasNext());
-    	t = iter.next();
-    	assertEquals("f00", t.getAtomField(0).strval());
-    	assertTrue(iter.hasNext());
-    	t = iter.next();
-    	assertEquals("b00", t.getAtomField(0).strval());
-    	assertFalse(iter.hasNext());
-    	tempFile.delete();
-    }
-    
-    @Test
-    public void testShellFuncMultiple() throws Throwable {
-
-    	PigServer pig = new PigServer(LOCAL, new Properties());
-    	final int numTimes = 100;
-    	
-    	File tempFile = File.createTempFile("tmp", ".dat");
-    	PrintWriter writer = new PrintWriter(tempFile);
-    	for (int i=0; i< numTimes; i++){
-    		writer.println(i+"oo");
-    	}
-    	writer.close();
-    	
-    	pig.registerFunction("tr1",ShellBagEvalFunc.class.getName() + "('tr o A')");
-    	pig.registerFunction("tr2",ShellBagEvalFunc.class.getName() + "('tr o B')");
-    	pig.registerQuery("a = load 'file:" + Util.encodeEscape(tempFile.toString()) + "';");
-    	pig.registerQuery("b = foreach a generate tr1(*),tr2(*);");
-    	Iterator<Tuple> iter = pig.openIterator("b");
-    	
-    	for (int i=0; i< numTimes; i++){
-    		Tuple t = iter.next();
-    		
-    		assertEquals(i+"AA", t.getBagField(0).iterator().next().getAtomField(0).strval());
-    		assertEquals(i+"BB", t.getBagField(1).iterator().next().getAtomField(0).strval());
-    		
-    	}
-    	
-    	assertFalse(iter.hasNext());
-    	tempFile.delete();
-=======
     public void testDIFF() throws Exception {
         // Test it in the case with two bags.
         BagFactory bf = BagFactory.getInstance();
@@ -1515,7 +1245,6 @@
     
     private static String getInputType(String typeFor) {
         return allowedInput.get(typeFor);
->>>>>>> 1488b22c
     }
 
     /**
