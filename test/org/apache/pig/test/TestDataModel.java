/*
 * Licensed to the Apache Software Foundation (ASF) under one
 * or more contributor license agreements.  See the NOTICE file
 * distributed with this work for additional information
 * regarding copyright ownership.  The ASF licenses this file
 * to you under the Apache License, Version 2.0 (the
 * "License"); you may not use this file except in compliance
 * with the License.  You may obtain a copy of the License at
 *
 *     http://www.apache.org/licenses/LICENSE-2.0
 *
 * Unless required by applicable law or agreed to in writing, software
 * distributed under the License is distributed on an "AS IS" BASIS,
 * WITHOUT WARRANTIES OR CONDITIONS OF ANY KIND, either express or implied.
 * See the License for the specific language governing permissions and
 * limitations under the License.
 */
package org.apache.pig.test;

import java.io.DataInput;
import java.io.DataInputStream;
import java.io.DataOutput;
import java.io.DataOutputStream;
import java.io.IOException;
import java.io.PipedInputStream;
import java.io.PipedOutputStream;
import java.io.File;
import java.io.FileOutputStream;
import java.io.FileInputStream;
import java.util.HashMap;
import java.util.Iterator;
import java.util.Map;
import java.util.Random;

import org.junit.Test;

import org.apache.pig.data.*;

/**
 * This class will exercise the basic Pig data model and members. It tests for proper behavior in
 * assigment and comparision, as well as function application.
 * 
 * @author dnm
 */
public class TestDataModel extends junit.framework.TestCase {

    @Test
    public void testDatum() throws Exception {
        // Datum is an empty class, but in the event we
        // ever add a method, test it here
    }

    @Test
    public void testTuple() throws Exception {
        TupleFactory tf = TupleFactory.getInstance();

        int arity = 5;
        int[] input1 = { 1, 2, 3, 4, 5 };
        String[] input2 = { "1", "2", "3", "4", "5" };
        String[] input3 = { "1", "2", "3", "4", "5", "6" };

        // validate construction and equality
        Tuple f1 = Util.loadFlatTuple(tf.newTuple(arity), input1);
        Tuple f2 = Util.loadFlatTuple(tf.newTuple(arity), input1);
        Tuple f3 = tf.newTuple(arity);
        assertTrue(f1.size() == arity);
        assertTrue(f1.equals(f2));

        // invalid equality
        f2 = Util.loadTuple(tf.newTuple(input3.length), input3);
        assertFalse(f1.equals(f2));

        // copy equality
        /*
        f2.copyFrom(f1);
        assertTrue(f1.equals(f2));
        */

        // append function and equality
        int[] input4 = { 1, 2, 3 };
        int[] input5 = { 4, 5 };
        /*
        f1 = Util.loadFlatTuple(tf.newTuple(input4.length), input4);
        f2 = Util.loadFlatTuple(tf.newTuple(input5.length), input5);
        f3 = Util.loadFlatTuple(tf.newTuple(input1.length), input1);
        f1.appendTuple(f2);
        assertTrue(f3.equals(f1));
        */

        // arity then value comparision behavior
        f1 = Util.loadFlatTuple(tf.newTuple(input1.length), input1); // 1,2,3,4,5
        f2 = Util.loadFlatTuple(tf.newTuple(input4.length), input4); // 1,2,3
        assertTrue(f1.compareTo(f2) > 0);
        assertFalse(f1.compareTo(f2) < 0);

        int[] input6 = { 1, 2, 3, 4, 6 };
        f2 = Util.loadFlatTuple(tf.newTuple(input6.length), input6);
        assertTrue(f1.compareTo(f2) < 0);
        assertFalse(f1.compareTo(f2) > 0);

        // delimited export
        String expected = "1:2:3:4:5";
        f1 = Util.loadFlatTuple(tf.newTuple(input1.length), input1);
        assertTrue(expected.equals(f1.toDelimitedString(":")));

        // value read / write & marshalling
        PipedOutputStream pos = new PipedOutputStream();
        DataOutputStream dos = new DataOutputStream(pos);
        PipedInputStream pis = new PipedInputStream(pos);
        DataInputStream dis = new DataInputStream(pis);
        f1.write(dos);
        f1.write(dos);
        f2.readFields(dis);
        assertTrue(f1.equals(f2));
        f2.readFields(dis);
        assertTrue(f1.equals(f2));
    }

    @Test
    public void testNestTuple() throws Exception {
        TupleFactory tf = TupleFactory.getInstance();

        int[][] input1 = { { 1, 2, 3, 4, 5 }, { 1, 2, 3, 4, 5 }, { 1, 2, 3, 4, 5 }, { 1, 2, 3, 4, 5 },
                { 1, 2, 3, 4, 5 } };
        int[][] input2 = { { 1, 2 }, { 1, 2 } };

        Tuple n1 = Util.loadNestTuple(tf.newTuple(input1.length), input1);
        Tuple n2 = tf.newTuple();

        n2 = Util.loadNestTuple(tf.newTuple(input2.length), input2);
    }

    @Test
    public void testReadWrite() throws Exception {
        // Create a tuple with every data type in it, and then read and
        // write it, both via DataReaderWriter and Tuple.readFields
        TupleFactory tf = TupleFactory.getInstance();

        Tuple t1 = giveMeOneOfEach();

        File file = File.createTempFile("Tuple", "put");
        FileOutputStream fos = new FileOutputStream(file);
        DataOutput out = new DataOutputStream(fos);
        t1.write(out);
        t1.write(out); // twice in a row on purpose
        fos.close();

        FileInputStream fis = new FileInputStream(file);
        DataInput in = new DataInputStream(fis);
        for (int i = 0; i < 2; i++) {
            Tuple after = tf.newTuple();
            after.readFields(in);

            Object o = after.get(0);
            assertTrue("isa Tuple", o instanceof Tuple);
            Tuple t3 = (Tuple)o;
            o = t3.get(0);
            assertTrue("isa Integer", o instanceof Integer);
            assertEquals(new Integer(3), (Integer)o);
            o = t3.get(1);
            assertTrue("isa Float", o instanceof Float);
            assertEquals(new Float(3.0), (Float)o);

            o = after.get(1);
            assertTrue("isa Bag", o instanceof DataBag);
            DataBag b = (DataBag)o;
            Iterator<Tuple> j = b.iterator();
            Tuple[] ts = new Tuple[2];
            assertTrue("first tuple in bag", j.hasNext());
            ts[0] = j.next();
            assertTrue("second tuple in bag", j.hasNext());
            ts[1] = j.next();
            o = ts[0].get(0);
            assertTrue("isa Integer", o instanceof Integer);
            assertEquals(new Integer(4), (Integer)o);
            o = ts[1].get(0);
            assertTrue("isa String", o instanceof String);
            assertEquals("mary had a little lamb", (String)o);

            o = after.get(2);
            assertTrue("isa Map", o instanceof Map);
            Map<Object, Object> m = (Map<Object, Object>)o;
            assertEquals("world", (String)m.get("hello"));
            assertEquals("all", (String)m.get("goodbye"));
            assertNull(m.get("fred"));

            o = after.get(3);
            assertTrue("isa Integer", o instanceof Integer);
            Integer ii = (Integer)o;
            assertEquals(new Integer(42), ii);
            
            o = after.get(4);
            assertTrue("isa Long", o instanceof Long);
            Long l = (Long)o;
            assertEquals(new Long(5000000000L), l);
            
            o = after.get(5);
            assertTrue("isa Float", o instanceof Float);
            Float f = (Float)o;
            assertEquals(new Float(3.141592654), f);
            
            o = after.get(6);
            assertTrue("isa Double", o instanceof Double);
            Double d = (Double)o;
            assertEquals(2.99792458e8, d);
            
            o = after.get(7);
            assertTrue("isa Boolean", o instanceof Boolean);
            Boolean bool = (Boolean)o;
            assertTrue(bool);

            o = after.get(8);
            assertTrue("isa DataByteArray", o instanceof DataByteArray);
            DataByteArray ba = (DataByteArray)o;
            assertEquals(new DataByteArray("hello"), ba);

            o = after.get(9);
            assertTrue("isa String", o instanceof String);
            String s = (String)o;
            assertEquals("goodbye", s);
         }

        file.delete();
    }

    @Test
    public void testTupleToString() throws Exception {
        Tuple t = giveMeOneOfEach();

        assertEquals("toString", "((3,3.0F),{(4),(mary had a little lamb)},[hello#world,goodbye#all],42,5000000000L,3.1415927F,2.99792458E8,true,hello,goodbye,)", t.toString());
    }

    /*
    @Test
<<<<<<< HEAD
    public void testDataBag() throws Exception {
        int[] input1 = { 1, 2, 3, 4, 5 };
        int[] input2 = { 0, 2, 3, 4, 5 };

        // Check empty bag errors
        DataBag b = new DataBag();
        boolean caught = false;
        try {
            b.getField(0).strval().equals("1");
        } catch (IOException e) {
            caught = true;
        }
        assertTrue(caught);
        assertTrue(b.isEmpty());

        // Check field get for indentical rows
        Tuple f = Util.loadFlatTuple(new Tuple(input1.length), input1);
        for (int i = 0; i < 10; i++) {
            b.add(f);
        }
        assertTrue(b.getField(0).strval().equals("1"));
        assertTrue(b.cardinality() == 10);

        // Check field get for heterogenous rows
        f = Util.loadFlatTuple(new Tuple(input2.length), input2);
        b.add(f);
        caught = false;
        try {
            b.getField(0).strval().equals("1");
        } catch (IOException e) {
            caught = true;
        }   
        assertTrue(caught);

        // check that notifications are sent
         b.clear();
         DataBag.notifyInterval = 2;
         Tuple g = Util.loadFlatTuple(new Tuple(input1.length), input1);
         for (int i = 0; i < 10; i++) {
             b.add(g);
         }

         Iterator it = b.content();
         while (it.hasNext()) it.next();
         assert(b.numNotifies == 5);
=======
    public void testTupleHashCode() throws Exception {
        TupleFactory tf = TupleFactory.getInstance();

        Tuple t1 = tf.newTuple(2);
        t1.set(0, new DataByteArray("hello world"));
        t1.set(1, new Integer(1));

        Tuple t2 = tf.newTuple(2);
        t2.set(0, new DataByteArray("hello world"));
        t2.set(1, new Integer(1));

        assertEquals("same data", t1.hashCode(), t2.hashCode());

        Tuple t3 = tf.newTuple(3);
        t3.set(0, new DataByteArray("hello world"));
        t3.set(1, new Integer(1));
        t3.set(2, new Long(4));
        assertFalse("different size", t1.hashCode() == t3.hashCode()); 

        Tuple t4 = tf.newTuple(2);
        t4.set(0, new DataByteArray("hello world"));
        t4.set(1, new Integer(2));
        assertFalse("same size, different data", t1.hashCode() == t4.hashCode()); 

        // Make sure we can take the hash code of all the types.
        Tuple t5 = giveMeOneOfEach();
        t5.hashCode();
>>>>>>> 1488b22c
    }

    @Test
    public void testTupleEquals() throws Exception {
        TupleFactory tf = TupleFactory.getInstance();

        Tuple t1 = tf.newTuple();
        Tuple t2 = tf.newTuple();
    
        t1.append(new Integer(3));
        t2.append(new Integer(3));

        assertFalse("different object", t1.equals(new String()));

        assertTrue("same data", t1.equals(t2));

        t2 = tf.newTuple();
        t2.append(new Integer(4));
        assertFalse("different data", t1.equals(t2));

        t2 = tf.newTuple();
        t2.append(new Integer(3));
        t2.append(new Integer(3));
        assertFalse("different size", t1.equals(t2));
    }

<<<<<<< HEAD
    public void testBigDataBagOnDisk() throws Exception{
    	Runtime.getRuntime().gc();
    	testBigDataBag(Runtime.getRuntime().maxMemory() - 1*1024*1024, 1000000);
    }
    */

    private enum TestType {
    	PRE_SORT,
    	POST_SORT,
    	PRE_DISTINCT,
    	POST_DISTINCT,
    	NONE
    }
       
    
    /*
    private void testBigDataBag(long freeMemoryToMaintain, int numItems) throws Exception {
    	BigDataBag.FREE_MEMORY_TO_MAINTAIN = freeMemoryToMaintain;
        Random r = new Random();
   
    	for (TestType testType: TestType.values()){
    		BigDataBag bag = BagFactory.getInstance().getNewBigBag();

            assertTrue(bag.isEmpty());

            if (testType == TestType.PRE_SORT)
            	bag.sort();
            else if (testType == TestType.PRE_DISTINCT)
            	bag.distinct();
            
            //generate data and add it to the bag
            for(int i = 0; i < numItems; i++) {
                Tuple t = new Tuple(1);
                t.setField(0, r.nextInt(numItems));
                bag.add(t);
            }

            assertFalse(bag.isEmpty());

            if (testType == TestType.POST_SORT)
            	bag.sort();
            else if (testType == TestType.POST_DISTINCT)
            	bag.distinct();

            
            if (testType == TestType.NONE)
            	assertTrue(bag.cardinality() == numItems);
            checkContents(bag, numItems, testType);
            checkContents(bag, numItems, testType);

    	}
    }
     
    
    private void checkContents(DataBag bag, int numItems, TestType testType) throws Exception{
        String last = "";
        
        DataBag.notifyInterval = 100;
        
        Iterator<Tuple> it = bag.content();
        int count = 0;
        while(it.hasNext()) {
        	Tuple t = it.next();
        	String next = t.getAtomField(0).strval();
        	if (testType == TestType.POST_SORT || testType == TestType.PRE_SORT)
                assertTrue(last.compareTo(next)<=0);
        	else if (testType == TestType.POST_DISTINCT || testType == TestType.PRE_DISTINCT)
                assertTrue(last.compareTo(next)<0);
            last = next;
        	count++;
        }
        
        assertTrue(bag.cardinality() == count);
        
        if (testType != TestType.NONE)
        	assertTrue(bag.numNotifies >= count/DataBag.notifyInterval);
=======
    @Test
    public void testTupleCompareTo() throws Exception {
        TupleFactory tf = TupleFactory.getInstance();

        Tuple t1 = tf.newTuple();
        Tuple t2 = tf.newTuple();

        t1.append(new Integer(3));
        t2.append(new Integer(3));

        assertEquals("same data equal", 0,  t1.compareTo(t2));

        t2 = tf.newTuple();
        t2.append(new Integer(2));
        assertEquals("greater than tuple with lesser value", 1, t1.compareTo(t2));

        t2 = tf.newTuple();
        t2.append(new Integer(4));
        assertEquals("less than tuple with greater value", -1, t1.compareTo(t2));

        t2 = tf.newTuple();
        t2.append(new Integer(3));
        t2.append(new Integer(4));
        assertEquals("less than bigger tuple", -1, t1.compareTo(t2));

        t2 = tf.newTuple();
        assertEquals("greater than smaller tuple", 1, t1.compareTo(t2));
    }

    @Test
    public void testMultiFieldTupleCompareTo() throws Exception {
        TupleFactory tf = TupleFactory.getInstance();

        Tuple t1 = tf.newTuple();
        Tuple t2 = tf.newTuple();

        t1.append(new DataByteArray("bbb"));
        t1.append(new DataByteArray("bbb"));
        t2.append(new DataByteArray("bbb"));
        t2.append(new DataByteArray("bbb"));

        assertEquals("same data equal", 0,  t1.compareTo(t2));

        t2 = tf.newTuple();
        t2.append(new DataByteArray("aaa"));
        t2.append(new DataByteArray("aaa"));
        assertEquals("greater than tuple with lesser value", 1, t1.compareTo(t2));

        t2 = tf.newTuple();
        t2.append(new DataByteArray("ddd"));
        t2.append(new DataByteArray("ddd"));
        assertEquals("less than tuple with greater value", -1, t1.compareTo(t2));

        // First column same, second lesser
        t2 = tf.newTuple();
        t2.append(new DataByteArray("bbb"));
        t2.append(new DataByteArray("aaa"));
        assertEquals("greater than tuple with lesser value", 1, t1.compareTo(t2));

        // First column same, second greater
        t2 = tf.newTuple();
        t2.append(new DataByteArray("bbb"));
        t2.append(new DataByteArray("ccc"));
        assertEquals("greater than tuple with lesser value", -1, t1.compareTo(t2));

        // First column less, second same
        t2 = tf.newTuple();
        t2.append(new DataByteArray("aaa"));
        t2.append(new DataByteArray("bbb"));
        assertEquals("greater than tuple with lesser value", 1, t1.compareTo(t2));

        // First column greater, second same
        t2 = tf.newTuple();
        t2.append(new DataByteArray("ccc"));
        t2.append(new DataByteArray("bbb"));
        assertEquals("greater than tuple with lesser value", -1, t1.compareTo(t2));

        // First column less, second greater
        t2 = tf.newTuple();
        t2.append(new DataByteArray("aaa"));
        t2.append(new DataByteArray("ccc"));
        assertEquals("greater than tuple with lesser value", 1, t1.compareTo(t2));

        // First column greater, second same
        t2 = tf.newTuple();
        t2.append(new DataByteArray("ccc"));
        t2.append(new DataByteArray("aaa"));
        assertEquals("greater than tuple with lesser value", -1, t1.compareTo(t2));
    }

    @Test
    public void testByteArrayToString() throws Exception {
        DataByteArray ba = new DataByteArray("hello world");

        assertEquals("toString", "hello world", ba.toString());
    }

    @Test
    public void testByteArrayHashCode() throws Exception {
        DataByteArray ba1 = new DataByteArray("hello world");
        DataByteArray ba2 = new DataByteArray("hello world");
        DataByteArray ba3 = new DataByteArray("goodbye world");

        assertEquals("same data", ba1.hashCode(), ba2.hashCode());

        assertFalse("different data", ba1.hashCode() == ba3.hashCode()); 
    }

    @Test
    public void testByteArrayEquals() throws Exception {
        DataByteArray ba1 = new DataByteArray("hello world");
        DataByteArray ba2 = new DataByteArray("hello world");
        DataByteArray ba3 = new DataByteArray("goodbye world");

        assertTrue("same data", ba1.equals(ba2));

        assertFalse("different data", ba1.equals(ba3)); 
    }

    @Test
    public void testByteArrayCompareTo() throws Exception {
        DataByteArray ba1 = new DataByteArray("hello world");
        DataByteArray ba2 = new DataByteArray("hello world");
        DataByteArray ba3 = new DataByteArray("goodbye world");

        assertTrue("same data", ba1.compareTo(ba2) == 0);

        assertTrue("different length lexically lower value less than",
            ba3.compareTo(ba1) < 0);
        assertTrue("different length lexically higher value greater than",
            ba1.compareTo(ba3) > 0);

        ba2 = new DataByteArray("hello worlc");
        assertTrue("same length lexically lower value less than",
            ba2.compareTo(ba1) < 0);
        assertTrue("same length lexically higher value greater than",
            ba1.compareTo(ba2) > 0);

        ba2 = new DataByteArray("hello worlds");
        assertTrue("shorter lexically same value less than",
            ba1.compareTo(ba2) < 0);
        assertTrue("longer lexically same value greater than",
            ba2.compareTo(ba1) > 0);

    }

    private Tuple giveMeOneOfEach() throws Exception {
        TupleFactory tf = TupleFactory.getInstance();

        Tuple t1 = tf.newTuple(11);
        Tuple t2 = tf.newTuple(2);

        t2.set(0, new Integer(3));
        t2.set(1, new Float(3.0));

        DataBag bag = BagFactory.getInstance().newDefaultBag();
        bag.add(tf.newTuple(new Integer(4)));
        bag.add(tf.newTuple(new String("mary had a little lamb")));

        Map<Object, Object> map = new HashMap<Object, Object>(2);
        map.put(new String("hello"), new String("world"));
        map.put(new String("goodbye"), new String("all"));

        t1.set(0, t2);
        t1.set(1, bag);
        t1.set(2, map);
        t1.set(3, new Integer(42));
        t1.set(4, new Long(5000000000L));
        t1.set(5, new Float(3.141592654));
        t1.set(6, new Double(2.99792458e8));
        t1.set(7, new Boolean(true));
        t1.set(8, new DataByteArray("hello"));
        t1.set(9, new String("goodbye"));

        return t1;
>>>>>>> 1488b22c
    }
    */

}<|MERGE_RESOLUTION|>--- conflicted
+++ resolved
@@ -230,55 +230,7 @@
         assertEquals("toString", "((3,3.0F),{(4),(mary had a little lamb)},[hello#world,goodbye#all],42,5000000000L,3.1415927F,2.99792458E8,true,hello,goodbye,)", t.toString());
     }
 
-    /*
-    @Test
-<<<<<<< HEAD
-    public void testDataBag() throws Exception {
-        int[] input1 = { 1, 2, 3, 4, 5 };
-        int[] input2 = { 0, 2, 3, 4, 5 };
-
-        // Check empty bag errors
-        DataBag b = new DataBag();
-        boolean caught = false;
-        try {
-            b.getField(0).strval().equals("1");
-        } catch (IOException e) {
-            caught = true;
-        }
-        assertTrue(caught);
-        assertTrue(b.isEmpty());
-
-        // Check field get for indentical rows
-        Tuple f = Util.loadFlatTuple(new Tuple(input1.length), input1);
-        for (int i = 0; i < 10; i++) {
-            b.add(f);
-        }
-        assertTrue(b.getField(0).strval().equals("1"));
-        assertTrue(b.cardinality() == 10);
-
-        // Check field get for heterogenous rows
-        f = Util.loadFlatTuple(new Tuple(input2.length), input2);
-        b.add(f);
-        caught = false;
-        try {
-            b.getField(0).strval().equals("1");
-        } catch (IOException e) {
-            caught = true;
-        }   
-        assertTrue(caught);
-
-        // check that notifications are sent
-         b.clear();
-         DataBag.notifyInterval = 2;
-         Tuple g = Util.loadFlatTuple(new Tuple(input1.length), input1);
-         for (int i = 0; i < 10; i++) {
-             b.add(g);
-         }
-
-         Iterator it = b.content();
-         while (it.hasNext()) it.next();
-         assert(b.numNotifies == 5);
-=======
+    @Test
     public void testTupleHashCode() throws Exception {
         TupleFactory tf = TupleFactory.getInstance();
 
@@ -306,7 +258,6 @@
         // Make sure we can take the hash code of all the types.
         Tuple t5 = giveMeOneOfEach();
         t5.hashCode();
->>>>>>> 1488b22c
     }
 
     @Test
@@ -333,84 +284,6 @@
         assertFalse("different size", t1.equals(t2));
     }
 
-<<<<<<< HEAD
-    public void testBigDataBagOnDisk() throws Exception{
-    	Runtime.getRuntime().gc();
-    	testBigDataBag(Runtime.getRuntime().maxMemory() - 1*1024*1024, 1000000);
-    }
-    */
-
-    private enum TestType {
-    	PRE_SORT,
-    	POST_SORT,
-    	PRE_DISTINCT,
-    	POST_DISTINCT,
-    	NONE
-    }
-       
-    
-    /*
-    private void testBigDataBag(long freeMemoryToMaintain, int numItems) throws Exception {
-    	BigDataBag.FREE_MEMORY_TO_MAINTAIN = freeMemoryToMaintain;
-        Random r = new Random();
-   
-    	for (TestType testType: TestType.values()){
-    		BigDataBag bag = BagFactory.getInstance().getNewBigBag();
-
-            assertTrue(bag.isEmpty());
-
-            if (testType == TestType.PRE_SORT)
-            	bag.sort();
-            else if (testType == TestType.PRE_DISTINCT)
-            	bag.distinct();
-            
-            //generate data and add it to the bag
-            for(int i = 0; i < numItems; i++) {
-                Tuple t = new Tuple(1);
-                t.setField(0, r.nextInt(numItems));
-                bag.add(t);
-            }
-
-            assertFalse(bag.isEmpty());
-
-            if (testType == TestType.POST_SORT)
-            	bag.sort();
-            else if (testType == TestType.POST_DISTINCT)
-            	bag.distinct();
-
-            
-            if (testType == TestType.NONE)
-            	assertTrue(bag.cardinality() == numItems);
-            checkContents(bag, numItems, testType);
-            checkContents(bag, numItems, testType);
-
-    	}
-    }
-     
-    
-    private void checkContents(DataBag bag, int numItems, TestType testType) throws Exception{
-        String last = "";
-        
-        DataBag.notifyInterval = 100;
-        
-        Iterator<Tuple> it = bag.content();
-        int count = 0;
-        while(it.hasNext()) {
-        	Tuple t = it.next();
-        	String next = t.getAtomField(0).strval();
-        	if (testType == TestType.POST_SORT || testType == TestType.PRE_SORT)
-                assertTrue(last.compareTo(next)<=0);
-        	else if (testType == TestType.POST_DISTINCT || testType == TestType.PRE_DISTINCT)
-                assertTrue(last.compareTo(next)<0);
-            last = next;
-        	count++;
-        }
-        
-        assertTrue(bag.cardinality() == count);
-        
-        if (testType != TestType.NONE)
-        	assertTrue(bag.numNotifies >= count/DataBag.notifyInterval);
-=======
     @Test
     public void testTupleCompareTo() throws Exception {
         TupleFactory tf = TupleFactory.getInstance();
@@ -586,8 +459,5 @@
         t1.set(9, new String("goodbye"));
 
         return t1;
->>>>>>> 1488b22c
-    }
-    */
-
+    }
 }