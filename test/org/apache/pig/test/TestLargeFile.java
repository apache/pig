/*
 * Licensed to the Apache Software Foundation (ASF) under one
 * or more contributor license agreements.  See the NOTICE file
 * distributed with this work for additional information
 * regarding copyright ownership.  The ASF licenses this file
 * to you under the Apache License, Version 2.0 (the
 * "License"); you may not use this file except in compliance
 * with the License.  You may obtain a copy of the License at
 *
 *     http://www.apache.org/licenses/LICENSE-2.0
 *
 * Unless required by applicable law or agreed to in writing, software
 * distributed under the License is distributed on an "AS IS" BASIS,
 * WITHOUT WARRANTIES OR CONDITIONS OF ANY KIND, either express or implied.
 * See the License for the specific language governing permissions and
 * limitations under the License.
 */

package org.apache.pig.test;

<<<<<<< HEAD
import static org.apache.pig.PigServer.ExecType.MAPREDUCE;
=======
import org.apache.pig.ExecType;
>>>>>>> 1488b22c
import org.apache.pig.PigServer;

import org.apache.pig.data.DataType;
import org.apache.pig.data.Tuple;

import org.apache.pig.impl.io.FileLocalizer;

import org.junit.After;
import org.junit.Before;
import org.junit.Test;
import junit.framework.TestCase;

import java.io.File;
import java.io.IOException;
import java.io.FileOutputStream;
import java.util.Iterator;
import java.util.Random;

import org.apache.pig.backend.executionengine.ExecException;

import org.apache.hadoop.conf.Configuration;
//This class tests pig behavior with large file spanning multiple blocks along with group and count functions
//Order and Distinct functions are also tested.
//This test would take a long time because of the large test files.

public class TestLargeFile extends TestCase {
<<<<<<< HEAD
	
	File datFile;
	
	private long defaultBlockSize = (new Configuration()).getLong("dfs.block.size", 0);
		
	private long total = defaultBlockSize >> 1;
	private int max_rand = 500;
//	private double sum = 0.0, sumIn = 0.0;
	MiniCluster cluster = MiniCluster.buildCluster();
	
	Integer [] COUNT = new Integer[max_rand];

	
	PigServer pig;
	String fileName, tmpFile1;
	
	@Override
	@Before
	protected void setUp() throws Exception{
=======
    
    File datFile;
    
    private long defaultBlockSize = (new Configuration()).getLong("dfs.block.size", 0);
        
    private long total = defaultBlockSize >> 1;
    private int max_rand = 500;
//    private double sum = 0.0, sumIn = 0.0;
    MiniCluster cluster = MiniCluster.buildCluster();
    
    Integer [] COUNT = new Integer[max_rand];

    
    PigServer pig;
    String fileName, tmpFile1;
    
    @Override
    @Before
    protected void setUp() throws Exception{
>>>>>>> 1488b22c

        System.out.println("Generating test data...");
        System.out.println("Default block size = " + defaultBlockSize);
        System.out.println("Total no. of iterations to run for the test data = " + total);
        
        datFile = File.createTempFile("StoreTest", ".dat");
        
        FileOutputStream dat = new FileOutputStream(datFile);
        
        Random rand = new Random();
        
        for(int i = 0; i < max_rand; i++) {
            COUNT[i] = 0;
        }
        
        
        for(long i = 0; i < total; i++) {

            Integer x = new Integer(rand.nextInt(max_rand));
            COUNT[x.intValue()] ++;
            dat.write((x.toString() + "\n").getBytes());
        }
        
        dat.close();
    
        try {
<<<<<<< HEAD
            pig = new PigServer(MAPREDUCE, cluster.getProperties());
        }
        catch (ExecException e) {
        	IOException ioe = new IOException("Failed to create Pig server");
        	ioe.initCause(e);
            throw ioe;
        }
		fileName = "'" + FileLocalizer.hadoopify(datFile.toString(), pig.getPigContext()) + "'";
		tmpFile1 = "'" + FileLocalizer.getTemporaryPath(null, pig.getPigContext()).toString() + "'";

        datFile.delete();
    }
	
	@Override
	@After
	protected void tearDown() throws Exception {

		
	}


	@Test
	public void testLargeFile () throws Exception {
		System.out.println("Running testLargeFile...");
		pig.registerQuery("A = load " + Util.encodeEscape(fileName.toString()) + ";");
		pig.registerQuery("A = group A by $0;");
		pig.store("A", Util.encodeEscape(tmpFile1.toString()), "BinStorage()");
//		pig.store("A", tmpFile1);
		pig.registerQuery("B = foreach A generate group, COUNT($1);");
		
		Iterator <Tuple> B = pig.openIterator("B");
		
		while(B.hasNext()) {
			Tuple temp = B.next();
			int index = temp.getAtomField(0).numval().intValue();
			int value = temp.getAtomField(1).numval().intValue();
			System.out.println("COUNT [" + index + "] = " + COUNT[index] + " B[" + index + "] = " + value);
			
			assertEquals(COUNT[index].intValue(), value);
			
		}
				
	}
	
	@Test
	public void testOrder () throws Exception {
		System.out.println("Running testOrder...");
		int N = 0, Nplus1 = 0;
		pig.registerQuery("A = load " + Util.encodeEscape(fileName.toString()) + ";");
		pig.registerQuery("B = order A by $0;");
		
		Iterator <Tuple> B = pig.openIterator("B");
		
		if(B.hasNext()) {
			N = B.next().getAtomField(0).numval().intValue();
		}
		
		while(B.hasNext()) {
			int flag = 0;
			Nplus1 = B.next().getAtomField(0).numval().intValue();
			if(Nplus1 >= N) {
				flag = 1;
			}
			assertEquals(flag, 1);
			
			N = Nplus1;
			
		}
		
		
	}
	
	@Test
	public void testDistinct () throws Exception {
		System.out.println("Running testDistinct...");
		pig.registerQuery("A = load " + Util.encodeEscape(fileName.toString()) + ";");
		pig.registerQuery("B = distinct A;");
		
		Iterator <Tuple> B = pig.openIterator("B");
		
		Integer [] COUNT_Test = new Integer [max_rand];
		Integer [] COUNT_Data = new Integer [max_rand];
		
		for(int i = 0; i < max_rand; i++) {
        	COUNT_Test[i] = 0;
        	if (COUNT[i] > 0) {
        		COUNT_Data[i] = 1;
        	} else {
        		COUNT_Data[i] = 0;
        	}
=======
            pig = new PigServer(ExecType.MAPREDUCE, cluster.getProperties());
        }
        catch (ExecException e) {
            IOException ioe = new IOException("Failed to create Pig server");
            ioe.initCause(e);
            throw ioe;
        }
        fileName = "'" + FileLocalizer.hadoopify(datFile.toString(), pig.getPigContext()) + "'";
        tmpFile1 = "'" + FileLocalizer.getTemporaryPath(null, pig.getPigContext()).toString() + "'";

        datFile.delete();
    }
    
    @Override
    @After
    protected void tearDown() throws Exception {

        
    }


    @Test
    public void testLargeFile () throws Exception {
        System.out.println("Running testLargeFile...");
        pig.registerQuery("A = load " + fileName + ";");
        pig.registerQuery("A = group A by $0;");
        pig.store("A", tmpFile1, "BinStorage()");
//        pig.store("A", tmpFile1);
        pig.registerQuery("B = foreach A generate group, COUNT($1);");
        
        Iterator <Tuple> B = pig.openIterator("B");
        
        while(B.hasNext()) {
            Tuple temp = B.next();
            int index = DataType.toInteger(temp.get(0));
            int value = DataType.toInteger(temp.get(1));
            System.out.println("COUNT [" + index + "] = " + COUNT[index] + " B[" + index + "] = " + value);
            
            assertEquals(COUNT[index].intValue(), value);
            
>>>>>>> 1488b22c
        }
                
    }
    
    @Test
    public void testOrder () throws Exception {
        System.out.println("Running testOrder...");
        int N = 0, Nplus1 = 0;
        pig.registerQuery("A = load " + fileName + ";");
        pig.registerQuery("B = order A by $0;");
        
        Iterator <Tuple> B = pig.openIterator("B");
        
        if(B.hasNext()) {
            N = DataType.toInteger(B.next().get(0));
        }
        
        while(B.hasNext()) {
            int flag = 0;
            Nplus1 = DataType.toInteger(B.next().get(0));
            if(Nplus1 >= N) {
                flag = 1;
            }
            assertEquals(flag, 1);
            
            N = Nplus1;
            
        }
        
        
    }
    
    @Test
    public void testDistinct () throws Exception {
        System.out.println("Running testDistinct...");
        pig.registerQuery("A = load " + fileName + ";");
        pig.registerQuery("B = distinct A;");
        
        Iterator <Tuple> B = pig.openIterator("B");
        
        Integer [] COUNT_Test = new Integer [max_rand];
        Integer [] COUNT_Data = new Integer [max_rand];
        
        for(int i = 0; i < max_rand; i++) {
            COUNT_Test[i] = 0;
            if (COUNT[i] > 0) {
                COUNT_Data[i] = 1;
            } else {
                COUNT_Data[i] = 0;
            }
        }
        
        while(B.hasNext()) {
            int temp = DataType.toInteger(B.next().get(0));
            COUNT_Test[temp] ++;
        }
        
        for(int i = 0; i < max_rand; i++) {
            assertEquals(COUNT_Test[i].intValue(), COUNT_Data[i].intValue());
        }
        
    }

}<|MERGE_RESOLUTION|>--- conflicted
+++ resolved
@@ -18,11 +18,7 @@
 
 package org.apache.pig.test;
 
-<<<<<<< HEAD
-import static org.apache.pig.PigServer.ExecType.MAPREDUCE;
-=======
 import org.apache.pig.ExecType;
->>>>>>> 1488b22c
 import org.apache.pig.PigServer;
 
 import org.apache.pig.data.DataType;
@@ -49,27 +45,6 @@
 //This test would take a long time because of the large test files.
 
 public class TestLargeFile extends TestCase {
-<<<<<<< HEAD
-	
-	File datFile;
-	
-	private long defaultBlockSize = (new Configuration()).getLong("dfs.block.size", 0);
-		
-	private long total = defaultBlockSize >> 1;
-	private int max_rand = 500;
-//	private double sum = 0.0, sumIn = 0.0;
-	MiniCluster cluster = MiniCluster.buildCluster();
-	
-	Integer [] COUNT = new Integer[max_rand];
-
-	
-	PigServer pig;
-	String fileName, tmpFile1;
-	
-	@Override
-	@Before
-	protected void setUp() throws Exception{
-=======
     
     File datFile;
     
@@ -89,7 +64,6 @@
     @Override
     @Before
     protected void setUp() throws Exception{
->>>>>>> 1488b22c
 
         System.out.println("Generating test data...");
         System.out.println("Default block size = " + defaultBlockSize);
@@ -116,98 +90,6 @@
         dat.close();
     
         try {
-<<<<<<< HEAD
-            pig = new PigServer(MAPREDUCE, cluster.getProperties());
-        }
-        catch (ExecException e) {
-        	IOException ioe = new IOException("Failed to create Pig server");
-        	ioe.initCause(e);
-            throw ioe;
-        }
-		fileName = "'" + FileLocalizer.hadoopify(datFile.toString(), pig.getPigContext()) + "'";
-		tmpFile1 = "'" + FileLocalizer.getTemporaryPath(null, pig.getPigContext()).toString() + "'";
-
-        datFile.delete();
-    }
-	
-	@Override
-	@After
-	protected void tearDown() throws Exception {
-
-		
-	}
-
-
-	@Test
-	public void testLargeFile () throws Exception {
-		System.out.println("Running testLargeFile...");
-		pig.registerQuery("A = load " + Util.encodeEscape(fileName.toString()) + ";");
-		pig.registerQuery("A = group A by $0;");
-		pig.store("A", Util.encodeEscape(tmpFile1.toString()), "BinStorage()");
-//		pig.store("A", tmpFile1);
-		pig.registerQuery("B = foreach A generate group, COUNT($1);");
-		
-		Iterator <Tuple> B = pig.openIterator("B");
-		
-		while(B.hasNext()) {
-			Tuple temp = B.next();
-			int index = temp.getAtomField(0).numval().intValue();
-			int value = temp.getAtomField(1).numval().intValue();
-			System.out.println("COUNT [" + index + "] = " + COUNT[index] + " B[" + index + "] = " + value);
-			
-			assertEquals(COUNT[index].intValue(), value);
-			
-		}
-				
-	}
-	
-	@Test
-	public void testOrder () throws Exception {
-		System.out.println("Running testOrder...");
-		int N = 0, Nplus1 = 0;
-		pig.registerQuery("A = load " + Util.encodeEscape(fileName.toString()) + ";");
-		pig.registerQuery("B = order A by $0;");
-		
-		Iterator <Tuple> B = pig.openIterator("B");
-		
-		if(B.hasNext()) {
-			N = B.next().getAtomField(0).numval().intValue();
-		}
-		
-		while(B.hasNext()) {
-			int flag = 0;
-			Nplus1 = B.next().getAtomField(0).numval().intValue();
-			if(Nplus1 >= N) {
-				flag = 1;
-			}
-			assertEquals(flag, 1);
-			
-			N = Nplus1;
-			
-		}
-		
-		
-	}
-	
-	@Test
-	public void testDistinct () throws Exception {
-		System.out.println("Running testDistinct...");
-		pig.registerQuery("A = load " + Util.encodeEscape(fileName.toString()) + ";");
-		pig.registerQuery("B = distinct A;");
-		
-		Iterator <Tuple> B = pig.openIterator("B");
-		
-		Integer [] COUNT_Test = new Integer [max_rand];
-		Integer [] COUNT_Data = new Integer [max_rand];
-		
-		for(int i = 0; i < max_rand; i++) {
-        	COUNT_Test[i] = 0;
-        	if (COUNT[i] > 0) {
-        		COUNT_Data[i] = 1;
-        	} else {
-        		COUNT_Data[i] = 0;
-        	}
-=======
             pig = new PigServer(ExecType.MAPREDUCE, cluster.getProperties());
         }
         catch (ExecException e) {
@@ -248,7 +130,6 @@
             
             assertEquals(COUNT[index].intValue(), value);
             
->>>>>>> 1488b22c
         }
                 
     }
