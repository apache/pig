/*
 * Licensed to the Apache Software Foundation (ASF) under one
 * or more contributor license agreements.  See the NOTICE file
 * distributed with this work for additional information
 * regarding copyright ownership.  The ASF licenses this file
 * to you under the Apache License, Version 2.0 (the
 * "License"); you may not use this file except in compliance
 * with the License.  You may obtain a copy of the License at
 *
 *     http://www.apache.org/licenses/LICENSE-2.0
 *
 * Unless required by applicable law or agreed to in writing, software
 * distributed under the License is distributed on an "AS IS" BASIS,
 * WITHOUT WARRANTIES OR CONDITIONS OF ANY KIND, either express or implied.
 * See the License for the specific language governing permissions and
 * limitations under the License.
 */
package org.apache.pig.test;

import static org.apache.pig.PigServer.ExecType.MAPREDUCE;

import java.io.File;
import java.io.FileOutputStream;
import java.io.PrintStream;
import java.util.Iterator;
import java.util.Random;

import org.junit.Before;
import org.junit.Test;

import org.apache.commons.logging.Log;
import org.apache.commons.logging.LogFactory;
<<<<<<< HEAD
=======
import org.apache.pig.ExecType;
>>>>>>> 1488b22c
import org.apache.pig.PigServer;
import org.apache.pig.builtin.PigStorage;
import org.apache.pig.data.DataType;
import org.apache.pig.data.Tuple;



import junit.framework.TestCase;

public class TestInfixArithmetic extends TestCase {

    private final Log log = LogFactory.getLog(getClass());

    private static int LOOP_COUNT = 1024;    
    MiniCluster cluster = MiniCluster.buildCluster();

    private PigServer pig;
    
    @Before
    @Override
    protected void setUp() throws Exception {
<<<<<<< HEAD
        pig = new PigServer(MAPREDUCE, cluster.getProperties());
    }
=======
        pig = new PigServer(ExecType.MAPREDUCE, cluster.getProperties());
    }
    
    Boolean[] nullFlags = new Boolean[] { false, true };
>>>>>>> 1488b22c

    @Test
    public void testAdd() throws Throwable {
        File tmpFile = File.createTempFile("test", "txt");
<<<<<<< HEAD
        PrintStream ps = new PrintStream(new FileOutputStream(tmpFile));
        for(int i = 0; i < LOOP_COUNT; i++) {
            ps.println(i + ":" + i);
        }
        ps.close();
        String query = "A = foreach (load 'file:" + Util.encodeEscape(tmpFile.toString()) + "' using " + PigStorage.class.getName() + "(':')) generate $0, $0 + $1, $1;";
        log.info(query);
        pig.registerQuery(query);
        Iterator it = pig.openIterator("A");
        tmpFile.delete();
        while(it.hasNext()) {
            Tuple t = (Tuple)it.next();
            Double first = t.getAtomField(0).numval();
            Double second = t.getAtomField(1).numval();
            assertTrue(second.equals(first + first));
=======
        
        for (int i = 0; i < nullFlags.length; i++) {
            System.err.println("Testing with nulls: " + nullFlags[i]);
            PrintStream ps = new PrintStream(new FileOutputStream(tmpFile));
            generateInput(ps, nullFlags[i]);
            String query = "A = foreach (load '" + Util.generateURI(tmpFile.toString()) + "' using " + PigStorage.class.getName() + "(':')) generate $0, $0 + $1, $1;";
            log.info(query);
            pig.registerQuery(query);
            Iterator it = pig.openIterator("A");
            tmpFile.delete();
            while(it.hasNext()) {
                Tuple t = (Tuple)it.next();
                Double first = (t.get(0) == null ? null :DataType.toDouble(t.get(0)));
                Double second = (t.get(1) == null ? null :DataType.toDouble(t.get(1)));
                Double third = (t.get(2) == null ? null :DataType.toDouble(t.get(2)));
                if(first != null && third != null) {
                    assertTrue(second.equals(first + first));
                } else {
                    assertEquals(null, second);
                }
                    
            }
>>>>>>> 1488b22c
        }
        
        
    }
 
    @Test
    public void testSubtract() throws Throwable {
        File tmpFile = File.createTempFile("test", "txt");
<<<<<<< HEAD
        PrintStream ps = new PrintStream(new FileOutputStream(tmpFile));
        for(int i = 0; i < LOOP_COUNT; i++) {
            ps.println(i + ":" + i);
        }
        ps.close();
        String query = "A = foreach (load 'file:" + Util.encodeEscape(tmpFile.toString()) + "' using " + PigStorage.class.getName() + "(':')) generate $0, $0 - $1, $1 ;";
        log.info(query);
        pig.registerQuery(query);
        Iterator it = pig.openIterator("A");
        tmpFile.delete();
        while(it.hasNext()) {
            Tuple t = (Tuple)it.next();
            Double second = t.getAtomField(1).numval();
            assertTrue(second.equals(0.0));
=======
        for (int i = 0; i < nullFlags.length; i++) {
            System.err.println("Testing with nulls: " + nullFlags[i]);
            PrintStream ps = new PrintStream(new FileOutputStream(tmpFile));
            generateInput(ps, nullFlags[i]);
            String query = "A = foreach (load '" + Util.generateURI(tmpFile.toString()) + "' using " + PigStorage.class.getName() + "(':')) generate $0, $0 - $1, $1 ;";
            log.info(query);
            pig.registerQuery(query);
            Iterator it = pig.openIterator("A");
            tmpFile.delete();
            while(it.hasNext()) {
                Tuple t = (Tuple)it.next();
                Double first = (t.get(0) == null ? null :DataType.toDouble(t.get(0)));
                Double second = (t.get(1) == null ? null :DataType.toDouble(t.get(1)));
                Double third = (t.get(2) == null ? null :DataType.toDouble(t.get(2)));
                if(first != null && third != null) {
                    assertTrue(second.equals(0.0));
                } else {
                    assertEquals(null, second);
                }
                    
            }
>>>>>>> 1488b22c
        }
    }
 
    @Test
    public void testMultiply() throws Throwable {
        File tmpFile = File.createTempFile("test", "txt");
<<<<<<< HEAD
        PrintStream ps = new PrintStream(new FileOutputStream(tmpFile));
        for(int i = 0; i < LOOP_COUNT; i++) {
            ps.println(i + ":" + i);
        }
        ps.close();
        String query = "A = foreach (load 'file:" + Util.encodeEscape(tmpFile.toString()) + "' using " + PigStorage.class.getName() + "(':')) generate $0, $0 * $1, $1 ;";
        log.info(query);
        pig.registerQuery(query);
        Iterator it = pig.openIterator("A");
        tmpFile.delete();
        while(it.hasNext()) {
            Tuple t = (Tuple)it.next();
            Double first = t.getAtomField(0).numval();
            Double second = t.getAtomField(1).numval();
            assertTrue(second.equals(first * first));
=======
        for (int i = 0; i < nullFlags.length; i++) {
            System.err.println("Testing with nulls: " + nullFlags[i]);
            PrintStream ps = new PrintStream(new FileOutputStream(tmpFile));
            generateInput(ps, nullFlags[i]);
            String query = "A = foreach (load '" + Util.generateURI(tmpFile.toString()) + "' using " + PigStorage.class.getName() + "(':')) generate $0, $0 * $1, $1 ;";
            log.info(query);
            pig.registerQuery(query);
            Iterator it = pig.openIterator("A");
            tmpFile.delete();
            while(it.hasNext()) {
                Tuple t = (Tuple)it.next();
                Double first = (t.get(0) == null ? null :DataType.toDouble(t.get(0)));
                Double second = (t.get(1) == null ? null :DataType.toDouble(t.get(1)));
                Double third = (t.get(2) == null ? null :DataType.toDouble(t.get(2)));
                if(first != null && third != null) {
                    assertTrue(second.equals(first * first));
                } else {
                    assertEquals(null, second);
                }
                    
            }
>>>>>>> 1488b22c
        }
    }
    
    @Test
    public void testDivide() throws Throwable {
        File tmpFile = File.createTempFile("test", "txt");
<<<<<<< HEAD
        PrintStream ps = new PrintStream(new FileOutputStream(tmpFile));
        for(int i = 1; i < LOOP_COUNT; i++) {
            ps.println(i + ":" + i);
        }
        ps.close();
        String query = "A =  foreach (load 'file:" + Util.encodeEscape(tmpFile.toString()) + "' using " + PigStorage.class.getName() + "(':')) generate $0, $0 / $1, $1;";
        log.info(query);
        pig.registerQuery(query);
        Iterator it = pig.openIterator("A");
        tmpFile.delete();
        while(it.hasNext()) {
            Tuple t = (Tuple)it.next();
            Double second = t.getAtomField(1).numval();
            assertTrue(second.equals(1.0));
=======
        for (int i = 0; i < nullFlags.length; i++) {
            System.err.println("Testing with nulls: " + nullFlags[i]);
            PrintStream ps = new PrintStream(new FileOutputStream(tmpFile));
            generateInput(ps, nullFlags[i]);
            String query = "A = foreach (load '" + Util.generateURI(tmpFile.toString()) + "' using " + PigStorage.class.getName() + "(':')) generate $0, $0 / $1, $1 ;";
            log.info(query);
            pig.registerQuery(query);
            Iterator it = pig.openIterator("A");
            tmpFile.delete();
            while(it.hasNext()) {
                Tuple t = (Tuple)it.next();
                Double first = (t.get(0) == null ? null :DataType.toDouble(t.get(0)));
                Double second = (t.get(1) == null ? null :DataType.toDouble(t.get(1)));
                Double third = (t.get(2) == null ? null :DataType.toDouble(t.get(2)));
                if(first != null && third != null) {
                    assertTrue(second.equals(1.0));
                } else {
                    assertEquals(null, second);
                }
                    
            }
>>>>>>> 1488b22c
        }
        
    }
    
    
    private void generateInput(PrintStream ps, boolean withNulls) {
        if(withNulls) {
            // inject nulls randomly
            for(int i = 1; i < LOOP_COUNT; i++) {
                int rand = new Random().nextInt(LOOP_COUNT);
                if(rand <= (0.2 * LOOP_COUNT) ) {
                    ps.println(":"+i);
                } else if (rand > (0.2 * LOOP_COUNT) && rand <= (0.4 * LOOP_COUNT)) {
                    ps.println(i+":");
                } else if (rand > (0.2 * LOOP_COUNT) && rand <= (0.4 * LOOP_COUNT)) {
                    ps.println(":");
                } else {
                    ps.println(i + ":" + i);
                }            
            }
        } else {
            for(int i = 1; i < LOOP_COUNT; i++) {
                ps.println(i + ":" + i);
            }
        }
        ps.close();
    }
    
    
}<|MERGE_RESOLUTION|>--- conflicted
+++ resolved
@@ -17,8 +17,6 @@
  */
 package org.apache.pig.test;
 
-import static org.apache.pig.PigServer.ExecType.MAPREDUCE;
-
 import java.io.File;
 import java.io.FileOutputStream;
 import java.io.PrintStream;
@@ -30,10 +28,7 @@
 
 import org.apache.commons.logging.Log;
 import org.apache.commons.logging.LogFactory;
-<<<<<<< HEAD
-=======
 import org.apache.pig.ExecType;
->>>>>>> 1488b22c
 import org.apache.pig.PigServer;
 import org.apache.pig.builtin.PigStorage;
 import org.apache.pig.data.DataType;
@@ -55,36 +50,14 @@
     @Before
     @Override
     protected void setUp() throws Exception {
-<<<<<<< HEAD
-        pig = new PigServer(MAPREDUCE, cluster.getProperties());
-    }
-=======
         pig = new PigServer(ExecType.MAPREDUCE, cluster.getProperties());
     }
     
     Boolean[] nullFlags = new Boolean[] { false, true };
->>>>>>> 1488b22c
 
     @Test
     public void testAdd() throws Throwable {
         File tmpFile = File.createTempFile("test", "txt");
-<<<<<<< HEAD
-        PrintStream ps = new PrintStream(new FileOutputStream(tmpFile));
-        for(int i = 0; i < LOOP_COUNT; i++) {
-            ps.println(i + ":" + i);
-        }
-        ps.close();
-        String query = "A = foreach (load 'file:" + Util.encodeEscape(tmpFile.toString()) + "' using " + PigStorage.class.getName() + "(':')) generate $0, $0 + $1, $1;";
-        log.info(query);
-        pig.registerQuery(query);
-        Iterator it = pig.openIterator("A");
-        tmpFile.delete();
-        while(it.hasNext()) {
-            Tuple t = (Tuple)it.next();
-            Double first = t.getAtomField(0).numval();
-            Double second = t.getAtomField(1).numval();
-            assertTrue(second.equals(first + first));
-=======
         
         for (int i = 0; i < nullFlags.length; i++) {
             System.err.println("Testing with nulls: " + nullFlags[i]);
@@ -107,7 +80,6 @@
                 }
                     
             }
->>>>>>> 1488b22c
         }
         
         
@@ -116,22 +88,6 @@
     @Test
     public void testSubtract() throws Throwable {
         File tmpFile = File.createTempFile("test", "txt");
-<<<<<<< HEAD
-        PrintStream ps = new PrintStream(new FileOutputStream(tmpFile));
-        for(int i = 0; i < LOOP_COUNT; i++) {
-            ps.println(i + ":" + i);
-        }
-        ps.close();
-        String query = "A = foreach (load 'file:" + Util.encodeEscape(tmpFile.toString()) + "' using " + PigStorage.class.getName() + "(':')) generate $0, $0 - $1, $1 ;";
-        log.info(query);
-        pig.registerQuery(query);
-        Iterator it = pig.openIterator("A");
-        tmpFile.delete();
-        while(it.hasNext()) {
-            Tuple t = (Tuple)it.next();
-            Double second = t.getAtomField(1).numval();
-            assertTrue(second.equals(0.0));
-=======
         for (int i = 0; i < nullFlags.length; i++) {
             System.err.println("Testing with nulls: " + nullFlags[i]);
             PrintStream ps = new PrintStream(new FileOutputStream(tmpFile));
@@ -153,30 +109,12 @@
                 }
                     
             }
->>>>>>> 1488b22c
         }
     }
  
     @Test
     public void testMultiply() throws Throwable {
         File tmpFile = File.createTempFile("test", "txt");
-<<<<<<< HEAD
-        PrintStream ps = new PrintStream(new FileOutputStream(tmpFile));
-        for(int i = 0; i < LOOP_COUNT; i++) {
-            ps.println(i + ":" + i);
-        }
-        ps.close();
-        String query = "A = foreach (load 'file:" + Util.encodeEscape(tmpFile.toString()) + "' using " + PigStorage.class.getName() + "(':')) generate $0, $0 * $1, $1 ;";
-        log.info(query);
-        pig.registerQuery(query);
-        Iterator it = pig.openIterator("A");
-        tmpFile.delete();
-        while(it.hasNext()) {
-            Tuple t = (Tuple)it.next();
-            Double first = t.getAtomField(0).numval();
-            Double second = t.getAtomField(1).numval();
-            assertTrue(second.equals(first * first));
-=======
         for (int i = 0; i < nullFlags.length; i++) {
             System.err.println("Testing with nulls: " + nullFlags[i]);
             PrintStream ps = new PrintStream(new FileOutputStream(tmpFile));
@@ -198,29 +136,12 @@
                 }
                     
             }
->>>>>>> 1488b22c
         }
     }
     
     @Test
     public void testDivide() throws Throwable {
         File tmpFile = File.createTempFile("test", "txt");
-<<<<<<< HEAD
-        PrintStream ps = new PrintStream(new FileOutputStream(tmpFile));
-        for(int i = 1; i < LOOP_COUNT; i++) {
-            ps.println(i + ":" + i);
-        }
-        ps.close();
-        String query = "A =  foreach (load 'file:" + Util.encodeEscape(tmpFile.toString()) + "' using " + PigStorage.class.getName() + "(':')) generate $0, $0 / $1, $1;";
-        log.info(query);
-        pig.registerQuery(query);
-        Iterator it = pig.openIterator("A");
-        tmpFile.delete();
-        while(it.hasNext()) {
-            Tuple t = (Tuple)it.next();
-            Double second = t.getAtomField(1).numval();
-            assertTrue(second.equals(1.0));
-=======
         for (int i = 0; i < nullFlags.length; i++) {
             System.err.println("Testing with nulls: " + nullFlags[i]);
             PrintStream ps = new PrintStream(new FileOutputStream(tmpFile));
@@ -242,7 +163,6 @@
                 }
                     
             }
->>>>>>> 1488b22c
         }
         
     }
