--- conflicted
+++ resolved
@@ -116,22 +116,13 @@
       try {
           pigServer.openIterator("A");
       } catch (FrontendException fe) {
-<<<<<<< HEAD
-          if (!Util.isSparkExecType(Util.getLocalTestMode())) {
-              Assert.assertTrue(fe.getCause().getMessage().contains(
-                      "Job terminated with anomalous status FAILED"));
-          }
-          else {
-              Assert.assertTrue(fe.getCause().getMessage().contains(
-                      "i should be greater than 1"));
-=======
-          if (pigServer.getPigContext().getExecType().toString().startsWith("TEZ")) {
+          if (pigServer.getPigContext().getExecType().toString().startsWith("TEZ")
+                  || pigServer.getPigContext().getExecType().toString().startsWith("SPARK")) {
               Assert.assertTrue(fe.getCause().getMessage().contains(
                       "Assertion violated: i should be greater than 1"));
           } else {
               Assert.assertTrue(fe.getCause().getMessage().contains(
                       "Job terminated with anomalous status FAILED"));
->>>>>>> b91691ef
           }
       }
   }
@@ -157,22 +148,13 @@
       try {
           pigServer.openIterator("A");
       } catch (FrontendException fe) {
-<<<<<<< HEAD
-          if (!Util.isSparkExecType(Util.getLocalTestMode())) {
-              Assert.assertTrue(fe.getCause().getMessage().contains(
-                      "Job terminated with anomalous status FAILED"));
-          }
-          else {
-              Assert.assertTrue(fe.getCause().getMessage().contains(
-                      "i should be greater than 1"));
-=======
-          if (pigServer.getPigContext().getExecType().toString().startsWith("TEZ")) {
+          if (pigServer.getPigContext().getExecType().toString().startsWith("TEZ")
+                  || pigServer.getPigContext().getExecType().toString().startsWith("SPARK")) {
               Assert.assertTrue(fe.getCause().getMessage().contains(
                       "Assertion violated: i should be greater than 1"));
           } else {
               Assert.assertTrue(fe.getCause().getMessage().contains(
                       "Job terminated with anomalous status FAILED"));
->>>>>>> b91691ef
           }
       }
   }
