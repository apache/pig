--- conflicted
+++ resolved
@@ -19,6 +19,7 @@
 
 import static org.apache.pig.builtin.mock.Storage.resetData;
 import static org.apache.pig.builtin.mock.Storage.tuple;
+import static org.junit.Assert.assertTrue;
 
 import java.io.IOException;
 import java.util.List;
@@ -32,14 +33,11 @@
 import org.junit.BeforeClass;
 import org.junit.Test;
 
-<<<<<<< HEAD
-=======
 import com.google.common.collect.ImmutableList;
 import com.google.common.collect.ImmutableMultiset;
 import com.google.common.collect.ImmutableSortedSet;
 import com.google.common.collect.TreeMultiset;
 import com.google.common.collect.Multiset;
->>>>>>> b91691ef
 
 public class TestRank3 {
     private static PigServer pigServer;
@@ -116,41 +114,6 @@
             + "store R8 into 'result' using mock.Storage();";
 
         Util.registerMultiLineQuery(pigServer, query);
-<<<<<<< HEAD
-        List<Tuple> expected = Util.getTuplesFromConstantTupleStrings(new String[]{
-                "(1L,21L,5L,7L,1L,1L,0L,8L,8L)",
-                "(2L,26L,2L,3L,2L,5L,1L,9L,10L)",
-                "(3L,30L,24L,21L,2L,3L,1L,3L,10L)",
-                "(4L,6L,10L,8L,3L,4L,1L,7L,2L)",
-                "(5L,8L,28L,25L,3L,2L,1L,0L,2L)",
-                "(6L,28L,11L,12L,4L,6L,2L,7L,10L)",
-                "(7L,9L,26L,22L,5L,7L,3L,2L,3L)",
-                "(8L,5L,6L,5L,6L,8L,3L,8L,1L)",
-                "(9L,29L,16L,15L,7L,9L,4L,6L,10L)",
-                "(10L,18L,12L,10L,8L,11L,5L,7L,6L)",
-                "(11L,14L,17L,14L,9L,10L,5L,6L,5L)",
-                "(12L,6L,12L,8L,10L,11L,5L,7L,2L)",
-                "(13L,2L,17L,13L,11L,10L,5L,6L,0L)",
-                "(14L,26L,3L,3L,12L,14L,6L,9L,10L)",
-                "(15L,15L,20L,18L,13L,13L,6L,4L,5L)",
-                "(16L,3L,29L,24L,14L,12L,6L,0L,0L)",
-                "(17L,23L,21L,19L,15L,16L,7L,4L,8L)",
-                "(18L,19L,19L,16L,16L,17L,7L,5L,6L)",
-                "(19L,20L,30L,26L,16L,15L,7L,0L,6L)",
-                "(20L,12L,21L,17L,17L,16L,7L,4L,4L)",
-                "(21L,4L,1L,1L,18L,19L,7L,10L,1L)",
-                "(22L,1L,7L,4L,19L,18L,7L,8L,0L)",
-                "(23L,24L,14L,11L,20L,21L,8L,7L,9L)",
-                "(24L,16L,25L,20L,21L,20L,8L,3L,5L)",
-                "(25L,25L,27L,23L,22L,22L,9L,1L,9L)",
-                "(26L,21L,8L,7L,23L,25L,9L,8L,8L)",
-                "(27L,17L,4L,2L,24L,26L,9L,9L,6L)",
-                "(28L,10L,8L,6L,25L,25L,9L,8L,4L)",
-                "(29L,11L,15L,9L,25L,24L,9L,7L,4L)",
-                "(30L,12L,23L,17L,25L,23L,9L,4L,4L)"
-        });
-        Util.checkQueryOutputsAfterSort(data.get("result"), expected);
-=======
 
         Multiset<Tuple> expected = ImmutableMultiset.of(
                 tf.newTuple(ImmutableList.of(1L,21L,5L,7L,1L,1L,0L,8L,8L)),
@@ -186,7 +149,6 @@
         );
 
         verifyExpected(data.get("result"), expected);
->>>>>>> b91691ef
     }
 
     // See PIG-3726
@@ -197,14 +159,9 @@
         + "store A into 'empty_result' using mock.Storage();";
 
       Util.registerMultiLineQuery(pigServer, query);
-<<<<<<< HEAD
-      List<Tuple> expected = Util.getTuplesFromConstantTupleStrings(new String[]{});
-      Util.checkQueryOutputsAfterSort(data.get("empty_result"), expected);
-=======
 
       Multiset<Tuple> expected = ImmutableMultiset.of();
       verifyExpected(data.get("empty_result"), expected);
->>>>>>> b91691ef
     }
 
     @Test
@@ -240,8 +197,6 @@
         Util.checkQueryOutputsAfterSort(data.get("R4"), expectedResults);
     }
 
-<<<<<<< HEAD
-=======
     public void verifyExpected(List<Tuple> out, Multiset<Tuple> expected) {
         Multiset<Tuple> resultMultiset = TreeMultiset.create();
         for (Tuple tup : out) {
@@ -262,5 +217,4 @@
         assertTrue(error.toString(), resultMultiset.equals(expected));
     }
 
->>>>>>> b91691ef
 }