--- conflicted
+++ resolved
@@ -55,50 +55,31 @@
         pw.println("12");
         pw.println("42");
         pw.close();
-<<<<<<< HEAD
-        pigServer.registerQuery("a = load 'file:" + Util.encodeEscape(f.toString()) + "' as (value);");
-        pigServer.registerQuery("split a into b if value < 20, c if value > 10;");
-=======
         pigServer.registerQuery("a = load 'file:" + Util.encodeEscape(f.toString()) + "' as (value:chararray);");
         pigServer.registerQuery("split a into b if value < '20', c if value > '10';");
->>>>>>> 1488b22c
         pigServer.registerQuery("b1 = order b by value;");
         pigServer.registerQuery("c1 = order c by value;");
 
         // order in lexicographic, so 12 comes before 2
         Iterator<Tuple> iter = pigServer.openIterator("b1");
         assertTrue("b1 has an element", iter.hasNext());
-<<<<<<< HEAD
-        assertEquals("first item in b1", iter.next().getAtomField(0).longVal(), 12);
-        assertTrue("b1 has an element", iter.hasNext());
-        assertEquals("second item in b1", iter.next().getAtomField(0).longVal(), 2);
-=======
         assertEquals("first item in b1", iter.next().get(0), "12");
         assertTrue("b1 has an element", iter.hasNext());
         assertEquals("second item in b1", iter.next().get(0), "2");
->>>>>>> 1488b22c
         assertFalse("b1 is over", iter.hasNext());
 
         iter = pigServer.openIterator("c1");
         assertTrue("c1 has an element", iter.hasNext());
-<<<<<<< HEAD
-        assertEquals("first item in b1", iter.next().getAtomField(0).longVal(), 12);
-        assertTrue("c1 has an element", iter.hasNext());
-        assertEquals("second item in b1", iter.next().getAtomField(0).longVal(), 42);
-=======
         assertEquals("first item in c1", iter.next().get(0), "12");
         assertTrue("c1 has an element", iter.hasNext());
         assertEquals("second item in c1", iter.next().get(0), "2");
         assertTrue("c1 has an element", iter.hasNext());
         assertEquals("third item in c1", iter.next().get(0), "42");
->>>>>>> 1488b22c
         assertFalse("c1 is over", iter.hasNext());
 
         f.delete();
     }
 
-<<<<<<< HEAD
-=======
     @Test
     public void testLongEvalSpec() throws Exception{
         File f = File.createTempFile("tmp", "");
@@ -118,5 +99,4 @@
         }
         f.delete();
     }
->>>>>>> 1488b22c
 }