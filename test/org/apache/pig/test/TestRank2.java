--- conflicted
+++ resolved
@@ -19,6 +19,7 @@
 
 import static org.apache.pig.builtin.mock.Storage.resetData;
 import static org.apache.pig.builtin.mock.Storage.tuple;
+import static org.junit.Assert.assertTrue;
 
 import java.io.IOException;
 import java.util.List;
@@ -30,14 +31,11 @@
 import org.junit.Before;
 import org.junit.Test;
 
-<<<<<<< HEAD
-=======
 import com.google.common.collect.ImmutableList;
 import com.google.common.collect.ImmutableMultiset;
 import com.google.common.collect.ImmutableSortedSet;
 import com.google.common.collect.TreeMultiset;
 import com.google.common.collect.Multiset;
->>>>>>> b91691ef
 
 public class TestRank2 {
     private static PigServer pigServer;
@@ -79,22 +77,6 @@
             + "store C into 'result' using mock.Storage();";
 
         Util.registerMultiLineQuery(pigServer, query);
-<<<<<<< HEAD
-        List<Tuple> expected = Util.getTuplesFromConstantTupleStrings(new String[]{
-                "(1L,'C',3,'M')",
-                "(2L,'A',1,'N')",
-                "(2L,'B',2,'N')",
-                "(3L,'D',4,'P')",
-                "(4L,'E',4,'Q')",
-                "(4L,'E',4,'Q')",
-                "(4L,'F',8,'Q')",
-                "(4L,'F',7,'Q')",
-                "(4L,'F',8,'Q')",
-                "(5L,'F',8,'T')",
-                "(6L,'G',10,'V')"
-        });
-        Util.checkQueryOutputsAfterSort(data.get("result"), expected);
-=======
 
         Multiset<Tuple> expected = ImmutableMultiset.of(
                 tf.newTuple(ImmutableList.of((long) 1, "C", 3, "M")),
@@ -110,7 +92,6 @@
                 tf.newTuple(ImmutableList.of((long) 6, "G", 10, "V")));
 
         verifyExpected(data.get("result"), expected);
->>>>>>> b91691ef
     }
 
     @Test
@@ -120,22 +101,6 @@
             + "store C into 'result' using mock.Storage();";
 
         Util.registerMultiLineQuery(pigServer, query);
-<<<<<<< HEAD
-        List<Tuple> expected = Util.getTuplesFromConstantTupleStrings(new String[]{
-                "(1L,'A',1,'N')",
-                "(2L,'B',2,'N')",
-                "(3L,'C',3,'M')",
-                "(4L,'D',4,'P')",
-                "(4L,'E',4,'Q')",
-                "(4L,'E',4,'Q')",
-                "(5L,'F',7,'Q')",
-                "(6L,'F',8,'Q')",
-                "(6L,'F',8,'Q')",
-                "(6L,'F',8,'T')",
-                "(7L,'G',10,'V')"
-        });
-        Util.checkQueryOutputsAfterSort(data.get("result"), expected);
-=======
 
         Multiset<Tuple> expected = ImmutableMultiset.of(
                 tf.newTuple(ImmutableList.of((long) 1, "A", 1, "N")),
@@ -151,7 +116,6 @@
                 tf.newTuple(ImmutableList.of((long) 7, "G", 10, "V")));
 
         verifyExpected(data.get("result"), expected);
->>>>>>> b91691ef
     }
 
     @Test
@@ -161,22 +125,6 @@
             + "store C into 'result' using mock.Storage();";
 
         Util.registerMultiLineQuery(pigServer, query);
-<<<<<<< HEAD
-        List<Tuple> expected = Util.getTuplesFromConstantTupleStrings(new String[]{
-                "(1L,'G',10,'V')",
-                "(2L,'F',8,'T')",
-                "(2L,'F',8,'Q')",
-                "(2L,'F',8,'Q')",
-                "(2L,'F',7,'Q')",
-                "(3L,'E',4,'Q')",
-                "(3L,'E',4,'Q')",
-                "(4L,'D',4,'P')",
-                "(5L,'C',3,'M')",
-                "(6L,'B',2,'N')",
-                "(7L,'A',1,'N')"
-        });
-        Util.checkQueryOutputsAfterSort(data.get("result"), expected);
-=======
 
         Multiset<Tuple> expected = ImmutableMultiset.of(
                 tf.newTuple(ImmutableList.of((long) 1, "G", 10, "V")),
@@ -192,7 +140,6 @@
                 tf.newTuple(ImmutableList.of((long) 7, "A", 1, "N")));
 
         verifyExpected(data.get("result"), expected);
->>>>>>> b91691ef
     }
 
     @Test
@@ -202,22 +149,6 @@
             + "store C into 'result' using mock.Storage();";
 
         Util.registerMultiLineQuery(pigServer, query);
-<<<<<<< HEAD
-        List<Tuple> expected = Util.getTuplesFromConstantTupleStrings(new String[]{
-                "(1L,'A',1,'N')",
-                "(2L,'B',2,'N')",
-                "(3L,'C',3,'M')",
-                "(4L,'D',4,'P')",
-                "(5L,'E',4,'Q')",
-                "(5L,'E',4,'Q')",
-                "(6L,'F',8,'Q')",
-                "(6L,'F',8,'Q')",
-                "(6L,'F',8,'T')",
-                "(7L,'F',7,'Q')",
-                "(8L,'G',10,'V')"
-        });
-        Util.checkQueryOutputsAfterSort(data.get("result"), expected);
-=======
 
         Multiset<Tuple> expected = ImmutableMultiset.of(
                 tf.newTuple(ImmutableList.of((long) 1, "A", 1, "N")),
@@ -253,7 +184,5 @@
         //This one line test should be sufficient but adding the above
         //for-loop for better error messages
         assertTrue(error.toString(), resultMultiset.equals(expected));
->>>>>>> b91691ef
     }
-    
 }