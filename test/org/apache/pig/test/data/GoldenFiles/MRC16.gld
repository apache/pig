MapReduce(-1) - -13:
|   Store(DummyFil:DummyLdr) - -4018528681081334812
|   |
|   |---New For Each(true)[bag] - -16
|       |   |
|       |   Project[tuple][0] - -15
|       |
|       |---Package(Packager)[tuple]{tuple} - -14
|   Local Rearrange[tuple]{tuple}(true) - -10
|   |   |
|   |   Project[tuple][*] - -9
|   |
|   |---Load(file:/tmp/temp-1456742965/tmp2077335416:org.apache.pig.impl.io.InterStorage) - -12
|
|---MapReduce(-1) - -8:
    |   Store(file:/tmp/temp-1456742965/tmp2077335416:org.apache.pig.impl.io.InterStorage) - -11
    |   |
<<<<<<< HEAD
    |   |---Package(Packager)[tuple]{Unknown} - -2975419344702132532
    |   Local Rearrange[tuple]{Unknown}(false) - -6555138338004402415
=======
    |   |---Package[tuple]{Unknown} - -3088212343542276753
    |   Local Rearrange[tuple]{Unknown}(false) - --881122551222328650
>>>>>>> f52ad1d4
    |   |
    |   |---Load(file:/tmp/temp-1456742965/tmp-1456742965:org.apache.pig.impl.io.InterStorage) - -7
    |
    |---MapReduce(-1) - -0:
        |   Store(file:/tmp/temp-1456742965/tmp-1456742965:org.apache.pig.impl.io.InterStorage) - -6
        |   |
        |   |---New For Each(true)[bag] - -5
        |       |   |
        |       |   Project[tuple][0] - -4
        |       |
        |       |---Package(Packager)[tuple]{tuple} - -3
        |   Local Rearrange[tuple]{tuple}(true) - -2
        |   |   |
        |   |   Project[tuple][*] - -1
        |   |
        |   |---Filter[tuple] - --790930717481674068
        |       |   |
        |       |   Constant(true) - --5950301624820678451
        |       |
        |       |---Load(DummyFil:DummyLdr) - -4086340370247387675<|MERGE_RESOLUTION|>--- conflicted
+++ resolved
@@ -15,13 +15,8 @@
 |---MapReduce(-1) - -8:
     |   Store(file:/tmp/temp-1456742965/tmp2077335416:org.apache.pig.impl.io.InterStorage) - -11
     |   |
-<<<<<<< HEAD
-    |   |---Package(Packager)[tuple]{Unknown} - -2975419344702132532
-    |   Local Rearrange[tuple]{Unknown}(false) - -6555138338004402415
-=======
     |   |---Package[tuple]{Unknown} - -3088212343542276753
     |   Local Rearrange[tuple]{Unknown}(false) - --881122551222328650
->>>>>>> f52ad1d4
     |   |
     |   |---Load(file:/tmp/temp-1456742965/tmp-1456742965:org.apache.pig.impl.io.InterStorage) - -7
     |
