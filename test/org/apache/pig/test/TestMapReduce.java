--- conflicted
+++ resolved
@@ -17,8 +17,6 @@
  */
 package org.apache.pig.test;
 
-import static org.apache.pig.PigServer.ExecType.MAPREDUCE;
-
 import java.io.BufferedReader;
 import java.io.File;
 import java.io.FileOutputStream;
@@ -31,19 +29,13 @@
 import java.text.DecimalFormat;
 import java.util.HashMap;
 import java.util.Iterator;
-<<<<<<< HEAD
-=======
 import java.util.Map;
->>>>>>> 1488b22c
 import java.util.Properties;
 
 import junit.framework.TestCase;
 
-<<<<<<< HEAD
-=======
 import org.junit.Test;
 
->>>>>>> 1488b22c
 import org.apache.commons.logging.Log;
 import org.apache.commons.logging.LogFactory;
 import org.apache.pig.EvalFunc;
@@ -51,23 +43,11 @@
 import org.apache.pig.LoadFunc;
 import org.apache.pig.PigServer;
 import org.apache.pig.StoreFunc;
-<<<<<<< HEAD
-import org.apache.pig.backend.datastorage.ElementDescriptor;
-=======
 import org.apache.pig.ExecType;
 import org.apache.pig.backend.executionengine.ExecException;
->>>>>>> 1488b22c
 import org.apache.pig.builtin.COUNT;
 import org.apache.pig.data.BagFactory;
 import org.apache.pig.data.DataBag;
-<<<<<<< HEAD
-import org.apache.pig.data.Tuple;
-import org.apache.pig.impl.PigContext;
-import org.apache.pig.impl.io.BufferedPositionedInputStream;
-import org.apache.pig.impl.io.FileLocalizer;
-import org.junit.Before;
-import org.junit.Test;
-=======
 import org.apache.pig.data.DataType;
 import org.apache.pig.data.Tuple;
 import org.apache.pig.data.TupleFactory;
@@ -79,7 +59,6 @@
 import org.apache.pig.backend.datastorage.ElementDescriptor;
 import org.junit.Before;
 import org.apache.pig.test.utils.TestHelper;
->>>>>>> 1488b22c
 
 public class TestMapReduce extends TestCase {
 
@@ -92,31 +71,19 @@
     @Before
     @Override
     protected void setUp() throws Exception {
-<<<<<<< HEAD
-        pig = new PigServer(MAPREDUCE, cluster.getProperties());
-=======
         pig = new PigServer(ExecType.MAPREDUCE, cluster.getProperties());
->>>>>>> 1488b22c
     }
 
     @Test
     public void testBigGroupAll() throws Throwable {
-<<<<<<< HEAD
-        int LOOP_COUNT = 4*1024;
-        File tmpFile = File.createTempFile("test", "txt");
-=======
 
         int LOOP_COUNT = 4*1024;
         File tmpFile = File.createTempFile( this.getName(), ".txt");
->>>>>>> 1488b22c
         PrintStream ps = new PrintStream(new FileOutputStream(tmpFile));
         for(int i = 0; i < LOOP_COUNT; i++) {
             ps.println(i);
         }
         ps.close();
-<<<<<<< HEAD
-        String query = "foreach (group (load 'file:" + Util.encodeEscape(tmpFile.toString()) + "') all) generate " + COUNT.class.getName() + "($1) ;";
-=======
         assertEquals( new Double( LOOP_COUNT ), bigGroupAll( tmpFile) );
         tmpFile.delete();
 
@@ -173,7 +140,6 @@
     public Double bigGroupAll( File tmpFile ) throws Throwable {
 
         String query = "foreach (group (load '" + Util.generateURI(tmpFile.toString()) + "') all) generate " + COUNT.class.getName() + "($1) ;";
->>>>>>> 1488b22c
         System.out.println(query);
         pig.registerQuery("asdf_id = " + query);
         Iterator it = pig.openIterator("asdf_id");
@@ -190,16 +156,6 @@
             this.field0 = field0;
         }
         @Override
-<<<<<<< HEAD
-		public void exec(Tuple input, DataBag output) throws IOException {
-            Iterator<Tuple> it = (input.getBagField(0)).iterator();
-            while(it.hasNext()) {
-                Tuple t = it.next();
-                Tuple newT = new Tuple(2);
-                newT.setField(0, field0);
-                newT.setField(1, t.getField(0).toString());
-                output.add(newT);
-=======
         public DataBag exec(Tuple input) throws IOException {
             try {
                 DataBag output = BagFactory.getInstance().newDefaultBag();
@@ -217,7 +173,6 @@
                 IOException ioe = new IOException(ee.getMessage());
                 ioe.initCause(ee);
                 throw ioe;
->>>>>>> 1488b22c
             }
         }
     }
@@ -370,59 +325,6 @@
             ps.println(i+"\t"+i);
         }
         ps.close();
-<<<<<<< HEAD
-        String query = "foreach (load 'file:"+Util.encodeEscape(tmpFile.toString())+"') generate $0,$1;";
-=======
-
-	//Load, Execute and Store query
-        String query = "foreach (load '"+Util.generateURI(tmpFile.toString())+"') generate $0,$1;";
->>>>>>> 1488b22c
-        System.out.println(query);
-        pig.registerQuery("asdf_id = " + query);
-        try {
-            pig.deleteFile("frog");
-        } catch(Exception e) {}
-        pig.store("asdf_id", "frog", MyStorage.class.getName()+"()");
-
-
-	//verify query
-
-        InputStream is = FileLocalizer.open("frog", pig.getPigContext());
-        BufferedReader br = new BufferedReader(new InputStreamReader(is));
-        String line;
-        int i = 0;
-        while((line = br.readLine()) != null) {
-
-            assertEquals(line, Integer.toString(i) + '-' + Integer.toString(i));
-            i++;
-        }
-        br.close();
-        try {
-            pig.deleteFile("frog");
-        } catch(Exception e) {}
-
-
-    }
-
-    // This test: "testStoreFunction()" is equivalent to testStoreFunctionNoNulls()
-
-    @Test
-    public void testStoreFunctionNoNulls() throws Throwable {
-
-        String[][] data = genDataSetFile1( 10, false );
-        storeFunction( data);
-    }
-
-    @Test
-    public void testStoreFunctionWithNulls() throws Throwable {
-
-        String[][] data = genDataSetFile1( 10, true );
-        storeFunction( data);
-    }
-   
-    public void storeFunction(String[][] data) throws Throwable {
-
-        File tmpFile=TestHelper.createTempFile(data) ;
 
 	//Load, Execute and Store query
         String query = "foreach (load '"+Util.generateURI(tmpFile.toString())+"') generate $0,$1;";
@@ -434,9 +336,58 @@
         pig.store("asdf_id", "frog", MyStorage.class.getName()+"()");
 
 
+	//verify query
+
         InputStream is = FileLocalizer.open("frog", pig.getPigContext());
         BufferedReader br = new BufferedReader(new InputStreamReader(is));
         String line;
+        int i = 0;
+        while((line = br.readLine()) != null) {
+
+            assertEquals(line, Integer.toString(i) + '-' + Integer.toString(i));
+            i++;
+        }
+        br.close();
+        try {
+            pig.deleteFile("frog");
+        } catch(Exception e) {}
+
+
+    }
+
+    // This test: "testStoreFunction()" is equivalent to testStoreFunctionNoNulls()
+
+    @Test
+    public void testStoreFunctionNoNulls() throws Throwable {
+
+        String[][] data = genDataSetFile1( 10, false );
+        storeFunction( data);
+    }
+
+    @Test
+    public void testStoreFunctionWithNulls() throws Throwable {
+
+        String[][] data = genDataSetFile1( 10, true );
+        storeFunction( data);
+    }
+   
+    public void storeFunction(String[][] data) throws Throwable {
+
+        File tmpFile=TestHelper.createTempFile(data) ;
+
+	//Load, Execute and Store query
+        String query = "foreach (load '"+Util.generateURI(tmpFile.toString())+"') generate $0,$1;";
+        System.out.println(query);
+        pig.registerQuery("asdf_id = " + query);
+        try {
+            pig.deleteFile("frog");
+        } catch(Exception e) {}
+        pig.store("asdf_id", "frog", MyStorage.class.getName()+"()");
+
+
+        InputStream is = FileLocalizer.open("frog", pig.getPigContext());
+        BufferedReader br = new BufferedReader(new InputStreamReader(is));
+        String line;
 
 	//verify query
         int i= 0;
@@ -457,26 +408,18 @@
 
 
     @Test
-<<<<<<< HEAD
-    public void testQualifiedFuncions() throws Throwable {
-=======
     public void testQualifiedFunctions() throws Throwable {
 
         //create file
->>>>>>> 1488b22c
         File tmpFile = File.createTempFile("test", ".txt");
         PrintStream ps = new PrintStream(new FileOutputStream(tmpFile));
         for(int i = 0; i < 1; i++) {
             ps.println(i);
         }
         ps.close();
-<<<<<<< HEAD
-        String query = "foreach (group (load 'file:"+Util.encodeEscape(tmpFile.toString())+"' using " + MyStorage.class.getName() + "()) by " + MyGroup.class.getName() + "('all')) generate flatten(" + MyApply.class.getName() + "($1)) ;";
-=======
 
         // execute query
         String query = "foreach (group (load '"+Util.generateURI(tmpFile.toString())+"' using " + MyStorage.class.getName() + "()) by " + MyGroup.class.getName() + "('all')) generate flatten(" + MyApply.class.getName() + "($1)) ;";
->>>>>>> 1488b22c
         System.out.println(query);
         pig.registerQuery("asdf_id = " + query);
 
@@ -531,67 +474,8 @@
 
     @Test
     public void testDefinedFunctions() throws Throwable {
-<<<<<<< HEAD
-=======
-
->>>>>>> 1488b22c
+
         File tmpFile = File.createTempFile("test", ".txt");
-        PrintStream ps = new PrintStream(new FileOutputStream(tmpFile));
-        for(int i = 0; i < 1; i++) {
-            ps.println(i);
-        }
-        ps.close();
-<<<<<<< HEAD
-        pig.registerFunction("foo", MyApply.class.getName()+"('foo')");
-        String query = "foreach (group (load 'file:"+Util.encodeEscape(tmpFile.toString())+"' using " + MyStorage.class.getName() + "()) by " + MyGroup.class.getName() + "('all')) generate flatten(foo($1)) ;";
-=======
-        pig.registerFunction("foo",
-            new FuncSpec(MyApply.class.getName()+"('foo')"));
-        String query = "foreach (group (load '"+Util.generateURI(tmpFile.toString())+"' using " + MyStorage.class.getName() + "()) by " + MyGroup.class.getName() + "('all')) generate flatten(foo($1)) ;";
->>>>>>> 1488b22c
-        System.out.println(query);
-        pig.registerQuery("asdf_id = " + query);
-        Iterator it = pig.openIterator("asdf_id");
-        tmpFile.delete();
-        Tuple t;
-        int count = 0;
-        while(it.hasNext()) {
-            t = (Tuple) it.next();
-            assertEquals("foo", t.get(0).toString());
-            Integer.parseInt(t.get(1).toString());
-            count++;
-        }
-        assertEquals(count, MyStorage.COUNT);
-    }
-
-<<<<<<< HEAD
-    @Test
-    public void testPigServer() throws Throwable {
-        log.debug("creating pig server");
-        PigContext pigContext = new PigContext(MAPREDUCE, cluster.getProperties());
-=======
-
-   // this test is equivalent to testDefinedFunctions()
-    @Test
-    public void testDefinedFunctionsNoNulls() throws Throwable {
-
-        String[][] data = genDataSetFile1( 10, false );
-        definedFunctions( data);
-    }
-
-
-    @Test
-    public void testDefinedFunctionsWithNulls() throws Throwable {
-
-        String[][] data = genDataSetFile1( 10, true );
-        definedFunctions( data);
-    }
-
-
-    @Test
-    public void definedFunctions(String[][] data) throws Throwable {
-
-        File tmpFile=TestHelper.createTempFile(data) ;
         PrintStream ps = new PrintStream(new FileOutputStream(tmpFile));
         for(int i = 0; i < 1; i++) {
             ps.println(i);
@@ -609,6 +493,51 @@
         while(it.hasNext()) {
             t = (Tuple) it.next();
             assertEquals("foo", t.get(0).toString());
+            Integer.parseInt(t.get(1).toString());
+            count++;
+        }
+        assertEquals(count, MyStorage.COUNT);
+    }
+
+
+   // this test is equivalent to testDefinedFunctions()
+    @Test
+    public void testDefinedFunctionsNoNulls() throws Throwable {
+
+        String[][] data = genDataSetFile1( 10, false );
+        definedFunctions( data);
+    }
+
+
+    @Test
+    public void testDefinedFunctionsWithNulls() throws Throwable {
+
+        String[][] data = genDataSetFile1( 10, true );
+        definedFunctions( data);
+    }
+
+
+    @Test
+    public void definedFunctions(String[][] data) throws Throwable {
+
+        File tmpFile=TestHelper.createTempFile(data) ;
+        PrintStream ps = new PrintStream(new FileOutputStream(tmpFile));
+        for(int i = 0; i < 1; i++) {
+            ps.println(i);
+        }
+        ps.close();
+        pig.registerFunction("foo",
+            new FuncSpec(MyApply.class.getName()+"('foo')"));
+        String query = "foreach (group (load '"+Util.generateURI(tmpFile.toString())+"' using " + MyStorage.class.getName() + "()) by " + MyGroup.class.getName() + "('all')) generate flatten(foo($1)) ;";
+        System.out.println(query);
+        pig.registerQuery("asdf_id = " + query);
+        Iterator it = pig.openIterator("asdf_id");
+        tmpFile.delete();
+        Tuple t;
+        int count = 0;
+        while(it.hasNext()) {
+            t = (Tuple) it.next();
+            assertEquals("foo", t.get(0).toString());
 
             if ( t.get(1).toString() != "" ) {
                Integer.parseInt(t.get(1).toString());
@@ -623,7 +552,6 @@
     public void testPigServer() throws Throwable {
         log.debug("creating pig server");
         PigContext pigContext = new PigContext(ExecType.MAPREDUCE, cluster.getProperties());
->>>>>>> 1488b22c
         PigServer pig = new PigServer(pigContext);
         System.out.println("testing capacity");
         long capacity = pig.capacity();
@@ -638,8 +566,6 @@
         long length = pig.fileSize(sampleFileName);
         assertTrue(length > 0);
     }
-<<<<<<< HEAD
-=======
 
     /***
      * For generating a sample dataset as
@@ -710,5 +636,4 @@
     }
 
 
->>>>>>> 1488b22c
 }