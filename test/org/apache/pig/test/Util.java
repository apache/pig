--- conflicted
+++ resolved
@@ -1275,7 +1275,6 @@
     }
 
     /**
-<<<<<<< HEAD
      * Returns a PathFilter that filters out filenames that start with _.
      * @return PathFilter
      */
@@ -1286,7 +1285,9 @@
                 return !p.getName().startsWith("_");
             }
         };
-=======
+    }
+
+    /**
      * 
      * @param expected
      *            Exception class that is expected to be thrown
@@ -1299,6 +1300,5 @@
             Exception found, String message) {
         assertEquals(expected, found.getClass());
         assertEquals(found.getMessage(), message);
->>>>>>> 2125666c
     }
 }