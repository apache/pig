package TestDriverPig;

############################################################################           
#  Licensed to the Apache Software Foundation (ASF) under one or more                  
#  contributor license agreements.  See the NOTICE file distributed with               
#  this work for additional information regarding copyright ownership.                 
#  The ASF licenses this file to You under the Apache License, Version 2.0             
#  (the "License"); you may not use this file except in compliance with                
#  the License.  You may obtain a copy of the License at                               
#                                                                                      
#      http://www.apache.org/licenses/LICENSE-2.0                                      
#                                                                                      
#  Unless required by applicable law or agreed to in writing, software                 
#  distributed under the License is distributed on an "AS IS" BASIS,                   
#  WITHOUT WARRANTIES OR CONDITIONS OF ANY KIND, either express or implied.            
#  See the License for the specific language governing permissions and                 
#  limitations under the License.                                                      
                                                                                       
###############################################################################
# Test driver for pig nightly tests.
# 
#

use TestDriver;
use IPC::Run; # don't do qw(run), it screws up TestDriver which also has a run method
use Digest::MD5 qw(md5_hex);
use Util;
use File::Path;
use Cwd;
use Data::Dumper;

use strict;
use English;

our $className= "TestDriver";
our @ISA = "$className";
our $ROOT = (defined $ENV{'HARNESS_ROOT'} ? $ENV{'HARNESS_ROOT'} : die "ERROR: You must set environment variable HARNESS_ROOT\n");
our $toolpath = "$ROOT/libexec/PigTest";

my $passedStr  = 'passed';
my $failedStr  = 'failed';
my $abortedStr = 'aborted';
my $skippedStr = 'skipped';
my $dependStr  = 'failed_dependency';

sub new
{
    # Call our parent
    my ($proto) = @_;
    my $class = ref($proto) || $proto;
    my $self = $class->SUPER::new;

    bless($self, $class);
    return $self;
}

sub replaceParameters
{
##!!! Move this to Util.pm

    my ($self, $cmd, $outfile, $testCmd, $log, $resources) = @_;

    # $self
    $cmd =~ s/:LATESTOUTPUTPATH:/$self->{'latestoutputpath'}/g;

    # $outfile
    $cmd =~ s/:OUTPATH:/$outfile/g;

    # $ENV
    $cmd =~ s/:PIGHARNESS:/$ENV{HARNESS_ROOT}/g;

    # $testCmd
    $cmd =~ s/:INPATH:/$testCmd->{'inpathbase'}/g;
    $cmd =~ s/:OUTPATH:/$outfile/g;
    $cmd =~ s/:FUNCPATH:/$testCmd->{'funcjarPath'}/g;
    $cmd =~ s/:PIGGYBANKJAR:/$testCmd->{'piggybankjarPath'}/g;
    $cmd =~ s/:PIGPATH:/$testCmd->{'pigpath'}/g;
    $cmd =~ s/:RUNID:/$testCmd->{'UID'}/g;
    $cmd =~ s/:USRHOMEPATH:/$testCmd->{'userhomePath'}/g;
    $cmd =~ s/:MAPREDJARS:/$testCmd->{'mapredjars'}/g;
    $cmd =~ s/:HIVELIBDIR:/$testCmd->{'hivelibdir'}/g;
    $cmd =~ s/:HIVEVERSION:/$testCmd->{'hiveversion'}/g;
    $cmd =~ s/:HIVESHIMSVERSION:/$testCmd->{'hiveshimsversion'}/g;
    $cmd =~ s/:SCRIPTHOMEPATH:/$testCmd->{'scriptPath'}/g;
    $cmd =~ s/:DBUSER:/$testCmd->{'dbuser'}/g;
    $cmd =~ s/:DBNAME:/$testCmd->{'dbdb'}/g;
#    $cmd =~ s/:LOCALINPATH:/$testCmd->{'localinpathbase'}/g;
#    $cmd =~ s/:LOCALOUTPATH:/$testCmd->{'localoutpathbase'}/g;
    $cmd =~ s/:LOCALTESTPATH:/$testCmd->{'localpathbase'}/g;
    $cmd =~ s/:BMPATH:/$testCmd->{'benchmarkPath'}/g;
    $cmd =~ s/:TMP:/$testCmd->{'tmpPath'}/g;
    $cmd =~ s/:HDFSTMP:/tmp\/$testCmd->{'runid'}/g;

    if ( $testCmd->{'hadoopSecurity'} eq "secure" ) { 
      $cmd =~ s/:REMOTECLUSTER:/$testCmd->{'remoteSecureCluster'}/g;
    } else {
      $cmd =~ s/:REMOTECLUSTER:/$testCmd->{'remoteNotSecureCluster'}/g;
    }

    if ( defined($testCmd->{'hcatbin'}) && $testCmd->{'hcatbin'} ne "" && defined($testCmd->{'java_params'})) {
      foreach my $param (@{$testCmd->{'java_params'}}) {
          $param =~ s/:HCATBIN:/$testCmd->{'hcatbin'}/g;
      }
    }

    foreach (keys(%$resources)) {
        $cmd =~ s/:$_:/$resources->{$_}/g;
    }

    return $cmd;
}

sub globalSetup
{
    my ($self, $globalHash, $log) = @_;

    # Setup the output path
    my $me = `whoami`;
    $me =~ s/[^a-zA-Z0-9]*//g;
    my $jobId = $globalHash->{'job-id'};
    my $timeId = time;
    $globalHash->{'runid'} = $me . "-" . $timeId . "-" . $jobId;

    # if "-ignore false" was provided on the command line,
    # it means do run tests even when marked as 'ignore'
    if(defined($globalHash->{'ignore'}) && $globalHash->{'ignore'} eq 'false')
    {
        $self->{'ignore'} = 'false';
    }

    $globalHash->{'outpath'} = $globalHash->{'outpathbase'} . "/" . $globalHash->{'runid'} . "/";
    $globalHash->{'localpath'} = $globalHash->{'localpathbase'} . "/" . $globalHash->{'runid'} . "/";
    $globalHash->{'tmpPath'} = $globalHash->{'tmpPath'} . "/" . $globalHash->{'runid'} . "/";
    $globalHash->{'orig_pig_classpath'} = $ENV{'PIG_CLASSPATH'};
}

sub globalSetupConditional() {
    my ($self, $globalHash, $log) = @_;

    # add libexec location to the path
    if (defined($ENV{'PATH'})) {

        #detect os and modify path accordingly
        if(Util::isWindows()) {
            $ENV{'PATH'} = $globalHash->{'scriptPath'} . ";" . $ENV{'PATH'};
        }
        else {
            $ENV{'PATH'} = $globalHash->{'scriptPath'} . ":" . $ENV{'PATH'};
        }
    } else {
        $ENV{'PATH'} = $globalHash->{'scriptPath'};
    }

    my @cmd = ($self->getPigCmd($globalHash, $log), '-e', 'mkdir', $globalHash->{'outpath'});
	print $log "Going to run " . join(" ", @cmd) . "\n";
    IPC::Run::run(\@cmd, \undef, $log, $log) or die "$0 at ".__LINE__.": Cannot create HDFS directory " . $globalHash->{'outpath'} . ": $? - $!\n";

    File::Path::make_path(
            $globalHash->{'localpath'},
            $globalHash->{'tmpPath'});

    # Create the HDFS temporary directory
    @cmd = ($self->getPigCmd($globalHash, $log), '-e', 'mkdir', "tmp/$globalHash->{'runid'}");
	print $log "Going to run " . join(" ", @cmd) . "\n";
    IPC::Run::run(\@cmd, \undef, $log, $log) or die "$0 at ".__LINE__.": Cannot create HDFS directory " . "tmp/$globalHash->{'runid'}" . ": $? - $!\n";
}

sub globalCleanup()
{
    # noop there because the removal of temp directories, which are created in #globalSetupConditional(), is to be
    # performed in method #globalCleanupConditional().
}

sub globalCleanupConditional() {
    my ($self, $globalHash, $log) = @_;

    # NB: both local and HDFS output directories are not removed there, because these data may 
    # be needed to investigate the tests failures.

    IPC::Run::run(['rm', '-rf', $globalHash->{'tmpPath'}], \undef, $log, $log) or 
       warn "Cannot remove temporary directory " . $globalHash->{'tmpPath'} .
           " " . "$ERRNO\n";

    # Cleanup the HDFS temporary directory
    my @cmd = ($self->getPigCmd($globalHash, $log), '-e', 'fs', '-rmr', "tmp/$globalHash->{'runid'}");
    print $log "Going to run: [" . join(" ", @cmd) . "]\n";
    IPC::Run::run(\@cmd, \undef, $log, $log)
       or die "$0 at ".__LINE__.": Cannot remove HDFS directory " . "tmp/$globalHash->{'runid'}" . ": $? - $!\n";
}

sub runTest
{
    my ($self, $testCmd, $log, $resources) = @_;
    my $subName  = (caller(0))[3];

    # Check that we should run this test.  If the current execution type
    # doesn't match the execonly flag, then skip this one.
    if ($self->wrongExecutionMode($testCmd, $log)) {
        my %result;
        return \%result;
    }

    # Handle the various methods of running used in 
    # the original TestDrivers

    if ( $testCmd->{'pig'} && $self->hasCommandLineVerifications( $testCmd, $log) ) {
       my $oldpig;

       if ((Util::isWindows() || Util::isCygwin()) && $testCmd->{'pig_win'}) {
           $oldpig = $testCmd->{'pig'};
           $testCmd->{'pig'} = $testCmd->{'pig_win'};
       }

       if ( $testCmd->{'hadoopversion'} == '23' && $testCmd->{'pig23'}) {
           $oldpig = $testCmd->{'pig'};
           $testCmd->{'pig'} = $testCmd->{'pig23'};
       }
       if ( $testCmd->{'hadoopversion'} == '23' && $testCmd->{'expected_err_regex23'}) {
           $testCmd->{'expected_err_regex'} = $testCmd->{'expected_err_regex23'};
       }
       my $res = $self->runPigCmdLine( $testCmd, $log, 1, $resources );
       if ($oldpig) {
           $testCmd->{'pig'} = $oldpig;
       }
       return $res;
    } elsif( $testCmd->{'pig'} ){
       my $oldpig;

       if ((Util::isWindows() || Util::isCygwin()) && $testCmd->{'pig_win'}) {
           $oldpig = $testCmd->{'pig'};
           $testCmd->{'pig'} = $testCmd->{'pig_win'};
       }

       if ( $testCmd->{'hadoopversion'} == '23' && $testCmd->{'pig23'}) {
           $oldpig = $testCmd->{'pig'};
           $testCmd->{'pig'} = $testCmd->{'pig23'};
       }
       my $res = $self->runPig( $testCmd, $log, 1, $resources );
       if ($oldpig) {
           $testCmd->{'pig'} = $oldpig;
       }
       return $res;
    } elsif(  $testCmd->{'script'} ){
       return $self->runScript( $testCmd, $log, $resources );
    } else {
       die "$subName FATAL Did not find a testCmd that I know how to handle";
    }
}


sub runPigCmdLine
{
    my ($self, $testCmd, $log, $copyResults, $resources) = @_;
    my $subName = (caller(0))[3];
    my %result;

    # Set up file locations
    my $pigfile = $testCmd->{'localpath'} . $testCmd->{'group'} . "_" . $testCmd->{'num'} . ".pig";
    my $outfile = $testCmd->{'outpath'} . $testCmd->{'group'} . "_" . $testCmd->{'num'} . ".out";

    my $outdir  = $testCmd->{'localpath'} . $testCmd->{'group'} . "_" . $testCmd->{'num'} . ".out";
    my $stdoutfile = "$outdir/stdout";
    my $stderrfile = "$outdir/stderr";

    mkpath( [ $outdir ] , 0, 0755) if ( ! -e outdir );
    if ( ! -e $outdir ){
       print $log "$0.$subName FATAL could not mkdir $outdir\n";
       die "$0.$subName FATAL could not mkdir $outdir\n";
    }

    # Write the pig script to a file.
    my $pigcmd = $self->replaceParameters( $testCmd->{'pig'}, $outfile, $testCmd, $log, $resources );

    open(FH, "> $pigfile") or die "Unable to open file $pigfile to write pig script, $ERRNO\n";
    print FH $pigcmd . "\n";
    close(FH);

    # Build the command
    my @baseCmd = $self->getPigCmd($testCmd, $log);
<<<<<<< HEAD
    if ($testCmd->{'exectype'} eq "tez") {
        push(@baseCmd, ("-x", "tez"));
    }
    if ($testCmd->{'exectype'} eq "spark") {
        push(@baseCmd, ("-x", "spark"));
    }
=======
    push(@baseCmd, ("-x", $testCmd->{'exectype'}));
>>>>>>> 94af62b5
    my @cmd = @baseCmd;

    # Add option -l giving location for secondary logs
    ##!!! Should that even be here?
    my $locallog = $testCmd->{'localpath'} . $testCmd->{'group'} . "_" . $testCmd->{'num'} . ".log";
    push(@cmd, "-logfile");
    push(@cmd, $locallog);

    # Add pig parameters if they're provided
    if (defined($testCmd->{'pig_params'})) {
        # Processing :PARAMPATH: in parameters
        foreach my $param (@{$testCmd->{'pig_params'}}) {
            $param =~ s/:PARAMPATH:/$testCmd->{'paramPath'}/g;
        }
        push(@cmd, @{$testCmd->{'pig_params'}});
    }

    # Add pig file and redirections 
    push(@cmd, $pigfile);

    if (defined($testCmd->{'additional_cmd_args'})) {
        push(@cmd, $testCmd->{'additional_cmd_args'});
    }
    my $command= join (" ", @cmd) . " 1> $stdoutfile 2> $stderrfile";

    # Run the command
    print $log "$0:$subName Going to run command: ($command)\n";
    print $log "$0:$subName STD OUT IS IN FILE ($stdoutfile)\n";
    print $log "$0:$subName STD ERROR IS IN FILE ($stderrfile)\n";
    print $log "$0:$subName PIG SCRIPT CONTAINS ($pigfile):  \n$pigcmd\n";

    my @result=`$command`;
    $result{'rc'} = $? >> 8;
    $result{'output'} = $outfile;
    $result{'stdout'} = `cat $stdoutfile`;
    $result{'stdout'} =~ s/\r\n/\n/g;
    $result{'stderr'} = `cat $stderrfile`;
    $result{'stderr'} =~ s/\r\n/\n/g;
    $result{'stderr_file'} = $stderrfile;

    print $log "STD ERROR CONTAINS:\n$result{'stderr'}\n";

    return \%result;
}


sub runScript
{
    my ($self, $testCmd, $log, $resources) = @_;
    my $subName = (caller(0))[3];
    my %result;

    # Set up file locations
    my $script = $testCmd->{'localpath'} . $testCmd->{'group'} . "_" . $testCmd->{'num'} . ".sh";
    my $outdir = $testCmd->{'localpath'} . $testCmd->{'group'} . "_" . $testCmd->{'num'} . ".out";

    my $outfile = "$outdir/script.out";
    my $stdoutfile = "$outdir/script.out";
    my $stderrfile = "$outdir/script.err";

    mkpath( [ $outdir ] , 0, 0755) if ( ! -e outdir );
    if ( ! -e $outdir ){
       print $log "$0.$subName FATAL could not mkdir $outdir\n";
       die "$0.$subName FATAL could not mkdir $outdir\n";
    }

    # Write the script to a file
    my $cmd = $self->replaceParameters( $testCmd->{'script'}, $outfile, $testCmd, $log, $resources );

    open(FH, ">$script") or die "Unable to open file $script to write script, $ERRNO\n";
    print FH $cmd . "\n";
    close(FH);

    my @result=`chmod +x $script`;

    # Build the command
    my $command= "$script 1> $stdoutfile 2> $stderrfile";

    # Run the script
    print $log "$0:$subName Going to run command: ($command)\n";
    print $log "$0:$subName STD OUT IS IN FILE ($stdoutfile)\n";
    print $log "$0:$subName STD ERROR IS IN FILE ($stderrfile)\n";
    print $log "$0:$subName SCRIPT CONTAINS ($script):  \n$cmd\n";

    @result=`$command`;
    $result{'rc'} = $? >> 8;
    $result{'output'} = $outfile;
    $result{'stdout'} = `cat $stdoutfile`;
    $result{'stderr'} = `cat $stderrfile`;
    $result{'stderr_file'} = $stderrfile;

    print $log "STD ERROR CONTAINS:\n$result{'stderr'}\n";

    return \%result;
}

sub hadoopLocalTmpDir($$)
{
    my ($self, $testCmd) = @_;

    if (defined($testCmd->{'hadoop.mapred.local.dir'}) 
         && (int($ENV{'FORK_FACTOR_GROUP'})>1 || int($ENV{'FORK_FACTOR_FILE'})>1)) {
        return $testCmd->{'hadoop.mapred.local.dir'} . "/" . $PID;
    } else {
        return undef;
    }
}

sub getPigCmd($$$)
{
    my ($self, $testCmd, $log) = @_;

    my @pigCmd;

    # set the PIG_CLASSPATH environment variable
	my $separator = ":";
	if(Util::isWindows()||Util::isCygwin()) {
	    $separator = ";";
	}
    my $pcp .= $separator . $testCmd->{'classpath'} if (defined($testCmd->{'classpath'}));

    # Set it in our current environment.  It will get inherited by the IPC::Run
    # command.
    $ENV{'PIG_CLASSPATH'} = $testCmd->{'orig_pig_classpath'} . $separator . $pcp;

    if ($testCmd->{'usePython'} eq "true") {
        @pigCmd = ("python");
        push(@pigCmd, "$testCmd->{'pigpath'}/bin/pig.py");
        # print ("Using pig too\n");
    } else {
        my $pigbin = "";
        if(Util::isWindows()) {
            $pigbin = "$testCmd->{'pigpath'}/bin/pig.cmd";
        }
        elsif (Util::isCygwin()) {
            $pigbin = "$testCmd->{'pigpath'}/bin/pig.cmd";
            $pigbin =~ s/\\/\//g;
            $pigbin = `cygpath -u $pigbin`;
            chomp($pigbin);
        } else {
            $pigbin = "$testCmd->{'pigpath'}/bin/pig";
        }
        @pigCmd = ($pigbin);
    }

    if (defined($testCmd->{'additionaljars'})) {
        push(@pigCmd, '-Dpig.additional.jars='.$testCmd->{'additionaljars'});
    }

    my $additionalJavaParams = undef;
    if ($testCmd->{'exectype'} eq "local") {
        $additionalJavaParams = "-Xmx1024m";
        my $hadoopTmpDir = $self->hadoopLocalTmpDir($testCmd);
        if (defined($hadoopTmpDir)) {
           $additionalJavaParams .= " -Dmapred.local.dir=$hadoopTmpDir -Dmapreduce.cluster.local.dir=$hadoopTmpDir";
        }
        TestDriver::dbg("Additional java parameters: [$additionalJavaParams].\n");
    }
    
    push(@pigCmd, ("-x", $testCmd->{'exectype'}));

    if (defined($testCmd->{'java_params'}) || defined($additionalJavaParams)) {
        if (defined($testCmd->{'java_params'})) {
	   $ENV{'PIG_OPTS'} = join(" ", @{$testCmd->{'java_params'}}, $additionalJavaParams);
        } else {
           $ENV{'PIG_OPTS'} = $additionalJavaParams;
        }
        TestDriver::dbg("PIG_OPTS set to be: [$ENV{'PIG_OPTS'}].\n");
    } else {
        $ENV{'PIG_OPTS'} = undef;
    }

        if (defined($ENV{'HADOOP_HOME'}) && $ENV{'HADOOP_HOME'} ne "") {
            print $log "HADOOP_HOME=" . $ENV{'HADOOP_HOME'} . "\n";
        }
        if (defined($ENV{'HADOOP_CONF_DIR'}) && $ENV{'HADOOP_CONF_DIR'} ne "") {
            print $log "HADOOP_CONF_DIR=" . $ENV{'HADOOP_CONF_DIR'} . "\n";
        }
        if (defined($ENV{'HADOOP_PREFIX'}) && $ENV{'HADOOP_PREFIX'} ne "") {
            print $log "HADOOP_PREFIX=" . $ENV{'HADOOP_PREFIX'} . "\n";
        }
        if (defined($ENV{'HADOOP_COMMON_HOME'}) && $ENV{'HADOOP_COMMON_HOME'} ne "") {
            print $log "HADOOP_COMMON_HOME=" . $ENV{'HADOOP_COMMON_HOME'} . "\n";
        }
        if (defined($ENV{'HADOOP_HDFS_HOME'}) && $ENV{'HADOOP_HDFS_HOME'} ne "") {
            print $log "HADOOP_HDFS_HOME=" . $ENV{'HADOOP_HDFS_HOME'} . "\n";
        }
        if (defined($ENV{'HADOOP_MAPRED_HOME'}) && $ENV{'HADOOP_MAPRED_HOME'} ne "") {
            print $log "HADOOP_MAPRED_HOME=" . $ENV{'HADOOP_MAPRED_HOME'} . "\n";
        }
        if (defined($ENV{'YARN_HOME'}) && $ENV{'YARN_HOME'} ne "") {
            print $log "YARN_HOME=" . $ENV{'YARN_HOME'} . "\n";
        }
        if (defined($ENV{'YARN_CONF_DIR'}) && $ENV{'YARN_CONF_DIR'} ne "") {
            print $log "YARN_CONF_DIR=" . $ENV{'YARN_CONF_DIR'} . "\n";
        }
	print $log "PIG_CLASSPATH=" . $ENV{'PIG_CLASSPATH'} . "\n";
        print $log "PIG_OPTS=" .$ENV{'PIG_OPTS'} . "\n";
    return @pigCmd;
}



sub runPig
{
    my ($self, $testCmd, $log, $copyResults, $resources) = @_;
    my $subName  = (caller(0))[3];

    my %result;

    # Write the pig script to a file.
    my $pigfile = $testCmd->{'localpath'} . $testCmd->{'group'} . "_" . $testCmd->{'num'} . ".pig";
    my $outfile = $testCmd->{'outpath'} . $testCmd->{'group'} . "_" . $testCmd->{'num'} . ".out";

    my $pigcmd = $self->replaceParameters( $testCmd->{'pig'}, $outfile, $testCmd, $log, $resources );

    open(FH, "> $pigfile") or die "Unable to open file $pigfile to write pig script, $ERRNO\n";
    print FH $pigcmd . "\n";
    close(FH);


    # Build the command
    my @baseCmd = $self->getPigCmd($testCmd, $log);
<<<<<<< HEAD
    if ($testCmd->{'exectype'} eq "tez") {
        push(@baseCmd, ("-x", "tez"));
    }
    if ($testCmd->{'exectype'} eq "spark") {
        push(@baseCmd, ("-x", "spark"));
    }
=======
    push(@baseCmd, ("-x", $testCmd->{'exectype'}));
>>>>>>> 94af62b5
    my @cmd = @baseCmd;

    # Add option -l giving location for secondary logs
    my $locallog = $testCmd->{'localpath'} . $testCmd->{'group'} . "_" . $testCmd->{'num'} . ".log";
    push(@cmd, "-logfile");
    push(@cmd, $locallog);

    # Add pig parameters if they're provided
    if (defined($testCmd->{'pig_params'})) {
        # Processing :PARAMPATH: in parameters
        foreach my $param (@{$testCmd->{'pig_params'}}) {
            $param =~ s/:PARAMPATH:/$testCmd->{'paramPath'}/g;
        }
        push(@cmd, @{$testCmd->{'pig_params'}});
    }

    push(@cmd, $pigfile);

    if (defined($testCmd->{'additional_cmd_args'})) {
        push(@cmd, @{$testCmd->{'additional_cmd_args'}});
    }

    # Run the command
    print $log "$0::$className::$subName INFO: Going to run pig command: @cmd\n";

    IPC::Run::run(\@cmd, \undef, $log, $log) or
        die "Failed running $pigfile\n";
    $result{'rc'} = $? >> 8;


    # Get results from the command locally
    my $localoutfile;
    my $localdir = $testCmd->{'localpath'} . $testCmd->{'group'} . "_" . $testCmd->{'num'} . ".out";
    my $stores = $self->countStores($testCmd);
       
    # single query
    if ($stores == 1) {
        if ($copyResults) {
            $result{'output'} = $self->postProcessSingleOutputFile($outfile, $localdir, \@baseCmd, $testCmd, $log);
            $result{'originalOutput'} = "$localdir/out_original"; # populated by postProcessSingleOutputFile
        } else {
            $result{'output'} = "NO_COPY";
        }
    }
    # multi query
    else {
        my @outfiles = ();
        for (my $id = 1; $id <= ($stores); $id++) {
            $localdir = $testCmd->{'localpath'} . $testCmd->{'group'} . "_" . $testCmd->{'num'} . ".out/$id";
            $localoutfile = $outfile . ".$id";

            # Copy result file out of hadoop
            my $testOut;
            if ($copyResults) {
              $testOut = $self->postProcessSingleOutputFile($localoutfile, $localdir, \@baseCmd, $testCmd, $log);
            } else {
              $testOut = "NO_COPY";
            }
            push(@outfiles, $testOut);
        }
        ##!!! originalOutputs not set! Needed?
        $result{'outputs'} = \@outfiles;
    }

    # Compare doesn't get the testCmd hash, so I need to stuff the necessary
    # info about sorting into the result.
    if (defined $testCmd->{'sortArgs'} && $testCmd->{'sortArgs'}) {
        $result{'sortArgs'} = $testCmd->{'sortArgs'};
    }

    return \%result;
}


sub postProcessSingleOutputFile
{
    my ($self, $outfile, $localdir, $baseCmd, $testCmd, $log) = @_;
    my $subName  = (caller(0))[3];

    my @baseCmd = @{$baseCmd};
    my @copyCmd = @baseCmd;
    push(@copyCmd, ('-e', 'copyToLocal', $outfile, $localdir)); 
    print $log "$0::$className::$subName INFO: Going to run pig command: @copyCmd\n";
 
    IPC::Run::run(\@copyCmd, \undef, $log, $log) or die "Cannot copy results from HDFS $outfile to $localdir\n";


    # Sort the result if necessary.  Keep the original output in one large file.
    # Use system not IPC run so that the '*' gets interpolated by the shell.
    
    # Build command to:
    # 1. Combine part files
    my $fppCmd;
    if(Util::isWindows()) {
        my $delCmd = "del \"$localdir\\*.crc\"";
        print $log "$delCmd\n";
        system($delCmd);
        $fppCmd = "cat $localdir\\map* $localdir\\part* 2>NUL";
    }
    else {
        $fppCmd = "cat $localdir/map* $localdir/part* 2>/dev/null";
    }
    
    # 2. Standardize float precision
    if (defined $testCmd->{'floatpostprocess'} &&
            defined $testCmd->{'delimiter'}) {
        $fppCmd .= " | perl $toolpath/floatpostprocessor.pl \"" .
            $testCmd->{'delimiter'} . "\"";
    }
    
    $fppCmd .= " > $localdir/out_original";
    
    # run command
    print $log "$fppCmd\n";
    system($fppCmd);

    # Sort the results for the benchmark compare.
    my @sortCmd = ('sort', "$localdir/out_original");
    print $log join(" ", @sortCmd) . "\n";
    IPC::Run::run(\@sortCmd, '>', "$localdir/out_sorted") or die "Sort for benchmark comparison failed on $localdir/out_original";

    return "$localdir/out_sorted";
}

sub generateBenchmark
{
    my ($self, $testCmd, $log) = @_;

    my %result;

    # Check that we should run this test.  If the current execution type
    # doesn't match the execonly flag, then skip this one.
    if ($self->wrongExecutionMode($testCmd, $log)) {
        return \%result;
    }

    if ($self->hasCommandLineVerifications($testCmd, $log)) {
        # Do nothing, no benchmark to geneate
        return \%result;
    }

    # If they specified an alternate Pig Latin script, use that on the current
    # version.  Otherwise use a previous version of Pig.
	my %modifiedTestCmd = %{$testCmd};
        my $orighadoophome;
        my $orighadoopconf;
        my $orighadoopprefix;
        my $orighadoopcommonhome;
        my $orighadoophdfshome;
        my $orighadoopmapredhome;
        my $orighadoopyarnhome;
        my $orighadoopyarnconf;

	if (defined $testCmd->{'verify_pig_script'}) {
		$modifiedTestCmd{'pig'} = $testCmd->{'verify_pig_script'};
	}
    else {
        if ((Util::isWindows()||Util::isCygwin()) && $testCmd->{'pig_win'}) {
           $modifiedTestCmd{'pig'} = $testCmd->{'pig_win'};
       }
	   if ( $testCmd->{'hadoopversion'} == '23' && $testCmd->{'pig23'}) {
           $modifiedTestCmd{'pig'} = $testCmd->{'pig23'};
       }
		# Change so we're looking at the old version of Pig
                if (defined $testCmd->{'oldpigpath'} && $testCmd->{'oldpigpath'} ne "") {
		    $modifiedTestCmd{'pigpath'} = $testCmd->{'oldpigpath'};
                }
                if (defined($testCmd->{'oldconfigpath'})) {
		    $modifiedTestCmd{'testconfigpath'} = $testCmd->{'oldconfigpath'};
                }
                # switch environment to old hadoop
                $orighadoophome=$ENV{'HADOOP_HOME'};
                $orighadoopconf=$ENV{'HADOOP_CONF_DIR'};
                $orighadoopprefix = $ENV{'HADOOP_PREFIX'};
                $orighadoopcommonhome = $ENV{'HADOOP_COMMON_HOME'};
                $orighadoophdfshome = $ENV{'HADOOP_HDFS_HOME'};
                $orighadoopmapredhome = $ENV{'HADOOP_MAPRED_HOME'};
                $orighadoopyarnhome = $ENV{'YARN_HOME'};
                $orighadoopyarnconf = $ENV{'YARN_CONF_DIR'};

                if (defined($ENV{'OLD_HADOOP_HOME'}) && $ENV{'OLD_HADOOP_HOME'} ne "") {
                    $ENV{'HADOOP_HOME'} = $ENV{'OLD_HADOOP_HOME'};
                    $ENV{'HADOOP_CONF_DIR'} = $ENV{'PH_OLD_CLUSTER_CONF'};
                    $ENV{'HADOOP_PREFIX'} = $ENV{'OLD_HADOOP_PREFIX'};
                    $ENV{'HADOOP_COMMON_HOME'} = $ENV{'OLD_HADOOP_COMMON_HOME'};
                    $ENV{'HADOOP_HDFS_HOME'} = $ENV{'OLD_HADOOP_HDFS_HOME'};
                    $ENV{'HADOOP_MAPRED_HOME'} = $ENV{'OLD_HADOOP_MAPRED_HOME'};
                    $ENV{'YARN_HOME'} = $ENV{'OLD_YARN_HOME'};
                    $ENV{'YARN_CONF_DIR'} = $ENV{'OLD_YARN_CONF_DIR'};
                }
	}
        # For exectype tez, we compare tez with mapreduce
        if (defined $testCmd->{'benchmark_exectype'}) {
            $modifiedTestCmd{'exectype'} = $testCmd->{'benchmark_exectype'};
        }
	# Modify the test number so we don't run over the actual test output
	# and logs
	$modifiedTestCmd{'num'} = $testCmd->{'num'} . "_benchmark";

        my $res;
        if (defined $testCmd->{'benchmarkcachepath'} && $testCmd->{'benchmarkcachepath'} ne "") {
           $modifiedTestCmd{'localpath'} = $testCmd->{'benchmarkcachepath'} . "/";
           my $statusFile = $modifiedTestCmd{'localpath'} . $modifiedTestCmd{'group'} . "_" . $modifiedTestCmd{'num'} . ".runPigResult";
           if (open my $in, '<', $statusFile) {
              {
                 local $/;  
                 eval <$in>;
                 print $log "Using existing benchmark: ". Dumper($res) . "\n";
              }
              close $in;
           }
        }

        # run pig if we don't already have the benchmark
	$res = $res || $self->runPig(\%modifiedTestCmd, $log, 1);

        if (defined $testCmd->{'benchmarkcachepath'} && $testCmd->{'benchmarkcachepath'} ne "") {
           # save runPig result along with the files
           my $statusFile = $modifiedTestCmd{'localpath'} . $modifiedTestCmd{'group'} . "_" . $modifiedTestCmd{'num'} . ".runPigResult";
           open my $out, '>', $statusFile or die $!;
           print {$out} Data::Dumper->Dump([$res], ["res"]), $/;
           close $out;
        }

        if (!defined $testCmd->{'verify_pig_script'}) {
                $ENV{'HADOOP_HOME'} = $orighadoophome;
                $ENV{'HADOOP_CONF_DIR'} = $orighadoopconf;
                $ENV{'HADOOP_PREFIX'} = $orighadoopprefix;
                $ENV{'HADOOP_COMMON_HOME'} = $orighadoopcommonhome;
                $ENV{'HADOOP_HDFS_HOME'} = $orighadoophdfshome;
                $ENV{'HADOOP_MAPRED_HOME'} = $orighadoopmapredhome;
                $ENV{'YARN_HOME'} = $orighadoopyarnhome;
                $ENV{'YARN_CONF_DIR'} = $orighadoopyarnconf;
        }

        return $res;
}

sub hasCommandLineVerifications
{
    my ($self, $testCmd, $log) = @_;

    foreach my $key ('rc', 'expected_out', 'expected_out_regex', 'expected_err', 'expected_err_regex', 
                     'not_expected_out', 'not_expected_out_regex', 'not_expected_err', 'not_expected_err_regex' ) {
      if (defined $testCmd->{$key}) {
         return 1;
      }
    }
    return 0;
}


sub compare
{
    my ($self, $testResult, $benchmarkResult, $log, $testCmd, $resources) = @_;
    my $subName  = (caller(0))[3];

    # Check that we should run this test.  If the current execution type
    # doesn't match the execonly flag, then skip this one.
    if ($self->wrongExecutionMode($testCmd, $log)) {
        # Special magic value
        return $self->{'wrong_execution_mode'}; 
    }

    # For now, if the test has 
    # - testCmd pig, and 'sql' for benchmark, then use comparePig, i.e. using benchmark
    # - any verification directives formerly used by CmdLine or Script drivers (rc, regex on out and err...)
    #   then use compareScript even if testCmd is "pig"
    # - testCmd script, then use compareScript
    # - testCmd pig, and none of the above, then use comparePig
    #
    # Later, should add ability to have same tests both verify with the 'script' directives, 
    # and do a benchmark compare, if it was a pig cmd. E.g. 'rc' could still be checked when 
    # doing the benchmark compare.

    if ( $testCmd->{'script'} || $self->hasCommandLineVerifications( $testCmd, $log) ){
       return $self->compareScript ( $testResult, $log, $testCmd, $resources);
    } elsif( $testCmd->{'pig'} ){
       return $self->comparePig ( $testResult, $benchmarkResult, $log, $testCmd, $resources);
    } else {
       # Should have been caught by runTest, still...
       print $log "$0.$subName WARNING Did not find a testCmd that I know how to handle\n";
       return 0;
    } 
}


sub compareScript
{
    my ($self, $testResult, $log, $testCmd, $resources) = @_;
    my $subName  = (caller(0))[3];


    # IMPORTANT NOTES:
    #
    # If you are using a regex to compare stdout or stderr
    # and if the pattern that you are trying to match spans two line
    # explicitly use '\n' (without the single quotes) in the regex
    #
    # If any verification directives are added here 
    # do remember also to add them to the hasCommandLineVerifications subroutine.
    #
    # If the test conf file misspells the directive, you won't be told...
    # 

    my $result = 1;  # until proven wrong...


    # Return Code
    if (defined $testCmd->{'rc'}) {                                                                             
      print $log "$0::$subName INFO Checking return code " .
                 "against expected <$testCmd->{'rc'}>\n";
      if ( (! defined $testResult->{'rc'}) || ($testResult->{'rc'} != $testCmd->{'rc'})) {                                                         
        print $log "$0::$subName INFO Check failed: rc = <$testCmd->{'rc'}> expected, test returned rc = <$testResult->{'rc'}>\n";
        $result = 0;
      }
    }

    # Standard Out
    if (defined $testCmd->{'expected_out'}) {
      $testCmd->{'expected_out'} = $self->replaceParameters( $testCmd->{'expected_out'}, "", $testCmd, $log, $resources );
      print $log "$0::$subName INFO Checking test stdout' " .
              "as exact match against expected <$testCmd->{'expected_out'}>\n";
      if ($testResult->{'stdout'} ne $testCmd->{'expected_out'}) {
        print $log "$0::$subName INFO Check failed: exact match of <$testCmd->{'expected_out'}> expected in stdout: $testResult->{'stdout'}\n";
        $result = 0;
      }
    } 

    if (defined $testCmd->{'not_expected_out'}) {
      $testCmd->{'not_expected_out'} = $self->replaceParameters( $testCmd->{'not_expected_out'}, "", $testCmd, $log, $resources );
      print $log "$0::$subName INFO Checking test stdout " .
              "as NOT exact match against expected <$testCmd->{'expected_out'}>\n";
      if ($testResult->{'stdout'} eq $testCmd->{'not_expected_out'}) {
        print $log "$0::$subName INFO Check failed: NON-match of <$testCmd->{'expected_out'}> expected to stdout: $testResult->{'stdout'}\n";
        $result = 0;
      }
    } 

    if (defined $testCmd->{'expected_out_regex'}) {
      $testCmd->{'expected_out_regex'} = $self->replaceParameters( $testCmd->{'expected_out_regex'}, "", $testCmd, $log, $resources );
      print $log "$0::$subName INFO Checking test stdout " .
              "for regular expression <$testCmd->{'expected_out_regex'}>\n";
      if ($testResult->{'stdout'} !~ $testCmd->{'expected_out_regex'}) {
        print $log "$0::$subName INFO Check failed: regex match of <$testCmd->{'expected_out_regex'}> expected in stdout: $testResult->{'stdout'}\n";
        $result = 0;
      }
    } 

    if (defined $testCmd->{'not_expected_out_regex'}) {
      $testCmd->{'not_expected_out_regex'} = $self->replaceParameters( $testCmd->{'not_expected_out_regex'}, "", $testCmd, $log, $resources );
      print $log "$0::$subName INFO Checking test stdout " .
              "for NON-match of regular expression <$testCmd->{'not_expected_out_regex'}>\n";
      if ($testResult->{'stdout'} =~ $testCmd->{'not_expected_out_regex'}) {
        print $log "$0::$subName INFO Check failed: regex NON-match of <$testCmd->{'not_expected_out_regex'}> expected in stdout: $testResult->{'stdout'}\n";
        $result = 0;
      }
    } 

    # Standard Error
    if (defined $testCmd->{'expected_err'}) {
      $testCmd->{'expected_err'} = $self->replaceParameters( $testCmd->{'expected_err'}, "", $testCmd, $log, $resources );
      print $log "$0::$subName INFO Checking test stderr " .
              "as exact match against expected <$testCmd->{'expected_err'}>\n";
      if ($testResult->{'stderr'} ne $testCmd->{'expected_err'}) {
        print $log "$0::$subName INFO Check failed: exact match of <$testCmd->{'expected_err'}> expected in stderr: $testResult->{'stderr_file'}\n";
        $result = 0;
      }
    } 

    if (defined $testCmd->{'not_expected_err'}) {
      $testCmd->{'not_expected_err'} = $self->replaceParameters( $testCmd->{'not_expected_err'}, "", $testCmd, $log, $resources );
      print $log "$0::$subName INFO Checking test stderr " .
              "as NOT an exact match against expected <$testCmd->{'expected_err'}>\n";
      if ($testResult->{'stderr'} eq $testCmd->{'not_expected_err'}) {
        print $log "$0::$subName INFO Check failed: NON-match of <$testCmd->{'expected_err'}> expected to stderr: $testResult->{'stderr_file'}\n";
        $result = 0;
      }
    } 

    if (defined $testCmd->{'expected_err_regex'}) {
      $testCmd->{'expected_err_regex'} = $self->replaceParameters( $testCmd->{'expected_err_regex'}, "", $testCmd, $log, $resources );
      print $log "$0::$subName INFO Checking test stderr " .
              "for regular expression <$testCmd->{'expected_err_regex'}>\n";
      if ($testResult->{'stderr'} !~ $testCmd->{'expected_err_regex'}) {
        print $log "$0::$subName INFO Check failed: regex match of <$testCmd->{'expected_err_regex'}> expected in stderr: $testResult->{'stderr_file'}\n";
        $result = 0;
      }
    } 

    if (defined $testCmd->{'not_expected_err_regex'}) {
      $testCmd->{'not_expected_err_regex'} = $self->replaceParameters( $testCmd->{'not_expected_err_regex'}, "", $testCmd, $log, $resources );
      print $log "$0::$subName INFO Checking test stderr " .
              "for NON-match of regular expression <$testCmd->{'not_expected_err_regex'}>\n";
      if ($testResult->{'stderr'} =~ $testCmd->{'not_expected_err_regex'}) {
        print $log "$0::$subName INFO Check failed: regex NON-match of <$testCmd->{'not_expected_err_regex'}> expected in stderr: $testResult->{'stderr_file'}\n";
        $result = 0;
      }
    } 

  return $result;
}


sub comparePig
{
    my ($self, $testResult, $benchmarkResult, $log, $testCmd, $resources) = @_;
    my $subName  = (caller(0))[3];

    my $result;
    my $stores = $self->countStores($testCmd);
    
    if ($stores == 1) {
        $result = $self->compareSingleOutput($testResult, $testResult->{'output'},
                $benchmarkResult->{'output'}, $log);
    } else {
        my $res = 0;
        for (my $id = 0; $id < ($stores); $id++) {
            my $testOutput = ($testResult->{'outputs'})->[$id];
            my $benchmarkOutput = ($benchmarkResult->{'outputs'})->[$id];
            $res += $self->compareSingleOutput($testResult, $testOutput,
                                               $benchmarkOutput, $log);
            $result = ($res == ($stores)) ? 1 : 0;
        }
    }

    return $result;
}


sub compareSingleOutput
{
    my ($self, $testResult, $testOutput, $benchmarkOutput, $log) = @_;

    # cksum the the two files to see if they are the same
    my ($testChksm, $benchmarkChksm);
    IPC::Run::run((['cat', $testOutput], '|', ['cksum']), \$testChksm,
        $log) or die "$0: error: cannot run cksum on test results\n";
    IPC::Run::run((['cat', $benchmarkOutput], '|', ['cksum']),
        \$benchmarkChksm, $log) or die "$0: error: cannot run cksum on benchmark\n";

    chomp $testChksm;
    chomp $benchmarkChksm;
    print $log "test cksum: $testChksm\nbenchmark cksum: $benchmarkChksm\n";

    my $result;
    if ($testChksm ne $benchmarkChksm) {
        print $log "Test output checksum does not match benchmark checksum\n";
        print $log "Test checksum = <$testChksm>\n";
        print $log "Expected checksum = <$benchmarkChksm>\n";
        print $log "RESULTS DIFFER: vimdiff " . cwd . "/$testOutput $benchmarkOutput\n";
    } else {
        $result = 1;
    }

    # Now, check if the sort order is specified
    if (defined($testResult->{'sortArgs'})) {
        Util::setLocale();
	my @sortChk = ('sort', '-cs');
        push(@sortChk, @{$testResult->{'sortArgs'}});
        push(@sortChk, $testResult->{'originalOutput'});
        print $log "Going to run sort check command: " . join(" ", @sortChk) . "\n";
        IPC::Run::run(\@sortChk, \undef, $log, $log);
	my $sortrc = $?;
        if ($sortrc) {
            print $log "Sort check failed\n";
            $result = 0;
        }
    }

    return $result;
}

##############################################################################
# Count the number of stores in a Pig Latin script, so we know how many files
# we need to compare.
#
sub countStores($$)
{
    my ($self, $testCmd) = @_;

    # Special work around for queries with more than one store that are not
    # actually multiqueries.
    if (defined $testCmd->{'notmq'}) {
        return 1;
    }

    my $count;

    # hope they don't have more than store per line
    # also note that this won't work if you comment out a store
    my @q = split(/\n/, $testCmd->{'pig'});
        for (my $i = 0; $i < @q; $i++) {
            $count += $q[$i] =~ /store\s+(\$)?[a-zA-Z][a-zA-Z0-9_]*\s+into/i;
    }

    return $count;
}

##############################################################################
# Check whether we should be running this test or not.
#
sub wrongExecutionMode($$)
{
    my ($self, $testCmd, $log) = @_;

    # Check that we should run this test.  If the current execution type
    # doesn't match the execonly flag, then skip this one.
    my $wrong = 0;

    if (defined $testCmd->{'execonly'}) {
        my @exectypes = split(',', $testCmd->{'execonly'});
        if (!grep /$testCmd->{'exectype'}/, @exectypes) {
            print $log "Skipping test $testCmd->{'group'}" . "_" .
                $testCmd->{'num'} . " since it is executed only in " .
                $testCmd->{'execonly'} . " mode and we are executing in " .
                $testCmd->{'exectype'} . " mode.\n";
            return 1;
        }
    }

    if (defined $testCmd->{'ignore23'} && $testCmd->{'hadoopversion'}=='23') {
        $wrong = 1;
    }

    if ($wrong) {
        print $log "Skipping test $testCmd->{'group'}" . "_" .
            $testCmd->{'num'} . " since it is not suppsed to be run in hadoop 23\n";
    }

    return  $wrong;
}

##############################################################################
#  Sub: printGroupResultsXml
#  Print the results for the group using junit xml schema using values from the testStatuses hash.
#
# Paramaters:
# $report       - the report object to use to generate the report
# $groupName    - the name of the group to report totals for
# $testStatuses - the hash containing the results for the tests run so far
# $totalDuration- The total time it took to run the group of tests
#
# Returns:
# None.
#
sub printGroupResultsXml
{
        my ( $report, $groupName, $testStatuses,  $totalDuration) = @_;
        $totalDuration=0 if  ( !$totalDuration );

        my ($pass, $fail, $abort, $depend) = (0, 0, 0, 0);

        foreach my $key (keys(%$testStatuses)) {
              if ( $key =~ /^$groupName/ ){
                ($testStatuses->{$key} eq $passedStr) && $pass++;
                ($testStatuses->{$key} eq $failedStr) && $fail++;
                ($testStatuses->{$key} eq $abortedStr) && $abort++;
                ($testStatuses->{$key} eq $dependStr) && $depend++;
               }
        }

        my $total= $pass + $fail + $abort;
        $report->totals( $groupName, $total, $fail, $abort, $totalDuration );

}

1;<|MERGE_RESOLUTION|>--- conflicted
+++ resolved
@@ -277,16 +277,7 @@
 
     # Build the command
     my @baseCmd = $self->getPigCmd($testCmd, $log);
-<<<<<<< HEAD
-    if ($testCmd->{'exectype'} eq "tez") {
-        push(@baseCmd, ("-x", "tez"));
-    }
-    if ($testCmd->{'exectype'} eq "spark") {
-        push(@baseCmd, ("-x", "spark"));
-    }
-=======
     push(@baseCmd, ("-x", $testCmd->{'exectype'}));
->>>>>>> 94af62b5
     my @cmd = @baseCmd;
 
     # Add option -l giving location for secondary logs
@@ -510,16 +501,7 @@
 
     # Build the command
     my @baseCmd = $self->getPigCmd($testCmd, $log);
-<<<<<<< HEAD
-    if ($testCmd->{'exectype'} eq "tez") {
-        push(@baseCmd, ("-x", "tez"));
-    }
-    if ($testCmd->{'exectype'} eq "spark") {
-        push(@baseCmd, ("-x", "spark"));
-    }
-=======
     push(@baseCmd, ("-x", $testCmd->{'exectype'}));
->>>>>>> 94af62b5
     my @cmd = @baseCmd;
 
     # Add option -l giving location for secondary logs
