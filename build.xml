<!--
   Licensed to the Apache Software Foundation (ASF) under one or more
   contributor license agreements.  See the NOTICE file distributed with
   this work for additional information regarding copyright ownership.
   The ASF licenses this file to You under the Apache License, Version 2.0
   (the "License"); you may not use this file except in compliance with
   the License.  You may obtain a copy of the License at

       http://www.apache.org/licenses/LICENSE-2.0

   Unless required by applicable law or agreed to in writing, software
   distributed under the License is distributed on an "AS IS" BASIS,
   WITHOUT WARRANTIES OR CONDITIONS OF ANY KIND, either express or implied.
   See the License for the specific language governing permissions and
   limitations under the License.
-->

<project name="Pig" default="jar"
         xmlns:artifact="urn:maven-artifact-ant"
         xmlns:ivy="antlib:org.apache.ivy.ant">
    <!-- Load all the default properties, and any the user wants    -->
    <!-- to contribute (without having to type -D or edit this file -->
    <property file="${user.home}/build.properties" />
    <property file="${basedir}/build.properties" />

    <!-- name and version properties -->
    <property name="name" value="pig" />
    <property name="Name" value="Pig" />
    <property name="ant-task.version" value="2.0.10" />
    <property name="pig.pom" value="${basedir}/ivy/pig.pom" />
    <property name="pigsmoke.pom" value="${basedir}/ivy/pigsmoke.pom" />
    <property name="pigunit.pom" value="${basedir}/ivy/pigunit.pom" />
    <property name="piggybank.pom" value="${basedir}/ivy/piggybank.pom" />
    <property name="pig.version" value="0.16.0" />
    <property name="pig.version.suffix" value="-SNAPSHOT" />
    <property name="version" value="${pig.version}${pig.version.suffix}" />
    <property name="final.name" value="${name}-${version}" />
    <property name="year" value="2007-2012" />

    <!-- source properties -->
    <property name="lib.dir" value="${basedir}/lib" />
    <property name="spark.lib.dir" value="${basedir}/lib/spark" />
    <property name="src.dir" value="${basedir}/src" />
    <property name="python.src.dir" value="${src.dir}/python" />
    <property name="src.lib.dir" value="${basedir}/lib-src" />
    <property name="src.gen.dir" value="${basedir}/src-gen" />
    <property name="docs.dir" value="${basedir}/src/docs" />
    <property name="legacy.dir" value="${basedir}/legacy" />


    <!-- build properties -->
    <property name="build.dir" value="${basedir}/build" />
    <property name="build.classes" value="${build.dir}/classes" />
    <property name="build.docs" value="${build.dir}/docs" />
    <property name="build.javadoc" value="${build.docs}/api" />
    <property name="tar.dist.dir" value="${build.dir}/tar/${final.name}" />

    <!-- property name="build.encoding" value="ISO-8859-1" / -->
    <property name="build.encoding" value="UTF8" />

    <!-- javac properties -->
    <property name="javac.debug" value="on" />
    <property name="javac.optimize" value="on" />
    <property name="javac.deprecation" value="off" />
    <property name="javac.version" value="1.7" />
    <property name="javac.args" value="" />
    <condition property="javac.args.warnings" value="-Xmaxwarns 1000000 -Xlint -Xlint:-deprecation" else="-Xmaxwarns 1000000">
        <isset property="all.warnings" />
    </condition>

    <!-- artifact jar file names -->
    <property name="artifact.pig.jar" value="${final.name}.jar"/>
    <property name="artifact.pig-h1.jar" value="${final.name}-h1.jar"/>
    <property name="artifact.pig-h2.jar" value="${final.name}-h2.jar"/>
    <property name="artifact.pig-sources.jar" value="${final.name}-sources.jar"/>
    <property name="artifact.pig-javadoc.jar" value="${final.name}-javadoc.jar"/>
    <property name="artifact.pig.tar" value="${final.name}.tar.gz"/>

    <!-- jar names. TODO we might want to use the svn reversion name in the name in case it is a dev version -->
    <property name="output.jarfile.withouthadoop" value="${build.dir}/${final.name}-withouthadoop.jar" />
    <property name="output.jarfile.withouthadoop-h1" value="${legacy.dir}/${final.name}-withouthadoop-h1.jar" />
    <property name="output.jarfile.withouthadoop-h2" value="${legacy.dir}/${final.name}-withouthadoop-h2.jar" />
    <property name="output.jarfile.core" value="${build.dir}/${artifact.pig.jar}" />
    <property name="output.jarfile.core-h1" value="${build.dir}/${artifact.pig-h1.jar}" />
    <property name="output.jarfile.core-h2" value="${build.dir}/${artifact.pig-h2.jar}" />
    <property name="output.jarfile.sources" value="${build.dir}/${artifact.pig-sources.jar}" />
    <property name="output.jarfile.javadoc" value="${build.dir}/${artifact.pig-javadoc.jar}" />
    <!-- Maintain old pig.jar in top level directory. -->
    <property name="output.jarfile.backcompat-core-h1" value="${basedir}/${final.name}-core-h1.jar" />
    <property name="output.jarfile.backcompat-core-h2" value="${basedir}/${final.name}-core-h2.jar" />

    <!-- test properties -->
    <condition property="test.exec.type" value="${exectype}" else="mr">
        <!-- By default, test.exec.type is mr -->
        <isset property="exectype"/>
    </condition>
    <property name="test.src.dir" value="${basedir}/test" />
    <property name="test.build.dir" value="${build.dir}/test" />
    <property name="test.build.classes" value="${test.build.dir}/classes" />
    <property name="test.log.dir" value="${test.build.dir}/logs" />
    <property name="test.timeout" value="7200000" />
    <property name="test.junit.output.format" value="plain" />
    <property name="test.commit.file" value="${test.src.dir}/commit-tests"/>
    <property name="test.unit.file" value="${test.src.dir}/unit-tests"/>
    <property name="test.smoke.file" value="${test.src.dir}/smoke-tests"/>
    <property name="test.all.file" value="${test.src.dir}/all-tests"/>
<<<<<<< HEAD
    <property name="test.tez.file" value="${test.src.dir}/tez-tests"/>
    <property name="test.tez_local.file" value="${test.src.dir}/tez-local-tests"/>
    <property name="test.spark.file" value="${test.src.dir}/spark-tests"/>
    <property name="test.spark_local.file" value="${test.src.dir}/spark-local-tests"/>
=======
>>>>>>> b91691ef
    <property name="test.exclude.file" value="${test.src.dir}/excluded-tests"/>
    <property name="test.exclude.file.20" value="${test.src.dir}/excluded-tests-20"/>
    <property name="test.exclude.file.23" value="${test.src.dir}/excluded-tests-23"/>
    <property name="test.exclude.file.mr" value="${test.src.dir}/excluded-tests-mr"/>
    <property name="test.exclude.file.tez" value="${test.src.dir}/excluded-tests-tez"/>
    <property name="pigunit.jarfile" value="pigunit.jar" />
    <property name="piggybank.jarfile" value="${basedir}/contrib/piggybank/java/piggybank.jar" />
    <property name="smoke.tests.jarfile" value="${build.dir}/${final.name}-smoketests.jar" />
    <property name="test.pigunit.src.dir" value="${test.src.dir}/org/apache/pig/test/pigunit" />
    <property name="test.pigunit.file" value="${test.src.dir}/pigunit-tests"/>


    <!-- test configuration, use ${user.home}/build.properties to configure values  -->
    <property name="ssh.gateway" value="" />
    <property name="hod.server" value="" />
    <property name="test.output" value="no"/>

    <!-- e2e test properties -->
    <property name="test.e2e.dir" value="${basedir}/test/e2e/pig"/>

    <!-- pigmix properties -->
    <property name="pigmix.dir" value="${basedir}/test/perf/pigmix"/>

    <!-- parser properties -->
    <property name="src.gen.query.parser.dir" value="${src.gen.dir}/org/apache/pig/impl/logicalLayer/parser" />
    <property name="src.gen.script.parser.dir" value="${src.gen.dir}/org/apache/pig/tools/pigscript/parser" />
    <property name="src.gen.param.parser.dir" value="${src.gen.dir}/org/apache/pig/tools/parameters" />
    <property name="src.gen.dot.parser.dir" value="${test.src.dir}/org/apache/pig/test/utils/dotGraph/parser" />
    <property name="src.gen.textdata.parser.dir" value="${src.gen.dir}/org/apache/pig/data/parser" />

    <!-- Antlr properties -->
    <property name="grammar.name" value="Query"/>
    <property name="grammar.name.lower" value="query"/>
    <property name="grammar.package" value="org.apache.pig.parser"/>
    <property name="grammar.package.dir" value="org/apache/pig/parser"/>
    <property name="grammar.src.dir" value="${src.dir}/${grammar.package.dir}"/>

    <!-- rats properties -->
    <property name="rat.reporting.classname" value="rat.Report"/>

    <!-- env properties -->
    <property environment="env"/>
    <condition property="isWindows">
      <os family="windows"/>
    </condition>
	
    <target name="setTezEnv">
        <propertyreset name="test.timeout" value="900000" />
        <propertyreset name="hadoopversion" value="23" />
        <propertyreset name="isHadoop23" value="true" />
        <propertyreset name="hbase.hadoop.version" value="hadoop2" />
        <propertyreset name="src.shims.dir" value="${basedir}/shims/src/hadoop${hadoopversion}" />
        <propertyreset name="src.shims.test.dir" value="${basedir}/shims/test/hadoop${hadoopversion}" />
        <propertyreset name="src.exclude.dir" value="" />
        <propertyreset name="test.exec.type" value="tez" />
    </target>

    <target name="setSparkEnv">
      <propertyreset name="test.exec.type" value="spark" />
    </target>

    <target name="setWindowsPath" if="${isWindows}">
      <property name="build.path" value="${env.Path};${hadoop.root}\bin" />
    </target>

    <target name="setLinuxPath" unless="${isWindows}">
      <property name="build.path" value="${env.PATH};" />
    </target>

    <!-- javadoc properties  -->
    <property name="javadoc.link.java" value="http://download.oracle.com/javase/1.5.0/docs/api/" />

    <!-- test patch properties -->
    <property name="scratch.dir" value="${user.home}/tmp"/>
    <property name="svn.cmd" value="svn"/>
    <property name="grep.cmd" value="grep"/>
    <property name="patch.cmd" value="patch"/>
    <property name="make.cmd" value="make"/>
    <property name="test_patch_sh" value="${test.src.dir}/bin/test-patch.sh"/>

    <property name="clover.db.dir" location="${build.dir}/test/clover/db"/>
    <property name="clover.report.dir" location="${build.dir}/test/clover/reports"/>
    <property name="clover.pdf.report.dir" location="${build.dir}/test/clover/pdf/reports"/>
    <property name="clover.jar" location="${clover.home}/lib/clover.jar"/>
    <available property="clover.present" file="${clover.jar}" />

    <!-- check if clover reports should be generated -->
    <condition property="clover.enabled">
        <and>
            <isset property="run.clover"/>
            <isset property="clover.present"/>
        </and>
    </condition>
    <condition property="staging">
        <equals arg1="${repo}" arg2="staging"/>
    </condition>
    <!-- IVY properteis set here -->
    <property name="ivy.repo.dir" value="${user.home}/ivyrepo" />
    <property name="ivy.dir" location="ivy" />
    <property name="loglevel" value="quiet" />
    <loadproperties srcfile="${ivy.dir}/libraries.properties"/>

    <property name="hadoopversion" value="20" />

    <condition property="isHadoop23">
        <equals arg1="${hadoopversion}" arg2="23"/>
    </condition>

    <condition property="hbase.hadoop.version" value="hadoop1" else="hadoop2">
        <not>
            <equals arg1="${hadoopversion}" arg2="23"/>
        </not>
    </condition>

    <!--
      HBase master version
      Denotes how the HBase dependencies are layout. Value "94" denotes older
      format where all HBase code is present in one single jar, which is the
      way HBase is available up to version 0.94. Value "95" denotes new format
      where HBase is cut into multiple dependencies per each major subsystem,
      e.g. "client", "server", ... . Only values "94" and "95" are supported
      at the moment.
    -->
    <property name="hbaseversion" value="95" />

    <!-- exclude tez code if not hadoop20 -->
    <condition property="src.exclude.dir" value="**/tez/**" else="">
        <not>
            <equals arg1="${hadoopversion}" arg2="23"/>
        </not>
    </condition>

    <property name="src.shims.dir" value="${basedir}/shims/src/hadoop${hadoopversion}" />
    <property name="src.shims.test.dir" value="${basedir}/shims/test/hadoop${hadoopversion}" />

    <property name="hadoop.jar" value="hadoop-core-${hadoop-core.version}.jar" />
    <property name="asfrepo" value="https://repository.apache.org"/>
    <property name="asfsnapshotrepo" value="${asfrepo}/content/repositories/snapshots"/>
    <property name="mvnrepo" value="http://repo2.maven.org/maven2"/>
    <property name="asfstagingrepo" value="${asfrepo}/service/local/staging/deploy/maven2"/>
    <property name="staging_repo_id" value="apache.staging.https"/>
    <property name="snapshots_repo_id" value="apache.snapshots.https"/>
    <property name="ivy.jar" location="${ivy.dir}/ivy-${ivy.version}.jar"/>
    <property name="ant_task.jar" location="${ivy.dir}/maven-ant-tasks-${ant-task.version}.jar"/>
    <property name="ant_task_repo_url"   value="${mvnrepo}/org/apache/maven/maven-ant-tasks/${ant-task.version}/maven-ant-tasks-${ant-task.version}.jar"/>
    <property name="ivy_repo_url" value="${mvnrepo}/org/apache/ivy/ivy/${ivy.version}/ivy-${ivy.version}.jar"/>
    <property name="ivysettings.xml" location="${ivy.dir}/ivysettings.xml" />
    <property name="ivy.org" value="org.apache.pig"/>
    <property name="build.dir" location="build" />
    <property name="build.ivy.dir" location="${build.dir}/ivy" />
    <property name="build.ivy.lib.dir" location="${build.ivy.dir}/lib" />
    <property name="build.ivy.spark.lib.dir" location="${build.ivy.dir}/lib/spark" />
    <property name="ivy.lib.dir" location="${build.ivy.lib.dir}/${ant.project.name}"/>
    <property name="build.ivy.report.dir" location="${build.ivy.dir}/report" />
    <property name="build.ivy.maven.dir" location="${build.ivy.dir}/maven" />
    <property name="pom.xml" location="${build.ivy.maven.dir}/pom.xml"/>
    <property name="build.ivy.maven.pom" location="${build.ivy.maven.dir}/pig-${version}.pom" />
    <property name="build.ivy.maven.jar" location="${build.ivy.maven.dir}/pig-${version}-core.jar" />
    <property name="javacc.home" location="${ivy.lib.dir}" />
    <property name="jackson_core.jar" location="${test.src.dir}/resources/jackson-core-asl-${jackson-pig-3039-test.version}.jar"/>
    <property name="jackson_mapper.jar" location="${test.src.dir}/resources/jackson-mapper-asl-${jackson-pig-3039-test.version}.jar"/>
    <property name="jackson_core_repo_url"
              value="${mvnrepo}/org/codehaus/jackson/jackson-core-asl/${jackson-pig-3039-test.version}/jackson-core-asl-${jackson-pig-3039-test.version}.jar"/>
    <property name="jackson_mapper_repo_url"
              value="${mvnrepo}/org/codehaus/jackson/jackson-mapper-asl/${jackson-pig-3039-test.version}/jackson-mapper-asl-${jackson-pig-3039-test.version}.jar"/>

    <!--this is the naming policy for artifacts we want pulled down-->
    <property name="ivy.artifact.retrieve.pattern" value="${ant.project.name}/[artifact]-[revision](-[classifier]).[ext]"/>

    <!--this is how artifacts that get built are named-->
    <property name="ivy.publish.pattern" value="[artifact]-[revision].[ext]"/>

    <!-- jdiff properties -->
    <property name="jdiff.jar" value="${ivy.lib.dir}/jdiff-${jdiff.version}.jar"/>
    <property name="xerces.jar" value="${ivy.lib.dir}/xercesImpl-${xerces.version}.jar"/>
    <property name="jdiff.build.dir" value="${build.docs}/jdiff"/>
    <property name="jdiff.xml.dir" value="${docs.dir}/jdiff"/>
    <property name="jdiff.stable" value="0.15.0"/>
    <property name="jdiff.stable.javadoc" value="http://hadoop.apache.org/${name}/docs/r${jdiff.stable}/api/"/>

    <!-- Packaging properties -->
    <property name="package.release" value="1"/>
    <property name="package.prefix" value="/usr"/>
    <property name="package.conf.dir" value="/etc/pig"/>
    <property name="package.log.dir" value="/var/log/pig"/>
    <property name="package.buildroot" value="/tmp/pig_package_build_${user.name}"/>
    <property name="package.build.dir" value="/tmp/pig_package_build_${user.name}/BUILD"/>

    <!-- Eclipse properties -->
    <property name="build.dir.eclipse" value="${build.dir}"/>
    <property name="build.dir.eclipse-main-classes" value="${build.classes}"/>
    <property name="build.dir.eclipse-test-classes" value="${test.build.classes}"/>
    <!--property name="build.dir.eclipse-test-generated-classes" value="${build.dir.eclipse}/classes-test-generated"/-->

    <condition property="ant-eclipse.jar.exists">
        <available file="${build.dir}/lib/ant-eclipse-1.0-jvm1.2.jar"/>
    </condition>

    <target name="ant-eclipse-download" unless="ant-eclipse.jar.exists"
            description="Downloads the ant-eclipse binary.">
        <get src="http://downloads.sourceforge.net/project/ant-eclipse/ant-eclipse/1.0/ant-eclipse-1.0.bin.tar.bz2"
             dest="${build.dir}/ant-eclipse-1.0.bin.tar.bz2" usetimestamp="false" />
        <untar src="${build.dir}/ant-eclipse-1.0.bin.tar.bz2"
               dest="${build.dir}" compression="bzip2">
            <patternset>
                <include name="lib/ant-eclipse-1.0-jvm1.2.jar"/>
            </patternset>
        </untar>
        <delete file="${build.dir}/ant-eclipse-1.0.bin.tar.bz2" />
    </target>

    <target name="eclipse-files"
            depends="init,ant-eclipse-download,ivy-compile,ivy-test"
            description="Create eclipse project files">
        <pathconvert property="eclipse.project">
            <path path="${basedir}"/>
            <regexpmapper from="^.*/([^/]+)$$" to="\1" handledirsep="yes"/>
        </pathconvert>
        <path id="eclipse.classpath">
            <fileset dir="${ivy.lib.dir}">
                <include name="**.*jar"/>
            </fileset>
            <fileset dir="${build.ivy.spark.lib.dir}/${ant.project.name}">
                <include name="**.*jar"/>
            </fileset>
        </path>
        <taskdef name="eclipse"
                 classname="prantl.ant.eclipse.EclipseTask"
                 classpath="${build.dir}/lib/ant-eclipse-1.0-jvm1.2.jar" />
        <eclipse updatealways="true" mode="java">
            <project name="${eclipse.project}" />
            <classpath>
                <source path="${src.dir}"/>
                <source path="${src.gen.dir}"/>
                <source path="${src.lib.dir}/bzip2"/>
                <source path="${test.e2e.dir}/udfs/java"/>
                <source path="${src.shims.dir}"/>
                <source path="${src.shims.test.dir}"/>
                <source path="tutorial/src"/>
                <source path="${test.src.dir}" excluding="e2e/pig/udfs/java/|resources/"/>
                <output path="${build.dir.eclipse-main-classes}" />
                <library pathref="eclipse.classpath" exported="true" />
                <!--library pathref="classpath" exported="false"/-->
            </classpath>
        </eclipse>
    </target>


    <!-- ====================================================== -->
    <!-- Stuff needed by all targets                            -->
    <!-- ====================================================== -->
    <!-- setup the classpath -->
    <path id="classpath">
        <path refid="compile.classpath"/>
        <fileset file="${ivy.lib.dir}/${zookeeper.jarfile}"/>
        <fileset dir="${ivy.lib.dir}" includes="*.jar"/>
        <fileset dir="${build.ivy.spark.lib.dir}/${ant.project.name}" includes="*.jar"/>
    </path>

    <!-- javadoc-classpath -->
    <path id="javadoc-classpath">
        <path refid="javadoc.classpath"/>
    </path>

    <path id="test.classpath">
        <!-- need to put this first, otherwise junit-3 testcases can break -->
        <pathelement location="${ivy.lib.dir}/junit-3.8.1.jar"/>
        <pathelement location="${build.classes}"/>
        <pathelement location="${test.src.dir}"/>
        <pathelement location="${piggybank.jarfile}"/>
        <path refid="classpath"/>
    </path>

    <fileset dir="${ivy.lib.dir}" id="core.dependencies.jar">
        <exclude name="**.*jar"/>
    </fileset>

    <fileset dir="${ivy.lib.dir}" id="runtime.dependencies-withouthadoop.jar">
        <patternset id="pattern.runtime.dependencies-withouthadoop.jar">
            <include name="antlr-runtime-${antlr.version}.jar"/>
            <include name="ST4-${stringtemplate.version}.jar"/>
            <include name="jline-${jline.version}.jar"/>
            <include name="joda-time-${joda-time.version}.jar"/>
            <include name="automaton-${automaton.version}.jar"/>
            <include name="jansi-${jansi.version}.jar"/>
            <include name="jackson-mapper-asl-${jackson.version}.jar" unless="isHadoop23"/>
            <include name="jackson-core-asl-${jackson.version}.jar" unless="isHadoop23"/>
            <include name="guava-${guava.version}.jar" unless="isHadoop23"/>
            <include name="snappy-java-${snappy.version}.jar" unless="isHadoop23"/>
            <include name="asm-${asm.version}.jar" unless="isHadoop23"/>

            <include name="scala*.jar"/>
            <include name="akka*.jar"/>
            <include name="jcl-over-slf4j*.jar"/>
            <include name="jul-to-slf4j*.jar"/>
            <include name="slf4j*.jar"/>
            <include name="commons*.jar"/>
            <include name="config*.jar"/>
            <include name="netty*.jar"/>
            <include name="jetty*.jar"/>
            <include name="metrics-core*.jar"/>
            <include name="jackson*.jar"/>
            <include name="metrics-json-*.jar"/>
            <include name="json4s-*.jar"/>
            <include name="javax.servlet-*.jar"/>
            <include name="reflectasm*.jar"/>
        </patternset>
    </fileset>

    <target name="init" depends="ivy-compile" >
        <mkdir dir="${src.gen.query.parser.dir}" />
        <mkdir dir="${src.gen.script.parser.dir}" />
        <mkdir dir="${src.gen.param.parser.dir}" />
        <mkdir dir="${build.classes}" />
        <mkdir dir="${test.build.classes}" />
        <mkdir dir="${src.gen.dot.parser.dir}" />
        <mkdir dir="${src.gen.textdata.parser.dir}" />
        <move file="${ivy.lib.dir}/javacc-${javacc.version}.jar" tofile="${javacc.home}/javacc.jar"/>
        <tstamp>
            <format property="timestamp" pattern="MMM dd yyyy, HH:mm:ss" />
        </tstamp>
        <svnversion outputproperty="svn.revision"/>
        <!-- properties are immutable in Ant, so this gets set only if we get nothing out of svnversion -->
        <property name="svn.revision" value=": unknown"/>
    </target>

    <macrodef name="svnversion">
        <!-- the path needs to be small content otherwise it will take AGES ! -->
        <attribute name="wcpath" default="${basedir}" />
        <attribute name="outputproperty" />
        <sequential>
            <exec executable="svnversion" outputproperty="@{outputproperty}" failonerror="false" failifexecutionfails="false" >
                <arg value="@{wcpath}" />
                <redirector>
                    <outputfilterchain>
                        <tokenfilter>
                            <!-- version can be xxxx, xxxx:yyyy, xxxxM, xxxxS or xxxx:yyyyMS , ... just get the working copy one -->
                            <replaceregex pattern="((\d+).*)" replace="\2" />
                        </tokenfilter>
                    </outputfilterchain>
                </redirector>
            </exec>
        </sequential>
    </macrodef>


    <!-- ================================================================== -->
    <!-- Clean.  Delete the build files, and their directories              -->
    <!-- ================================================================== -->
    <target name="clean" description="Cleanup build artifacts">
        <delete dir="${src.gen.dir}" />
        <delete dir="${docs.dir}/build" />
        <delete file="${jdiff.xml.dir}\${name}_${version}.xml" />
        <delete dir="${build.dir}" />
        <delete dir="${src.gen.dot.parser.dir}" />
        <delete>
            <fileset dir="${basedir}" includes="pig*.jar" />
        </delete>
        <delete dir="${lib.dir}" />
        <delete dir="${legacy.dir}" />
        <ant dir="${test.e2e.dir}" target="clean"/>
    </target>

    <target name="very-clean" unless="offline" depends="ivy-clean-cache,jackson-pig-3039-test-clean,clean"
            description="Clean build artifacts and flush Ivy cache" />

    <target name="clean-piggybank" description="Cleanup piggybank">
        <ant target="clean" dir="contrib/piggybank/java" inheritAll="false"/>
    </target>

    <target name="clean-tutorial" description="Cleanup Tutorial">
        <ant target="clean" dir="tutorial" inheritAll="false"/>
    </target>

    <target name="clean-test-e2e" description="Cleanup e2e tests">
        <ant target="clean" dir="test/e2e/harness" inheritAll="false"/>
        <ant target="clean" dir="test/e2e/pig" inheritAll="false"/>
        <ant target="clean" dir="test/e2e/pig/udfs/java" inheritAll="false"/>
    </target>

    <!--target name="eclipse-files" depends="compile, ivy-buildJar"
         description="Generate files for Eclipse">
        <pathconvert property="eclipse.project">
            <path path="${basedir}"/>
            <regexpmapper from="^.*/([^/]+)$$" to="\1" handledirsep="yes"/>
        </pathconvert>
        <copy todir="." overwrite="true">
            <fileset dir=".eclipse.templates">
                <exclude name="**/README.txt"/>
            </fileset>
            <filterset>
                <filter token="PROJECT" value="${eclipse.project}"/>
            </filterset>
        </copy>
    </target-->

    <!-- ================================================================== -->
    <!-- Java Compiler Compiler, generate Parsers                           -->
    <!-- ================================================================== -->
    <target name="cc-compile" depends="init, ivy-compile" description="Create and Compile Parser">
        <javacc target="${src.dir}/org/apache/pig/tools/pigscript/parser/PigScriptParser.jj" outputdirectory="${src.gen.script.parser.dir}" javacchome="${javacc.home}" />
        <javacc target="${src.dir}/org/apache/pig/tools/parameters/PigFileParser.jj" outputdirectory="${src.gen.param.parser.dir}" javacchome="${javacc.home}" />
        <javacc target="${src.dir}/org/apache/pig/tools/parameters/ParamLoader.jj" outputdirectory="${src.gen.param.parser.dir}" javacchome="${javacc.home}" />
        <jjtree target="${test.src.dir}/org/apache/pig/test/utils/dotGraph/DOTParser.jjt" outputdirectory="${src.gen.dot.parser.dir}" javacchome="${javacc.home}" />
        <javacc target="${src.gen.dot.parser.dir}/DOTParser.jj" outputdirectory="${src.gen.dot.parser.dir}" javacchome="${javacc.home}" />
    </target>

    <target name="gen" depends="genTreeParser"
       description="generates lexer and parser code from an ANTLR grammar">
       <!-- Move generated Java code to the correct package directory. -->
       <move todir="${src.gen.dir}${grammar.package.dir}">
         <fileset dir="${src.gen.dir}" includes="*.java"/>
       </move>
       <!-- Copy generated .token files to current directory. -->
       <copy todir=".">
         <fileset dir="${src.gen.dir}" includes="*.tokens"/>
       </copy>
    </target>

    <target name="genLexer" depends="prepare, init, ivy-compile"
       unless="lexerGrammarProcessed"
       description="generates lexer class from an ANTLR grammar">
       <java classname="org.antlr.Tool"
         classpathref="classpath" fork="true" failonerror="true">
         <arg line="-o ${src.gen.dir}/${grammar.package.dir} ${src.dir}/${grammar.package.dir}/${grammar.name}Lexer.g"/>
       </java>
    </target>

    <target name="genParser" depends="genLexer"
       unless="parserGrammarProcessed"
       description="generates token parser class from an ANTLR grammar">
       <java classname="org.antlr.Tool"
         classpathref="classpath" fork="true" failonerror="true">
         <arg line="-o ${src.gen.dir}/${grammar.package.dir} ${src.dir}/${grammar.package.dir}/${grammar.name}Parser.g"/>
       </java>
    </target>

    <target name="genTreeParser" depends="genParser"
       unless="treeGrammarProcessed"
       description="generates tree parser class from an ANTLR grammar">
       <java classname="org.antlr.Tool"
         classpathref="classpath" fork="true" failonerror="true">
         <arg line="-o ${src.gen.dir}/${grammar.package.dir} ${src.dir}/${grammar.package.dir}/AstPrinter.g ${src.dir}/${grammar.package.dir}/AliasMasker.g ${src.dir}/${grammar.package.dir}/AstValidator.g ${src.dir}/${grammar.package.dir}/LogicalPlanGenerator.g"/>
       </java>
    </target>

    <target name="prepare">
       <uptodate property="lexerGrammarProcessed" srcfile="${grammar.src.dir}/${grammar.name}Lexer.g">
         <mapper type="merge" to="${src.gen.dir}/${grammar.package.dir}/${grammar.name}Lexer.java"/>
       </uptodate><!--
       <uptodate property="parserGrammarProcessed" srcfile="${grammar.src.dir}/${grammar.name}Parser.g">
         <mapper type="merge" to="${src.gen.dir}/${grammar.package.dir}/${grammar.name}Parser.java"/>
       </uptodate>
       <uptodate property="treeGrammarProcessed" srcfile="${grammar.src.dir}/${grammar.name}Tree.g">
         <mapper type="merge" to="${src.gen.dir}/${gramar.package.dir}/${grammar.name}Tree.java"/>
       </uptodate>-->
       <!--mkdir dir="build/classes"/-->
       <mkdir dir="${src.gen.dir}/${grammar.package.dir}"/>
    </target>

    <!-- ================================================================== -->
    <!-- Build sources                                                      -->
    <!-- ================================================================== -->
    <target name="compile" depends="cc-compile, gen" description="Compile all artifacts">
        <echo>*** Building Main Sources ***</echo>
        <echo>*** To compile with all warnings enabled, supply -Dall.warnings=1 on command line ***</echo>
        <echo>*** Else, you will only be warned about deprecations ***</echo>
        <compileSources sources="${src.dir};${src.gen.dir};${src.lib.dir}/bzip2;${src.shims.dir}"
            excludes="${src.exclude.dir}" dist="${build.classes}" cp="classpath" warnings="${javac.args.warnings}" />
        <copy todir="${build.classes}/META-INF">
            <fileset dir="${src.dir}/META-INF" includes="**"/>
        </copy>
    </target>

    <target name="compile-test" depends="jar, ivy-test">
        <echo>*** Building Test Sources ***</echo>
        <echo>*** To compile with all warnings enabled, supply -Dall.warnings=1 on command line ***</echo>
        <echo>*** Else, you will only be warned about deprecations ***</echo>
        <compileSources sources="${test.src.dir};${src.shims.test.dir}"
            excludes="**/PigTestLoader.java **/resources/** perf/** ${src.exclude.dir}"
            dist="${test.build.classes}" cp="test.classpath" warnings="${javac.args.warnings}" />
        <copy file="${basedir}/test/hbase-site.xml" tofile="${test.build.classes}/hbase-site.xml"/>
        <ivy:cachepath pathid="mr-apps-test-ivy.classpath" conf="test" />
        <path id="mr-apps-test.classpath">
            <fileset dir="${clover.home}" erroronmissingdir="false">
                <include name="lib/clover.jar"/>
            </fileset>
            <path refid="mr-apps-test-ivy.classpath"/>
        </path>
        <property name="mr-apps-classpath" refid="mr-apps-test.classpath" />
        <!-- Remove jython jar from mrapp-generated-classpath -->
        <script language="javascript">
          project.setProperty('mr-apps-classpath', project.getProperty('mr-apps-classpath').
           replace(":" + project.getProperty('ivy.default.ivy.user.dir') + "/cache/org.python/jython-standalone/jars/jython-standalone-" + project.getProperty('jython.version') + ".jar", ""));
        </script>
        <echo file="${test.build.classes}/mrapp-generated-classpath" message="${mr-apps-classpath}" />
    </target>

    <macrodef name="compileSources">
        <attribute name="sources"/>
        <attribute name="excludes"/>
        <attribute name="dist"/>
        <attribute name="cp"/>
        <attribute name="warnings"/>
        <sequential>
            <javac encoding="${build.encoding}" srcdir="@{sources}" excludes="@{excludes}"
                    includes="**/*.java" destdir="@{dist}" debug="${javac.debug}"
                    optimize="${javac.optimize}" target="${javac.version}"
                    source="${javac.version}" deprecation="${javac.deprecation}"
                    includeantruntime="false">
                <compilerarg line="${javac.args} @{warnings}"/>
                <classpath refid="@{cp}" />
            </javac>
            <copy file="${src.dir}/org/apache/pig/tools/grunt/autocomplete" todir="${build.classes}/org/apache/pig/tools/grunt"/>
            <copy file="${src.dir}/org/apache/pig/tools/grunt/autocomplete_aliases" todir="${build.classes}/org/apache/pig/tools/grunt"/>
            <copy todir="${build.classes}/python">
                <fileset dir="${python.src.dir}"/>
            </copy>
        </sequential>
    </macrodef>

    <!-- ================================================================== -->
    <!-- Documentation                                                      -->
    <!-- ================================================================== -->
    <target name="javadoc" depends="jar, ivy-javadoc" description="Create documentation">
        <mkdir dir="${build.javadoc}" />
        <javadoc overview="${src.dir}/overview.html" packagenames="org.apache.pig.*" destdir="${build.javadoc}" author="true" version="true" use="true" windowtitle="${Name} ${version} API" doctitle="${Name} ${version} API" bottom="Copyright &amp;copy; ${year} The Apache Software Foundation">
            <packageset dir="${src.dir}" />
            <link href="${javadoc.link.java}" />
            <classpath>
                <path refid="javadoc-classpath" />
                <pathelement path="${output.jarfile.core}" />
            </classpath>
            <group title="pig" packages="org.apache.*" />
        </javadoc>
    </target>

    <target name="javadoc-all" depends="jar, piggybank, ivy-javadoc" description="Create documentation including all contrib projects">
        <mkdir dir="${build.javadoc}" />
        <javadoc overview="${src.dir}/overview.html" packagenames="org.apache.pig*" destdir="${build.javadoc}" author="true" version="true" use="true" windowtitle="${Name} ${version} API" doctitle="${Name} ${version} API" bottom="Copyright &amp;copy; ${year} The Apache Software Foundation">
            <packageset dir="${src.dir}" />
            <packageset dir="contrib/piggybank/java/src/main/java"/>
            <link href="${javadoc.link.java}" />
            <classpath>
                <path refid="javadoc-classpath" />
                <pathelement path="${output.jarfile.core}" />
                <pathelement path="${piggybank.jarfile}"/>
            </classpath>
            <group title="pig" packages="org.apache.pig*" />
            <group title="contrib: Piggybank" packages="org.apache.pig.piggybank*" />
        </javadoc>
    </target>

    <!-- ================================================================== -->
    <!-- @deprecated, Documentation                                         -->
    <!-- ================================================================== -->
    <target name="docs" depends="forrest.check, javadoc-all" description="Generate forrest-based documentation.
      To use, specify -Dforrest.home=&lt;base of Apache Forrest installation&gt; on the command line." if="forrest.home">
       <exec dir="${docs.dir}" executable="${forrest.home}/bin/forrest" failonerror="true">
       </exec>
       <copy todir="${build.docs}">
            <fileset dir="${docs.dir}/build/site/" />
       </copy>
    </target>

    <target name="forrest.check" unless="forrest.home">
       <fail message="'forrest.home' is not defined.
      Please pass -Dforrest.home=&lt;base of Apache Forrest installation&gt; to Ant on the command-line." />
    </target>

    <target name="source-jar" depends="cc-compile">
       <jar duplicate="preserve" jarfile="${output.jarfile.sources}" basedir="${src.dir}/" excludes="docs/**, overview.html">
            <manifest>
                <section name="org/apache/pig">
                    <attribute name="Implementation-Vendor" value="Apache" />
                    <attribute name="Implementation-Title" value="Pig" />
                    <attribute name="Implementation-Version" value="${version}" />
                </section>
            </manifest>
            <fileset dir="${src.lib.dir}/bzip2"/>
            <fileset dir="${python.src.dir}"/>
        </jar>
    </target>
    <target name="javadoc-jar" depends="cc-compile, javadoc">
        <jar duplicate="preserve" jarfile="${output.jarfile.javadoc}" basedir="${build.javadoc}/">
            <manifest>
                <section name="org/apache/pig">
                    <attribute name="Implementation-Vendor" value="Apache" />
                    <attribute name="Implementation-Title" value="Pig" />
                    <attribute name="Implementation-Version" value="${version}" />
                </section>
            </manifest>
        </jar>
    </target>

    <!-- ================================================================== -->
    <!-- Facede to build pig.jar for both Hadoop 1 and Hadoop 2             -->
    <!-- ================================================================== -->
    <target name="jar-h12" description="Create pig for both Hadoop 1 and Hadoop 2">
        <propertyreset name="hadoopversion" value="20" />
        <propertyreset name="src.shims.dir" value="${basedir}/shims/src/hadoop${hadoopversion}" />
        <antcall target="clean" inheritRefs="true" inheritall="true"/>
        <antcall target="jar" inheritRefs="true" inheritall="true"/>
        <antcall target="copyHadoop1LocalRuntimeDependencies"/>
        <delete dir="${build.dir}" />
        <propertyreset name="hadoopversion" value="23" />
        <propertyreset name="hbase.hadoop.version" value="hadoop2" />
        <propertyreset name="src.shims.dir" value="${basedir}/shims/src/hadoop${hadoopversion}" />
        <propertyreset name="src.exclude.dir" value="" />
        <antcall target="jar" inheritRefs="true" inheritall="true"/>
    </target>

    <!-- ================================================================== -->
    <!-- Make pig.jar                                                       -->
    <!-- ================================================================== -->
    <target name="jar" depends="compile,ivy-buildJar" description="Create pig core jar">
        <buildJar svnString="${svn.revision}" outputFile="${output.jarfile.core}" includedJars="core.dependencies.jar"/>
        <buildJar svnString="${svn.revision}" outputFile="${output.jarfile.withouthadoop}" includedJars="runtime.dependencies-withouthadoop.jar"/>
        <antcall target="copyCommonDependencies"/>
        <antcall target="copySparkDependencies"/>
        <antcall target="copyh1Dependencies"/>
        <antcall target="copyh2Dependencies"/>
    </target>

    <target name="copyCommonDependencies">
        <mkdir dir="${lib.dir}" />
        <copy todir="${lib.dir}">
            <fileset dir="${ivy.lib.dir}" includes="antlr-runtime-*.jar"/>
            <fileset dir="${ivy.lib.dir}" includes="ST4-*.jar"/>
            <fileset dir="${ivy.lib.dir}" includes="jline-*.jar"/>
            <fileset dir="${ivy.lib.dir}" includes="jackson-mapper-asl-*.jar"/>
            <fileset dir="${ivy.lib.dir}" includes="jackson-core-asl-*.jar"/>
            <fileset dir="${ivy.lib.dir}" includes="joda-time-*.jar"/>
            <fileset dir="${ivy.lib.dir}" includes="guava-*.jar"/>
            <fileset dir="${ivy.lib.dir}" includes="automaton-*.jar"/>
            <fileset dir="${ivy.lib.dir}" includes="jansi-*.jar"/>
            <fileset dir="${ivy.lib.dir}" includes="avro-*.jar" excludes="avro-*tests.jar,avro-mapred-*.jar"/>
            <fileset dir="${ivy.lib.dir}" includes="trevni-core-*.jar" excludes="trevni-core-*tests.jar"/>
            <fileset dir="${ivy.lib.dir}" includes="trevni-avro-*.jar" excludes="trevni-avro-*tests.jar"/>
            <fileset dir="${ivy.lib.dir}" includes="snappy-java-*.jar"/>
            <fileset dir="${ivy.lib.dir}" includes="asm*.jar"/>
            <fileset dir="${ivy.lib.dir}" includes="jython-*.jar"/>
            <fileset dir="${ivy.lib.dir}" includes="jruby-*.jar"/>
            <fileset dir="${ivy.lib.dir}" includes="groovy-*.jar"/>
            <fileset dir="${ivy.lib.dir}" includes="js-*.jar"/>
            <fileset dir="${ivy.lib.dir}" includes="hbase-*.jar" excludes="hbase-*tests.jar,hbase-*hadoop*.jar"/>
            <fileset dir="${ivy.lib.dir}" includes="hive-*.jar" excludes="hive-shims-0.*.jar"/>
            <fileset dir="${ivy.lib.dir}" includes="protobuf-java-*.jar"/>
            <fileset dir="${ivy.lib.dir}" includes="zookeeper-*.jar"/>
            <fileset dir="${ivy.lib.dir}" includes="accumulo-*.jar" excludes="accumulo-minicluster*.jar"/>
            <fileset dir="${ivy.lib.dir}" includes="json-simple-*.jar"/>
            <fileset dir="${ivy.lib.dir}" includes="kryo-*.jar"/>
            <fileset dir="${ivy.lib.dir}" includes="httpdlog-*-${basjes-httpdlog-pigloader.version}.jar"/>
            <fileset dir="${ivy.lib.dir}" includes="parser-core-${basjes-httpdlog-pigloader.version}.jar"/>
            <fileset dir="${ivy.lib.dir}" includes="ivy-*.jar"/>
        </copy>
    </target>

    <target name="copySparkDependencies">
        <mkdir dir="${spark.lib.dir}" />
        <copy todir="${spark.lib.dir}">
            <fileset dir="${build.ivy.spark.lib.dir}/${ant.project.name}" includes="*.jar"/>
        </copy>
    </target>

    <target name="copyh1Dependencies" unless="isHadoop23">
        <mkdir dir="${lib.dir}/h1" />
        <copy todir="${lib.dir}/h1">
            <fileset dir="${ivy.lib.dir}" includes="avro-mapred-*.jar"/>
            <fileset dir="${ivy.lib.dir}" includes="hive-shims-0.*.jar"/>
            <fileset dir="${ivy.lib.dir}" includes="hbase-*hadoop1.jar"/>
        </copy>
        <copy file="${output.jarfile.core}" tofile="${output.jarfile.backcompat-core-h1}"/>
        <mkdir dir="${legacy.dir}" />
        <move file="${output.jarfile.withouthadoop}" tofile="${output.jarfile.withouthadoop-h1}"/>
    </target>

    <target name="copyh2Dependencies" if="isHadoop23">
        <mkdir dir="${lib.dir}/h2" />
        <copy todir="${lib.dir}/h2">
            <fileset dir="${ivy.lib.dir}" includes="avro-mapred-*.jar"/>
            <fileset dir="${ivy.lib.dir}" includes="hive-shims-0.*.jar"/>
            <fileset dir="${ivy.lib.dir}" includes="hbase-*hadoop2.jar"/>
            <fileset dir="${ivy.lib.dir}" includes="tez-*.jar"/>
            <fileset dir="${ivy.lib.dir}" includes="commons-collections4-*.jar"/>
        </copy>
        <copy file="${output.jarfile.core}" tofile="${output.jarfile.backcompat-core-h2}"/>
        <mkdir dir="${legacy.dir}" />
        <move file="${output.jarfile.withouthadoop}" tofile="${output.jarfile.withouthadoop-h2}"/>
    </target>

    <target name="copyHadoop1LocalRuntimeDependencies">
        <mkdir dir="${lib.dir}/hadoop1-runtime" />
        <copy todir="${lib.dir}/hadoop1-runtime">
            <fileset dir="${ivy.lib.dir}" includes="hadoop-core-*.jar"/>
            <fileset dir="${ivy.lib.dir}" includes="commons-cli-*.jar"/>
            <fileset dir="${ivy.lib.dir}" includes="commons-configuration-*.jar"/>
            <fileset dir="${ivy.lib.dir}" includes="commons-lang-*.jar"/>
            <fileset dir="${ivy.lib.dir}" includes="commons-codec-*.jar"/>
            <fileset dir="${ivy.lib.dir}" includes="commons-io-*.jar"/>
            <fileset dir="${ivy.lib.dir}" includes="commons-logging-*.jar"/>
            <fileset dir="${ivy.lib.dir}" includes="commons-httpclient-*.jar"/>
            <fileset dir="${ivy.lib.dir}" includes="log4j-*.jar"/>
        </copy>
    </target>

    <scriptdef name="propertyreset" language="javascript"
        description="Allows to assign @{property} new value">
        <attribute name="name"/>
        <attribute name="value"/>
           project.setProperty(attributes.get("name"), attributes.get("value"));
    </scriptdef>

    <macrodef name="propertycopy">
        <attribute name="name"/>
        <attribute name="from"/>
        <sequential>
            <propertyreset name="@{name}" value="${@{from}}"/>
        </sequential>
    </macrodef>

    <!-- ================================================================== -->
    <!-- macrodef: buildJar                                                 -->
    <!-- ================================================================== -->
    <macrodef name="buildJar">
        <attribute name="svnString"/>
        <attribute name="outputFile"/>
        <attribute name="includedJars"/>
        <sequential>
            <echo>svnString @{svnString}</echo>
            <jar jarfile="@{outputFile}" basedir="${build.classes}" duplicate="preserve">
                <manifest>
                    <attribute name="Main-Class" value="org.apache.pig.Main" />
                    <section name="org/apache/pig">
                        <attribute name="Implementation-Vendor" value="Apache" />
                        <attribute name="Implementation-Title" value="Pig" />
                        <attribute name="Implementation-Version" value="${version}" />
                        <attribute name="Build-TimeStamp" value="${timestamp}" />
                        <attribute name="Svn-Revision" value="@{svnString}" />
                    </section>
                </manifest>
                <zipgroupfileset refid="@{includedJars}" />
                <fileset file="${basedir}/src/pig-default.properties" />
                <fileset file="${basedir}/src/main/jruby/pigudf.rb" />
                <fileset file="${basedir}/conf/ivysettings.xml" />
                <exclude name="hadoop-site.xml" />
            </jar>
        </sequential>
    </macrodef>

    <!-- ================================================================== -->
    <!-- Smoke tests                                                        -->
    <!-- ================================================================== -->
    <target name="smoketests-jar" depends="pigunit-jar"
        description="Creating jar file for smoke tests">
        <echo> *** Creating smoke tests jar for pigunit ***</echo>
        <jar jarfile="${smoke.tests.jarfile}" basedir="${test.build.classes}"
             includes="org/apache/pig/test/pigunit/**/*">
            <fileset dir="${basedir}" includes="test/data/pigunit/**/*"/>
            <manifest>
                <section name="org/apache/pig/test/pigunit">
                     <attribute name="Implementation-Vendor" value="Apache" />
                     <attribute name="Implementation-Title" value="Pig" />
                     <attribute name="Implementation-Version" value="${version}" />
                     <attribute name="Build-TimeStamp" value="${timestamp}" />
                     <attribute name="Svn-Revision" value="${svnString}" />
                </section>
            </manifest>
        </jar>
    </target>

    <!-- ================================================================== -->
    <!-- Make pigperf.jar                                                   -->
    <!-- ================================================================== -->
    <target name="pigperf" depends="compile-test" description="Create pigperf.jar">
        <jar jarfile="pigperf.jar">
            <fileset dir="${test.build.dir}/classes">
                <include name="org/apache/pig/test/pigmix/**"/>
                <include name="org/apache/pig/test/utils/datagen/*"/>
                <include name="org/apache/pig/test/udf/storefunc/*"/>
            </fileset>
            <zipfileset src="test/perf/pigmix/lib/sdsuLibJKD12.jar" />
        </jar>
    </target>

    <!-- ================================================================== -->
    <!-- Run unit tests                                                     -->
    <!-- ================================================================== -->
    <target name="test-core" depends="setWindowsPath,setLinuxPath,compile-test,jar,debugger.check,jackson-pig-3039-test-download" description="Run full set of unit tests">
        <macro-test-runner test.file="${test.all.file}" tests.failed="test-core.failed" />
        <fail if="test-core.failed">Tests failed!</fail>
    </target>

    <target name="test-commit" depends="setWindowsPath,setLinuxPath,compile-test,jar,debugger.check" description="Run approximate 10-minute set of unit tests prior to commiting">
        <macro-test-runner test.file="${test.commit.file}" tests.failed="test-commit.failed"/>
        <fail if="test-commit.failed">Tests failed!</fail>
    </target>

    <target name="test-unit" depends="setWindowsPath,setLinuxPath,compile-test,jar,debugger.check" description="Run all true unit tests">
        <macro-test-runner test.file="${test.unit.file}" tests.failed="test-unit.failed"/>
        <fail if="test-unit.failed">Tests failed!</fail>
    </target>

    <target name="test-smoke" depends="setWindowsPath,setLinuxPath,compile-test,jar,debugger.check" description="Run 30 min smoke tests">
        <macro-test-runner test.file="${test.smoke.file}" tests.failed="test-smoke.failed"/>
        <fail if="test-smoke.failed">Tests failed!</fail>
    </target>

    <target name="test-tez" depends="setTezEnv,setWindowsPath,setLinuxPath,compile-test,jar,debugger.check,jackson-pig-3039-test-download" description="Run tez unit tests">
        <macro-test-runner test.file="${test.all.file}" tests.failed="test-tez.failed"/>
        <fail if="test-tez.failed">Tests failed!</fail>
    </target>
	
<<<<<<< HEAD
    <target name="test-tez-local" depends="setTezEnv,setWindowsPath,setLinuxPath,compile-test,jar,debugger.check,jackson-pig-3039-test-download" description="Run tez local mode unit tests">
        <macro-test-runner test.file="${test.tez_local.file}" tests.failed="test-tez.failed"/>
        <fail if="test-tez.failed">Tests failed!</fail>
    </target>

    <target name="test-spark" depends="setSparkEnv,setWindowsPath,setLinuxPath,compile-test,jar,debugger.check,jackson-pig-3039-test-download" description="Run Spark unit tests in Spark cluster-local mode">
        <macro-test-runner test.file="${test.spark.file}" tests.failed="test-spark.failed"/>
        <fail if="test-spark.failed">Tests failed!</fail>
     </target>

    <target name="test-spark-local" depends="setSparkEnv,setWindowsPath,setLinuxPath,compile-test,jar,debugger.check,jackson-pig-3039-test-download" description="Run spark unit tests in Spark local mode">
        <macro-test-runner test.file="${test.spark_local.file}" tests.failed="test-spark.failed"/>
        <fail if="test-spark.failed">Tests failed!</fail>
     </target>


=======
>>>>>>> b91691ef
    <target name="debugger.check" depends="debugger.set,debugger.unset"/>
    <target name="debugger.set" if="debugPort">
        <property name="debugArgs" value="-Xdebug -Xrunjdwp:transport=dt_socket,server=y,suspend=y,address=${debugPort}"/>
        <echo>debugArgs: ${debugArgs}</echo>
    </target>
    <target name="debugger.unset" unless="debugPort">
        <property name="debugArgs" value=""/>
    </target>

    <macrodef name="macro-test-runner">
      <attribute name="test.file" />
      <attribute name="tests.failed" />
      <sequential>
        <delete dir="${test.log.dir}"/>
        <mkdir dir="${test.log.dir}"/>
        <tempfile property="junit.tmp.dir" prefix="pig_junit_tmp" destDir="${java.io.tmpdir}" />
        <mkdir dir="${junit.tmp.dir}/"/>
      	<propertycopy name="test.exclude.file.for.exectype" from="test.exclude.file.${test.exec.type}"/>
      	<echo>Tests in ${test.exclude.file.for.exectype} will be excluded</echo>
        <junit showoutput="${test.output}" printsummary="yes" haltonfailure="no" fork="yes" maxmemory="2048m" dir="${basedir}" timeout="${test.timeout}" errorProperty="@{tests.failed}" failureProperty="@{tests.failed}">
            <sysproperty key="hadoopversion" value="${hadoopversion}" />
            <sysproperty key="test.exec.type" value="${test.exec.type}" />
            <sysproperty key="ssh.gateway" value="${ssh.gateway}" />
            <sysproperty key="hod.server" value="${hod.server}" />
            <sysproperty key="java.io.tmpdir" value="${junit.tmp.dir}" />
            <sysproperty key="hadoop.log.dir" value="${test.log.dir}"/>
            <jvmarg line="-XX:+CMSClassUnloadingEnabled -XX:MaxPermSize=128M ${debugArgs} -Djava.library.path=${hadoop.root}\bin"/>
            <sysproperty key="java.security.krb5.realm" value="" />
            <sysproperty key="java.security.krb5.kdc" value="" />
            <sysproperty key="log4j.configuration" value="file:${basedir}/conf/test-log4j.properties"/>
            <env key="MALLOC_ARENA_MAX" value="4"/>
            <env key="PATH" path="${build.path}"/>
            <classpath>
                <pathelement location="${output.jarfile.core}" />
                <fileset dir="lib">
                    <include name="**/*.jar"/>
                </fileset>
                <pathelement location="${test.build.classes}" />
                <pathelement location="." />
                <pathelement path="${clover.jar}"/>
                <path refid="test.classpath"/>
            </classpath>
            <formatter type="${test.junit.output.format}" />

            <batchtest fork="yes" todir="${test.log.dir}" unless="testcase">
                <fileset dir="test">
                    <patternset>
                       <includesfile name="@{test.file}"/>
                       <excludesfile name="${test.exclude.file}" if="test.exclude.file"/>
                       <excludesfile name="${test.exclude.file.20}" unless="isHadoop23"/>
                       <excludesfile name="${test.exclude.file.23}" if="isHadoop23"/>
                       <excludesfile name="${test.exclude.file.for.exectype}"/>
                    </patternset>
                    <exclude name="**/${exclude.testcase}.java" if="exclude.testcase" />
                    <exclude name="**/TestRegisteredJarVisibility.java" if="offline"/>
                    <exclude name="**/TestInvokerSpeed.java" if="clover.enabled"/>
                </fileset>
            </batchtest>
            <batchtest fork="yes" todir="${test.log.dir}" if="testcase">
                <fileset dir="test" includes="**/${testcase}.java"/>
            </batchtest>

            <assertions>
                <enable />
            </assertions>

        </junit>
        <delete dir="${junit.tmp.dir}/"/>
      </sequential>
    </macrodef>

    <target name="test" description="to call the test-core and test-contrib target">
        <antcall target="test-core" inheritRefs="true" inheritall="true"/>
    </target>

    <target name="test-core-mrtez" description="run core tests on both mr and tez mode"
            depends="setWindowsPath,setLinuxPath,compile-test,jar,debugger.check,jackson-pig-3039-test-download">
        <fail message="hadoopversion must be set to 23 when invoking test-core-mrtez">
          <condition>
            <not>
              <equals arg1="${hadoopversion}" arg2="23" />
            </not>
          </condition>
        </fail>
        <echo message="=======================" />
        <echo message="Running MR tests" />
        <echo message="=======================" />
        <propertyreset name="test.exec.type" value="mr" />
        <propertyreset name="test.log.dir" value="${test.build.dir}/logs/${test.exec.type}" />
        <macro-test-runner test.file="${test.all.file}" tests.failed="test.mr.failed"/>
        <echo />
        <echo message="=======================" />
        <echo message="Running Tez tests" />
        <echo message="=======================" />
        <propertyreset name="test.exec.type" value="tez" />
        <propertyreset name="test.log.dir" value="${test.build.dir}/logs/${test.exec.type}" />
        <macro-test-runner test.file="${test.all.file}" tests.failed="test.tez.failed"/>
        <condition property="any.tests.failed">
          <or>
            <isset property="test.mr.failed"/>
            <isset property="test.tez.failed"/>
          </or>
        </condition>
        <fail if="any.tests.failed">Tests failed!</fail>
    </target>

    <!-- ================================================================== -->
    <!-- End to end tests                                                   -->
    <!-- ================================================================== -->

    <target name="test-e2e" depends="jar, piggybank" description="run end-to-end tests">
        <ant dir="${test.e2e.dir}"/>
    </target>

    <target name="test-e2e-tez" depends="jar, piggybank" description="run end-to-end tests in tez mode">
        <ant dir="${test.e2e.dir}" target="test-tez"/>
    </target>

	<target name="test-e2e-spark" depends="jar, piggybank" description="run end-to-end tests in tez mode">
	        <ant dir="${test.e2e.dir}" target="test-spark"/>
	</target>

    <target name="test-e2e-deploy" depends="jar" description="deploy end-to-end tests to existing cluster">
        <ant dir="${test.e2e.dir}" target="deploy"/>
    </target>

    <target name="test-e2e-undeploy" depends="jar" description="undeploy end-to-end tests from existing cluster">
        <ant dir="${test.e2e.dir}" target="undeploy"/>
    </target>

    <target name="test-e2e-local" depends="jar, piggybank" description="run end-to-end tests in local mode">
        <ant dir="${test.e2e.dir}" target="test-local"/>
    </target>

    <target name="test-e2e-deploy-local" depends="jar" description="create files needed by local mode end-to-end tests">
        <ant dir="${test.e2e.dir}" target="deploy-local"/>
    </target>

    <target name="pigmix-deploy" depends="jar" description="deploy end-to-end tests to existing cluster">
        <ant dir="${pigmix.dir}" target="deploy"/>
    </target>

    <target name="pigmix" depends="jar, piggybank" description="run end-to-end tests">
        <ant dir="${pigmix.dir}" target="test"/>
    </target>

    <!-- ================================================================== -->
    <!-- Pigunit                                                            -->
    <!-- ================================================================== -->

    <target name="pigunit-jar" depends="compile-test, ivy-test" description="create the pigunit jar file">
        <echo> *** Creating pigunit.jar ***</echo>
        <jar destfile="${pigunit.jarfile}">
            <fileset dir="${test.build.classes}">
                <include name="**/org/apache/pig/pigunit/**"/>
                <include name="**/org/apache/pig/test/Util.**"/>
            </fileset>
            <zipfileset src="${ivy.lib.dir}/commons-lang-${commons-lang.version}.jar" />
        </jar>
    </target>

    <target name="test-pigunit" depends="setWindowsPath,setLinuxPath,compile-test,jar, pigunit-jar" description="Run tests that test PigUnit">
        <macro-test-runner test.file="${test.pigunit.file}" />
    </target>

    <!-- ================================================================== -->
    <!-- Distribution                                                       -->
    <!-- ================================================================== -->
    <target name="package-h12" depends="jar-h12, docs, api-report, piggybank" description="Create a Pig tar release">
        <package-base/>
    </target>
	
    <target name="package" depends="jar, docs, api-report, piggybank" description="Create a Pig tar release">
        <package-base/>
    </target>
	
    <macrodef name="package-base">
      <sequential>
        <mkdir dir="${tar.dist.dir}" />
        <mkdir dir="${tar.dist.dir}/lib" />
        <mkdir dir="${tar.dist.dir}/conf" />
        <mkdir dir="${tar.dist.dir}/scripts" />
        <mkdir dir="${tar.dist.dir}/docs" />
        <mkdir dir="${tar.dist.dir}/docs/api" />
        <mkdir dir="${tar.dist.dir}/docs/jdiff"/>
        <mkdir dir="${tar.dist.dir}/license" />

        <copy todir="${tar.dist.dir}/lib" includeEmptyDirs="false">
            <fileset dir="${lib.dir}"/>
        </copy>

        <copy file="${output.jarfile.backcompat-core-h1}" tofile="${tar.dist.dir}/${final.name}-core-h1.jar" failonerror="false"/>
        <copy file="${output.jarfile.backcompat-core-h2}" tofile="${tar.dist.dir}/${final.name}-core-h2.jar" failonerror="false"/>

        <copy todir="${tar.dist.dir}/lib" file="contrib/piggybank/java/piggybank.jar"/>

        <copy todir="${tar.dist.dir}/" file="ivy.xml" />

        <copy todir="${tar.dist.dir}/ivy">
            <fileset dir="ivy" />
        </copy>

        <copy todir="${tar.dist.dir}/bin">
            <fileset dir="bin" />
        </copy>

        <copy todir="${tar.dist.dir}/docs">
            <fileset dir="${build.docs}" />
        </copy>

        <copy todir="${tar.dist.dir}/conf" file="conf/pig.properties"/>

        <copy todir="${tar.dist.dir}/conf" file="conf/log4j.properties.template"/>

        <copy todir="${tar.dist.dir}/conf" file="conf/test-log4j.properties"/>

        <copy todir="${tar.dist.dir}/src" includeEmptyDirs="true">
            <fileset dir="${src.dir}" />
        </copy>

        <copy todir="${tar.dist.dir}/shims" includeEmptyDirs="true">
            <fileset dir="${basedir}/shims" />
        </copy>

        <copy todir="${tar.dist.dir}/lib-src" includeEmptyDirs="true">
            <fileset dir="${src.lib.dir}" />
        </copy>

        <copy todir="${tar.dist.dir}/test" includeEmptyDirs="true">
            <fileset dir="${test.src.dir}" />
        </copy>

        <copy todir="${tar.dist.dir}/tutorial" includeEmptyDirs="true">
            <fileset dir="tutorial" />
        </copy>

        <copy todir="${tar.dist.dir}/contrib" includeEmptyDirs="true">
            <fileset dir="contrib" />
        </copy>

        <copy todir="${tar.dist.dir}/" file="build.xml" />

        <copy todir="${tar.dist.dir}">
            <fileset dir=".">
                <include name="*.txt" />
            </fileset>
        </copy>

        <copy todir="${tar.dist.dir}/license">
            <fileset dir="license" />
        </copy>

        <copy todir="${tar.dist.dir}/legacy">
            <fileset dir="${legacy.dir}" />
        </copy>

        <chmod perm="ugo+x" type="file">
            <fileset dir="${tar.dist.dir}/bin" />
        </chmod>
      </sequential>
    </macrodef>

    <!-- ================================================================== -->
    <!-- Make release packages                                              -->
    <!-- ================================================================== -->
    <target name="tar" depends="package" description="Source distribution">
        <tar-base/>
    </target>

    <target name="tar-h12" depends="package-h12" description="Source distribution">
        <tar-base/>
    </target>

    <macrodef name="tar-base">
      <sequential>
        <tar compression="gzip" longfile="gnu" destfile="${build.dir}/${artifact.pig.tar}">
            <tarfileset dir="${build.dir}/tar/" mode="664">
                <exclude name="${final.name}/bin/*" />
                <include name="${final.name}/**" />
            </tarfileset>
            <tarfileset dir="${build.dir}/tar" mode="755">
                <include name="${final.name}/bin/*" />
            </tarfileset>
        </tar>
      </sequential>
    </macrodef>
    <!-- ================================================================== -->
    <!-- Make release tarball                                               -->
    <!-- ================================================================== -->
    <target name="src-release" depends="clean, clean-piggybank, clean-test-e2e, clean-tutorial" description="Source distribution">
        <mkdir dir="${build.dir}"/>
        <tar compression="gzip" longfile="gnu"
             destfile="${build.dir}/${final.name}-src.tar.gz">
            <tarfileset dir="${basedir}" mode="644" prefix="${final.name}-src">
                <include name="conf/**"/>
                <include name="contrib/**"/>
                <include name="ivy/**"/>
                <exclude name="ivy/*.jar"/>
                <include name="lib/**"/>
                <include name="lib-src/**"/>
                <include name="license/**"/>
                <include name="shims/**"/>
                <include name="src/**"/>
                <include name="test/**"/>
                <exclude name="test/**/*.jar"/>
                <include name="tutorial/**"/>
                <include name="*.txt"/>
                <include name="*.xml"/>
                <include name="doap_Pig.rdf"/>
                <include name="KEYS"/>
                <include name="autocomplete"/>
            </tarfileset>
            <tarfileset dir="" mode="755" prefix="${final.name}-src">
                <include name="bin/**"/>
            </tarfileset>
        </tar>
    </target>

    <!-- ================================================================== -->
    <!-- Findbugs                                                           -->
    <!-- ================================================================== -->

    <property name="findbugs.home" value=""/>
    <target name="findbugs" depends="check-for-findbugs, jar" if="findbugs.present" description="Run findbugs if present">
       <property name="findbugs.out.dir" value="${test.build.dir}/findbugs"/>
       <property name="findbugs.exclude.file" value="${test.src.dir}/findbugsExcludeFile.xml"/>
       <property name="findbugs.report.htmlfile" value="${findbugs.out.dir}/pig-findbugs-report.html"/>
       <property name="findbugs.report.xmlfile" value="${findbugs.out.dir}/pig-findbugs-report.xml"/>
       <taskdef name="findbugs" classname="edu.umd.cs.findbugs.anttask.FindBugsTask"
                classpath="${findbugs.home}/lib/findbugs-ant.jar" />
       <mkdir dir="${findbugs.out.dir}"/>
       <findbugs home="${findbugs.home}" output="xml:withMessages"
                 outputFile="${findbugs.report.xmlfile}" effort="max" timeout="2400000"
                 excludeFilter="${findbugs.exclude.file}" jvmargs="-Xmx1024M">
            <auxClasspath>
              <fileset dir="${lib.dir}">
                   <include name="**/*.jar"/>
              </fileset>
            </auxClasspath>
            <sourcePath path="${src.dir}"/>
            <class location="${output.jarfile.core}" />
       </findbugs>
       <xslt style="${findbugs.home}/src/xsl/default.xsl" in="${findbugs.report.xmlfile}"
             out="${findbugs.report.htmlfile}"/>
    </target>

    <target name="check-for-findbugs">
       <available property="findbugs.present" file="${findbugs.home}/lib/findbugs.jar" />
    </target>
    <target name="ant-task-download" description="To download mvn-ant-task" unless="offline">
       <get src="${ant_task_repo_url}" dest="${ant_task.jar}" usetimestamp="true"/>
    </target>
    <target name="mvn-taskdef" depends="ant-task-download">
      <path id="mvn-ant-task.classpath" path="${ant_task.jar}"/>
      <typedef resource="org/apache/maven/artifact/ant/antlib.xml"
          uri="urn:maven-artifact-ant"
          classpathref="mvn-ant-task.classpath"/>
    </target>
    <target name="mvn-install" depends="mvn-taskdef,jar-h12, set-version, source-jar,
      javadoc-jar, pigunit-jar, smoketests-jar, piggybank"
         description="To install pig to local filesystem's m2 cache">
         <artifact:pom file="${pig.pom}" id="pig"/>
          <artifact:install file="${output.jarfile.core-h1}">
               <pom refid="pig"/>
           <attach file="${output.jarfile.sources}" classifier="sources" />
           <attach file="${output.jarfile.javadoc}" classifier="javadoc" />
           <attach file="${output.jarfile.core-h2}" classifier="h2" />
          </artifact:install>
         <artifact:pom file="${pigunit.pom}" id="pigunit"/>
          <artifact:install file="${pigunit.jarfile}">
               <pom refid="pigunit"/>
           </artifact:install>
         <artifact:pom file="${pigsmoke.pom}" id="pigsmoke"/>
          <artifact:install file="${smoke.tests.jarfile}">
               <pom refid="pigsmoke"/>
         </artifact:install>
         <artifact:pom file="${piggybank.pom}" id="piggybank"/>
         <artifact:install file="${piggybank.jarfile}">
               <pom refid="piggybank"/>
         </artifact:install>
    </target>

    <target name="mvn-build" depends="jar-h12, source-jar,
                                      javadoc-jar, smoketests-jar, pigunit-jar, piggybank"
         description="To build the pig jar artifacts to be deployed to apache maven repository">
        <move file="${output.jarfile.backcompat-core-h1}" tofile="${output.jarfile.core}"/>
        <move file="${output.jarfile.backcompat-core-h2}" tofile="${output.jarfile.core-h2}"/>
    </target>

    <!-- Expects that mvn-build has already been run but does not run it. In some cases building
    might happen on one host and signing/uploading on another. Hence the decoupled tasks. -->
    <target name="mvn-publish" depends="mvn-taskdef, set-version, signanddeploy, simpledeploy"
        description="To publish the pig jar artifacts to the apache maven repository">
    </target>

    <target name="mvn-deploy" depends="mvn-build, mvn-publish"
         description="To build and upload pig jar to apache maven repository">
    </target>

    <target name="signanddeploy" if="staging" depends="sign">
        <artifact:pom file="${pig.pom}" id="pig"/>
        <artifact:install-provider artifactId="wagon-http" version="${wagon-http.version}"/>
        <artifact:deploy file="${output.jarfile.core}">
           <remoteRepository id="${staging_repo_id}" url="${asfstagingrepo}"/>
           <pom refid="pig"/>
           <attach file="${output.jarfile.core}.asc" type="jar.asc"/>
           <attach file="${pig.pom}.asc" type="pom.asc"/>
           <attach file="${output.jarfile.core-h2}.asc" type="jar.asc" classifier="h2"/>
           <attach file="${output.jarfile.core-h2}" classifier="h2" />
           <attach file="${output.jarfile.sources}.asc" type="jar.asc" classifier="sources"/>
           <attach file="${output.jarfile.sources}" classifier="sources" />
           <attach file="${output.jarfile.javadoc}.asc" type="jar.asc"  classifier="javadoc"/>
           <attach file="${output.jarfile.javadoc}" classifier="javadoc" />
        </artifact:deploy>
        <artifact:pom file="${pigunit.pom}" id="pigunit"/>
        <artifact:deploy file="${pigunit.jarfile}">
           <remoteRepository id="${staging_repo_id}" url="${asfstagingrepo}"/>
           <pom refid="pigunit"/>
           <attach file="${pigunit.jarfile}.asc" type="jar.asc"/>
           <attach file="${pigunit.pom}.asc" type="pom.asc"/>
        </artifact:deploy>
        <artifact:pom file="${pigsmoke.pom}" id="pigsmoke"/>
        <artifact:deploy file="${smoke.tests.jarfile}">
           <remoteRepository id="${staging_repo_id}" url="${asfstagingrepo}"/>
           <pom refid="pigsmoke"/>
           <attach file="${smoke.tests.jarfile}.asc" type="jar.asc"/>
           <attach file="${pigsmoke.pom}.asc" type="pom.asc"/>
        </artifact:deploy>
        <artifact:pom file="${piggybank.pom}" id="piggybank"/>
        <artifact:deploy file="${piggybank.jarfile}">
           <remoteRepository id="${staging_repo_id}" url="${asfstagingrepo}"/>
           <pom refid="piggybank"/>
           <attach file="${piggybank.jarfile}.asc" type="jar.asc"/>
           <attach file="${piggybank.pom}.asc" type="pom.asc"/>
        </artifact:deploy>
    </target>

    <target name="simpledeploy" unless="staging">
      <artifact:pom file="${pig.pom}" id="pig"/>
      <artifact:install-provider artifactId="wagon-http" version="${wagon-http.version}"/>
      <artifact:deploy file="${output.jarfile.core}">
              <remoteRepository id="${snapshots_repo_id}" url="${asfsnapshotrepo}"/>
              <pom refid="pig"/>
              <attach file="${output.jarfile.core-h2}" classifier="h2" />
              <attach file="${output.jarfile.sources}" classifier="sources" />
              <attach file="${output.jarfile.javadoc}" classifier="javadoc" />
      </artifact:deploy>
      <artifact:pom file="${pigunit.pom}" id="pigunit"/>
      <artifact:deploy file="${pigunit.jarfile}">
              <remoteRepository id="${snapshots_repo_id}" url="${asfsnapshotrepo}"/>
              <pom refid="pigunit"/>
      </artifact:deploy>
      <artifact:pom file="${pigsmoke.pom}" id="pigsmoke"/>
      <artifact:deploy file="${smoke.tests.jarfile}">
              <remoteRepository id="${snapshots_repo_id}" url="${asfsnapshotrepo}"/>
              <pom refid="pigsmoke"/>
      </artifact:deploy>
      <artifact:pom file="${piggybank.pom}" id="piggybank"/>
      <artifact:deploy file="${piggybank.jarfile}">
              <remoteRepository id="${snapshots_repo_id}" url="${asfsnapshotrepo}"/>
              <pom refid="piggybank"/>
      </artifact:deploy>
    </target>

    <target name="sign" depends="clean-sign" if="staging">
       <input message="password:>" addproperty="gpg.passphrase">
         <handler classname="org.apache.tools.ant.input.SecureInputHandler" />
       </input>
       <macrodef name="sign-artifact" description="Signs the artifact">
         <attribute name="input.file"/>
         <attribute name="output.file" default="@{input.file}.asc"/>
         <attribute name="gpg.passphrase"/>
         <sequential>
           <echo>Signing @{input.file} Sig File: @{output.file}</echo>
           <exec executable="gpg" >
             <arg value="--armor"/>
             <arg value="--output"/>
             <arg value="@{output.file}"/>
             <arg value="--passphrase"/>
             <arg value="@{gpg.passphrase}"/>
             <arg value="--detach-sig"/>
             <arg value="@{input.file}"/>
           </exec>
         </sequential>
       </macrodef>
       <sign-artifact input.file="${output.jarfile.core}"
        output.file="${output.jarfile.core}.asc" gpg.passphrase="${gpg.passphrase}"/>
       <sign-artifact input.file="${output.jarfile.core-h2}"
        output.file="${output.jarfile.core-h2}.asc" gpg.passphrase="${gpg.passphrase}"/>
       <sign-artifact input.file="${output.jarfile.sources}"
        output.file="${output.jarfile.sources}.asc" gpg.passphrase="${gpg.passphrase}"/>
       <sign-artifact input.file="${output.jarfile.javadoc}"
        output.file="${output.jarfile.javadoc}.asc" gpg.passphrase="${gpg.passphrase}"/>
       <sign-artifact input.file="${pig.pom}"
        output.file="${pig.pom}.asc" gpg.passphrase="${gpg.passphrase}"/>
       <sign-artifact input.file="${pigunit.pom}"
        output.file="${pigunit.pom}.asc" gpg.passphrase="${gpg.passphrase}"/>
       <sign-artifact input.file="${pigunit.jarfile}"
        output.file="${pigunit.jarfile}.asc" gpg.passphrase="${gpg.passphrase}"/>
       <sign-artifact input.file="${pigsmoke.pom}"
        output.file="${pigsmoke.pom}.asc" gpg.passphrase="${gpg.passphrase}"/>
       <sign-artifact input.file="${smoke.tests.jarfile}"
        output.file="${smoke.tests.jarfile}.asc" gpg.passphrase="${gpg.passphrase}"/>
       <sign-artifact input.file="${piggybank.jarfile}"
        output.file="${piggybank.jarfile}.asc" gpg.passphrase="${gpg.passphrase}"/>
       <sign-artifact input.file="${piggybank.pom}"
        output.file="${piggybank.pom}.asc" gpg.passphrase="${gpg.passphrase}"/>
    </target>

    <target name="clean-sign" description="Clean.  Delete .asc files">
       <delete>
         <fileset dir="." includes="**/**/*.asc"/>
       </delete>
    </target>
    <target name="set-version">
       <delete file="${pig.pom}"/>
       <delete file="${pigunit.pom}"/>
       <delete file="${pigsmoke.pom}"/>
       <delete file="${piggybank.pom}"/>
       <copy file="${basedir}/ivy/pig-template.xml" tofile="${pig.pom}"/>
       <copy file="${basedir}/ivy/pigunit-template.xml" tofile="${pigunit.pom}"/>
       <copy file="${basedir}/ivy/pigsmoke-template.xml" tofile="${pigsmoke.pom}"/>
       <copy file="${basedir}/ivy/piggybank-template.xml" tofile="${piggybank.pom}"/>
       <replaceregexp byline="true">
         <regexp pattern="@version"/>
         <substitution expression="${version}"/>
         <fileset dir="${basedir}/ivy">
           <include name="*.pom"/>
         </fileset>
       </replaceregexp>
    </target>

    <!-- ================================================================== -->
    <!-- Perform audit activities for the release                           -->
    <!-- ================================================================== -->

    <target name="releaseaudit" depends="ivy-releaseaudit" description="generate a release audit report">
        <get src="${mvnrepo}/org/apache/rat/apache-rat/${apacherat.version}/apache-rat-${apacherat.version}.jar"
             dest="${basedir}/build/apache-rat-${apacherat.version}.jar"
             usetimestamp="true"
             skipexisting="true"/>
        <java jar="${basedir}/build/apache-rat-${apacherat.version}.jar"
              fork="true"
              output="${basedir}/build/releaseaudit_report.txt">
            <arg value="--dir"/>
            <arg value="${basedir}"/>
            <arg value="-e"/>
            <arg value=".svn"/>
            <arg value=".git"/>
            <arg value=".gitignore"/>
            <arg value=".*/build/.*"/>
        </java>
        <echo message="releaseaudit report generated at ${basedir}/build/releaseaudit_report.txt"/>
    </target>

    <!--target name="checkstyle" depends="checkstyle.check, set-checkstyle-classpath" if="checkstyle.home"  -->
    <target name="checkstyle" depends="jar, ivy-checkstyle" description="Run optional third-party tool targets">
       <taskdef resource="checkstyletask.properties">
           <classpath refid="checkstyle-classpath"/>
       </taskdef>
       <mkdir dir="${test.build.dir}"/>
       <checkstyle config="${test.src.dir}/checkstyle.xml" failOnViolation="false">
           <fileset dir="${src.dir}" includes="**/*.java" excludes="**/generated/**"/>
           <formatter type="xml" toFile="${test.build.dir}/checkstyle-errors.xml"/>
       </checkstyle>
       <xslt style="${test.src.dir}/checkstyle-noframes-sorted.xsl" in="${test.build.dir}/checkstyle-errors.xml"
             out="${test.build.dir}/checkstyle-errors.html"/>
    </target>

    <target name="checkstyle.check" unless="checkstyle.home">
       <fail message="'checkstyle.home' is not defined. Please pass -Dcheckstyle.home=&lt;base of checkstyle installation&gt;
      to Ant on the command-line." />
    </target>

    <!--
    <target name="set-checkstyle-classpath">
       <path id="checkstyle-classpath">
          <fileset dir="${checkstyle.home}">
             <include name="**/*.jar"/>
          </fileset>
       </path>
    </target>
    -->

    <path id="checkstyle-classpath">
        <path refid="checkstyle.classpath"/>
        <fileset dir="${ivy.lib.dir}">
            <include name="*.jar"/>
        </fileset>
    </path>

    <target name="findbugs.check" depends="check-for-findbugs" unless="findbugs.present">
       <fail message="'findbugs.home' is not defined. Please pass -Dfindbugs.home=&lt;base of Findbugs installation&gt;
      to Ant on the command-line." />
    </target>

    <target name="patch.check" unless="patch.file">
       <fail message="'patch.file' is not defined. Please pass -Dpatch.file=&lt;location of patch file&gt;
      to Ant on the command-line." />
    </target>

    <target name="test-patch" depends="patch.check,findbugs.check,forrest.check">
        <exec executable="bash" failonerror="true">
          <arg value="${test_patch_sh}"/>
          <arg value="DEVELOPER"/>
          <arg value="${patch.file}"/>
          <arg value="${scratch.dir}"/>
          <arg value="${svn.cmd}"/>
          <arg value="${grep.cmd}"/>
          <arg value="${patch.cmd}"/>
          <arg value="${findbugs.home}"/>
          <arg value="${forrest.home}"/>
          <arg value="${basedir}"/>
          <arg value="${ant.project.name}"/>
        </exec>
    </target>

    <target name="hudson-test-patch" depends="findbugs.check,forrest.check">
        <exec executable="bash" failonerror="true">
          <arg value="${test_patch_sh}"/>
          <arg value="HUDSON"/>
          <arg value="${scratch.dir}"/>
          <arg value="${support.dir}"/>
          <arg value="${ps.cmd}"/>
          <arg value="${wget.cmd}"/>
          <arg value="${jiracli.cmd}"/>
          <arg value="${svn.cmd}"/>
          <arg value="${grep.cmd}"/>
          <arg value="${patch.cmd}"/>
          <arg value="${findbugs.home}"/>
          <arg value="${forrest.home}"/>
          <arg value="${eclipse.home}"/>
          <arg value="${python.home}"/>
          <arg value="${basedir}"/>
          <arg value="${trigger.url}"/>
          <arg value="${jira.passwd}"/>
          <arg value="${curl.cmd}"/>
          <arg value="${defect}"/>
          <arg value="${ant.project.name}"/>
        </exec>
     </target>

     <target name="clover" depends="clover.setup, clover.info" description="Instrument the Unit tests using Clover.
      To use, specify -Dclover.home=&lt;base of clover installation&gt; -Drun.clover=true on the command line."/>

     <target name="clover.setup" if="clover.enabled">
        <taskdef resource="cloverlib.xml" classpath="${clover.jar}"/>
        <mkdir dir="${clover.db.dir}"/>
        <clover-setup initString="${clover.db.dir}/pig_coverage.db">
           <fileset dir="src" includes="**/*.java"/>
        </clover-setup>
     </target>

     <target name="clover.info" unless="clover.present">
          <echo>
           Clover not found. Code coverage reports disabled.
          </echo>
     </target>

     <target name="clover.check">
        <fail unless="clover.present">
          ##################################################################
           Clover not found.
           Please specify -Dclover.home=&lt;base of clover installation&gt;
           on the command line.
          ##################################################################
        </fail>
     </target>

     <target name="generate-clover-reports" depends="clover.check, clover">
        <mkdir dir="${clover.report.dir}"/>
        <clover-report>
            <current outfile="${clover.report.dir}" title="${final.name}">
                <format type="html"/>
            </current>
        </clover-report>
        <clover-report>
            <current outfile="${clover.report.dir}/clover.xml" title="${final.name}">
                <format type="xml"/>
            </current>
        </clover-report>
     </target>

     <target name="generate-pdf-clover-reports" depends="clover.check, clover">
        <mkdir dir="${clover.pdf.report.dir}"/>
        <clover-pdf-report outfile="${clover.pdf.report.dir}/clover_coverage.pdf" />
     </target>

     <target name="api-xml" depends="ivy-jdiff, javadoc-all, write-null">
        <javadoc>
            <doclet name="jdiff.JDiff"
                    path="${jdiff.jar}:${xerces.jar}">
                <param name="-apidir" value="${jdiff.xml.dir}"/>
                <param name="-apiname" value="${name} ${version}"/>
            </doclet>
            <packageset dir="${src.dir}"/>
            <classpath>
                <path refid="javadoc-classpath" />
                <pathelement path="${output.jarfile.core}" />
            </classpath>
        </javadoc>
    </target>

    <target name="write-null">
        <exec executable="touch">
            <arg value="${build.dir}/Null.java"/>
        </exec>
    </target>

    <target name="api-report" depends="api-xml">
        <mkdir dir="${jdiff.build.dir}"/>
        <javadoc sourcepath="${src.dir}"
                 destdir="${jdiff.build.dir}"
                 sourceFiles="${build.dir}/Null.java">
           <doclet name="jdiff.JDiff" path="${jdiff.jar}:${xerces.jar}">
              <param name="-oldapi" value="${name} ${jdiff.stable}"/>
              <param name="-newapi" value="${name} ${version}"/>
              <param name="-oldapidir" value="${jdiff.xml.dir}"/>
              <param name="-newapidir" value="${jdiff.xml.dir}"/>
              <param name="-javadocold" value="${jdiff.stable.javadoc}"/>
              <param name="-javadocnew" value="../../api/"/>
              <param name="-stats"/>
           </doclet>
           <classpath>
              <path refid="javadoc-classpath" />
              <pathelement path="${output.jarfile.core}" />
           </classpath>
        </javadoc>
     </target>

     <target name="ivy-init-dirs">
        <mkdir dir="${build.ivy.dir}" />
        <mkdir dir="${build.ivy.lib.dir}" />
        <mkdir dir="${build.ivy.report.dir}" />
        <mkdir dir="${build.ivy.maven.dir}" />
     </target>

     <target name="ivy-probe-antlib" >
        <condition property="ivy.found">
            <typefound uri="antlib:org.apache.ivy.ant" name="cleancache"/>
        </condition>
     </target>

     <target name="ivy-download" description="To download ivy" unless="offline">
        <get src="${ivy_repo_url}" dest="${ivy.jar}" usetimestamp="true"/>
     </target>

     <!--
     To avoid Ivy leaking things across big projects, always load Ivy in the same classloader.
     Also note how we skip loading Ivy if it is already there, just to make sure all is well.
     -->
     <target name="ivy-init-antlib" depends="ivy-download,ivy-init-dirs,ivy-probe-antlib" unless="ivy.found">
       <typedef uri="antlib:org.apache.ivy.ant" onerror="fail" loaderRef="ivyLoader">
         <classpath>
            <pathelement location="${ivy.jar}"/>
         </classpath>
       </typedef>
       <fail>
         <condition >
           <not>
             <typefound uri="antlib:org.apache.ivy.ant" name="cleancache"/>
           </not>
         </condition>
         You need Apache Ivy 2.0 or later from http://ant.apache.org/
         It could not be loaded from ${ivy_repo_url}
       </fail>
     </target>

     <target name="ivy-init" depends="ivy-init-antlib" >
       <!--Configure Ivy by reading in the settings file
       If anyone has already read in a settings file into this settings ID, it gets priority  -->
       <ivy:configure settingsid="${ant.project.name}.ivy.settings" file="${ivysettings.xml}" override='false'/>
     </target>

     <target name="ivy-resolve" depends="ivy-init" unless="ivy.resolved" description="Resolve Ivy dependencies">
       <property name="ivy.resolved" value="true"/>
       <ivy:resolve log="${loglevel}" settingsRef="${ant.project.name}.ivy.settings" conf="compile"/>
     </target>

     <target name="ivy-compile" depends="ivy-resolve" description="Retrieve Ivy-managed artifacts for compile configuration">
       <ivy:retrieve settingsRef="${ant.project.name}.ivy.settings" log="${loglevel}"
                 pattern="${build.ivy.lib.dir}/${ivy.artifact.retrieve.pattern}" conf="compile"/>
       <ivy:retrieve settingsRef="${ant.project.name}.ivy.settings" log="${loglevel}"
                 pattern="${build.ivy.spark.lib.dir}/${ivy.artifact.retrieve.pattern}" conf="spark"/>
       <ivy:cachepath pathid="compile.classpath" conf="compile"/>
     </target>

     <target name="ivy-test" depends="ivy-resolve" description="Retrieve Ivy-managed artifacts for test configuration">
        <ivy:retrieve settingsRef="${ant.project.name}.ivy.settings" log="${loglevel}"
                 pattern="${build.ivy.lib.dir}/${ivy.artifact.retrieve.pattern}" conf="test"/>
     </target>

     <target name="ivy-javadoc" depends="ivy-resolve" description="Retrieve Ivy-managed artifacts for javadoc configuration">
        <ivy:retrieve settingsRef="${ant.project.name}.ivy.settings" log="${loglevel}"
                 pattern="${build.ivy.lib.dir}/${ivy.artifact.retrieve.pattern}" conf="javadoc"/>
       <ivy:cachepath pathid="javadoc.classpath" conf="javadoc"/>
     </target>

     <target name="ivy-releaseaudit" depends="ivy-resolve" description="Retrieve Ivy-managed artifacts for releaseaudit configuration">
        <ivy:retrieve settingsRef="${ant.project.name}.ivy.settings" log="${loglevel}"  
                 pattern="${build.ivy.lib.dir}/${ivy.artifact.retrieve.pattern}" conf="releaseaudit"/>
       <ivy:cachepath pathid="releaseaudit.classpath" conf="releaseaudit"/>
     </target>

     <target name="ivy-checkstyle" depends="ivy-resolve" description="Retrieve Ivy-managed artifacts for checkstyle configuration">
        <ivy:retrieve settingsRef="${ant.project.name}.ivy.settings" log="${loglevel}"
                 pattern="${build.ivy.lib.dir}/${ivy.artifact.retrieve.pattern}" conf="checkstyle"/>
       <ivy:cachepath pathid="checkstyle.classpath" conf="checkstyle"/>
     </target>

     <target name="ivy-buildJar" depends="ivy-resolve" description="Retrieve Ivy-managed artifacts for buildJar configuration">
       <ivy:retrieve settingsRef="${ant.project.name}.ivy.settings" log="${loglevel}"
                 pattern="${build.ivy.lib.dir}/${ivy.artifact.retrieve.pattern}" conf="buildJar"/>
       <ivy:cachepath pathid="buildJar.classpath" conf="buildJar"/>
     </target>

     <target name="ivy-jdiff" depends="ivy-resolve" description="Retrieve Ivy-managed artifacts for jdiff configuration">
       <ivy:retrieve settingsRef="${ant.project.name}.ivy.settings" log="${loglevel}"
                 pattern="${build.ivy.lib.dir}/${ivy.artifact.retrieve.pattern}" conf="jdiff"/>
       <ivy:cachepath pathid="jdiff.classpath" conf="jdiff"/>
     </target>

     <target name="ivy-clean-cache" depends="ivy-init-antlib"
             description="Clean the Ivy cache">
         <ivy:cleancache />
     </target>

     <target name="jackson-pig-3039-test-download" description="To download jackson" unless="offline">
        <get src="${jackson_core_repo_url}" dest="${jackson_core.jar}" usetimestamp="true"/>
        <get src="${jackson_mapper_repo_url}" dest="${jackson_mapper.jar}" usetimestamp="true"/>
     </target>

     <target name="jackson-pig-3039-test-clean" description="Clean the jackson jar files">
        <delete file="${jackson_core.jar}"/>
        <delete file="${jackson_mapper.jar}"/>
     </target>

     <target name="ready-to-publish" depends="jar, ivy-resolve"/>

     <target name="ivy-publish-local" depends="ready-to-publish,ivy-resolve">
        <ivy:publish settingsRef="${ant.project.name}.ivy.settings"
           resolver="local" pubrevision="${version}" overwrite="true"
           artifactspattern="${build.dir}/${ivy.publish.pattern}"/>
     </target>

     <!-- this is here for curiosity, to see how well the makepom task works
     makepom does not depend on the resolution as it translate the ivy file into a maven file
     we map ivy configurations to maven scopes
     -->
     <target name="makepom" depends="ivy-init">
        <ivy:makepom settingsRef="${ant.project.name}.ivy.settings"
           ivyfile="ivy.xml"
           pomfile="${build.ivy.maven.dir}/generated.pom"
           conf="compile,runtime,test">
        <ivy:mapping conf="compile" scope="compile"/>
        <ivy:mapping conf="test" scope="test"/>
        <ivy:mapping conf="runtime" scope="run"/>
        </ivy:makepom>
     </target>

     <target name="copy-jar-to-maven" depends="ready-to-publish">
        <copy file="${output.jarfile.core}" tofile="${build.ivy.maven.jar}"/>
        <checksum file="${build.ivy.maven.jar}" algorithm="md5"/>
     </target>

     <target name="copypom" depends="set-version, ivy-init-dirs">
        <presetdef name="expandingcopy">
           <copy overwrite="true">
              <filterchain>
                 <expandproperties/>
              </filterchain>
           </copy>
        </presetdef>
        <expandingcopy file="ivy/pig.pom" tofile="${build.ivy.maven.pom}"/>
        <checksum file="${build.ivy.maven.pom}" algorithm="md5"/>
     </target>

     <target name="maven-artifacts" depends="copy-jar-to-maven, copypom" />

     <target name="published" depends="ivy-publish-local, maven-artifacts"/>

     <target name="piggybank" depends="jar">
         <ant antfile="contrib/piggybank/java/build.xml" inheritAll="false">
             <propertyset id="hadoop"> <propertyref name="hadoopversion"/> </propertyset>
         </ant>
     </target>

     <import file="./build-site.xml" optional="true"/>

</project><|MERGE_RESOLUTION|>--- conflicted
+++ resolved
@@ -104,13 +104,8 @@
     <property name="test.unit.file" value="${test.src.dir}/unit-tests"/>
     <property name="test.smoke.file" value="${test.src.dir}/smoke-tests"/>
     <property name="test.all.file" value="${test.src.dir}/all-tests"/>
-<<<<<<< HEAD
-    <property name="test.tez.file" value="${test.src.dir}/tez-tests"/>
-    <property name="test.tez_local.file" value="${test.src.dir}/tez-local-tests"/>
     <property name="test.spark.file" value="${test.src.dir}/spark-tests"/>
     <property name="test.spark_local.file" value="${test.src.dir}/spark-local-tests"/>
-=======
->>>>>>> b91691ef
     <property name="test.exclude.file" value="${test.src.dir}/excluded-tests"/>
     <property name="test.exclude.file.20" value="${test.src.dir}/excluded-tests-20"/>
     <property name="test.exclude.file.23" value="${test.src.dir}/excluded-tests-23"/>
@@ -924,12 +919,6 @@
         <fail if="test-tez.failed">Tests failed!</fail>
     </target>
 	
-<<<<<<< HEAD
-    <target name="test-tez-local" depends="setTezEnv,setWindowsPath,setLinuxPath,compile-test,jar,debugger.check,jackson-pig-3039-test-download" description="Run tez local mode unit tests">
-        <macro-test-runner test.file="${test.tez_local.file}" tests.failed="test-tez.failed"/>
-        <fail if="test-tez.failed">Tests failed!</fail>
-    </target>
-
     <target name="test-spark" depends="setSparkEnv,setWindowsPath,setLinuxPath,compile-test,jar,debugger.check,jackson-pig-3039-test-download" description="Run Spark unit tests in Spark cluster-local mode">
         <macro-test-runner test.file="${test.spark.file}" tests.failed="test-spark.failed"/>
         <fail if="test-spark.failed">Tests failed!</fail>
@@ -941,8 +930,6 @@
      </target>
 
 
-=======
->>>>>>> b91691ef
     <target name="debugger.check" depends="debugger.set,debugger.unset"/>
     <target name="debugger.set" if="debugPort">
         <property name="debugArgs" value="-Xdebug -Xrunjdwp:transport=dt_socket,server=y,suspend=y,address=${debugPort}"/>
