/*
 * Licensed to the Apache Software Foundation (ASF) under one or more contributor license agreements. See the
 * NOTICE file distributed with this work for additional information regarding copyright ownership. The ASF
 * licenses this file to you under the Apache License, Version 2.0 (the "License"); you may not use this file
 * except in compliance with the License. You may obtain a copy of the License at
 * 
 * http://www.apache.org/licenses/LICENSE-2.0
 * 
 * Unless required by applicable law or agreed to in writing, software distributed under the License is
 * distributed on an "AS IS" BASIS, WITHOUT WARRANTIES OR CONDITIONS OF ANY KIND, either express or implied.
 * See the License for the specific language governing permissions and limitations under the License.
 */

package org.apache.pig.piggybank.evaluation.xml;

import java.io.IOException;
import java.io.StringReader;
import java.util.ArrayList;
import java.util.List;

import javax.xml.parsers.DocumentBuilder;
import javax.xml.parsers.DocumentBuilderFactory;
import javax.xml.xpath.XPathFactory;

import org.apache.pig.EvalFunc;
import org.apache.pig.FuncSpec;
import org.apache.pig.PigWarning;
import org.apache.pig.data.DataType;
import org.apache.pig.data.Tuple;
import org.apache.pig.impl.logicalLayer.FrontendException;
import org.apache.pig.impl.logicalLayer.schema.Schema;
import org.apache.pig.impl.logicalLayer.schema.Schema.FieldSchema;
import org.w3c.dom.Document;
import org.xml.sax.InputSource;

/**
 * XPath is a function that allows for text extraction from xml
 */
public class XPath extends EvalFunc<String> {

    /**
     * Hold onto last xpath & xml in case the next call to xpath() is feeding
     * the same xml document The reason for this is because creating an xpath
     * object is costly.
     */
    private javax.xml.xpath.XPath xpath = null;
    private String xml = null;
    private Document document;
    
    private static boolean cache = true;
    private static boolean ignoreNamespace = true;
    public static final String EMPTY_STRING = "";
    
    /**
     * input should contain: 1) xml 2) xpath 
     *                       3) optional cache xml doc flag 
     *                       4) optional ignore namespace flag
     * 
     * Usage:
     * 1) XPath(xml, xpath)
     * 2) XPath(xml, xpath, false) 
     * 3) XPath(xml, xpath, false, false)
     * 
     * @param input
     * 		  1st element should to be the xml
     *        2nd element should be the xpath
     *        3rd optional boolean cache flag (default true)
     *        4th optional boolean ignore namespace flag (default true)
     *        
     * 
      *        This UDF will cache the last xml document. This is helpful when
     *        multiple consecutive xpathAll calls are made for the same xml
     *        document. Caching can be turned off to ensure that the UDF's
     *        recreates the internal javax.xml.xpath.XPathAll for every call
     *        
     *        This UDF will also support ignoring the namespace in the xml tags.
     *        This will help to search xpath items by ignoring its namespace.
     *        Ignoring of the namespace can be turned off for special cases using
     *        a fourth argument in the UDF. 
     * 
     * @return chararrary result or null if no match
     */
    @Override
    public String exec(final Tuple input) throws IOException {

        if (!isArgsValid(input)) { // Validate arguments
            return null;
        }

        try {

            final String xml = (String) input.get(0);
<<<<<<< HEAD

            if (input.size() > 2)
=======
            if (xml == null) {
                return null;
            }
            
            if(input.size() > 2)
>>>>>>> ac9e5c1c
                cache = (Boolean) input.get(2);

            if (!cache || xpath == null || !xml.equals(this.xml)) {
                final InputSource source = new InputSource(new StringReader(xml));

                this.xml = xml; // track the xml for subsequent calls to this udf

                final DocumentBuilderFactory dbf = DocumentBuilderFactory.newInstance();
                final DocumentBuilder db = dbf.newDocumentBuilder();

                this.document = db.parse(source);

                final XPathFactory xpathFactory = XPathFactory.newInstance();

                this.xpath = xpathFactory.newXPath();

            }

            String xpathString = (String) input.get(1);

            if (ignoreNamespace) {
                xpathString = createNameSpaceIgnoreXpathString(xpathString);
            }

            final String value = xpath.evaluate(xpathString, document);

            return value;

        } catch (Exception e) {
            warn("Error processing input " + input.getType(0), PigWarning.UDF_WARNING_1);

            return null;
        }
    }
    
    /**
     * Validates values of the input parameters.
     * 
     * @param Tuple
     * @return boolean
     */
    private boolean isArgsValid(final Tuple input) {
        if (input == null || input.size() <= 1) {
            warn("Error processing input, not enough parameters or null input" + input, PigWarning.UDF_WARNING_1);
            return false;
        }

        if (input.size() > 4) {
            warn("Error processing input, too many parameters" + input, PigWarning.UDF_WARNING_1);
            return false;
        }

        try {
            // 3rd Parameter - CACHE
            if (input.size() > 2 && !(input.get(2) instanceof Boolean)) { 
                warn("Error processing input, invalid value in 3rd parameter" + input, PigWarning.UDF_WARNING_1);
                return false;
            }

            // 4rd Parameter IGNORE_NAMESPACE
            if (input.size() > 3 && !(input.get(3) instanceof Boolean)) {
                warn("Error processing input, invalid value in 4th parameter" + input, PigWarning.UDF_WARNING_1);
                return false;
            }
        } catch (Exception ex) {
            return false;
        }
        return true;
    }
    
    
    /**
     * Returns a new the xPathString by adding additional parameters 
     * in the existing xPathString for ignoring the namespace during compilation.
     * 
     * @param String xpathString
     * @return String modified xpathString
     */
    private String createNameSpaceIgnoreXpathString(final String xpathString) {
        final String QUERY_PREFIX = "//*";
        final String LOCAL_PREFIX = "[local-name()='";
        final String LOCAL_POSTFIX = "']";
        final String SPLITTER = "/";

        try {
            String xpathStringWithLocalName = EMPTY_STRING;
            String[] individualNodes = xpathString.split(SPLITTER);

            for (String node : individualNodes) {
                xpathStringWithLocalName = xpathStringWithLocalName.concat(QUERY_PREFIX + LOCAL_PREFIX + node
                        + LOCAL_POSTFIX);
            }
            return xpathStringWithLocalName;
        } catch (Exception ex) {
            return xpathString;
        }
    }

    /**
     * Returns argument schemas of the UDF.
     * 
     * @return List
     */
    @Override
    public List<FuncSpec> getArgToFuncMapping() throws FrontendException {

        final List<FuncSpec> funcList = new ArrayList<FuncSpec>();

        /* either two chararray arguments */
        List<FieldSchema> fields = new ArrayList<FieldSchema>();
        fields.add(new Schema.FieldSchema(null, DataType.CHARARRAY));
        fields.add(new Schema.FieldSchema(null, DataType.CHARARRAY));

        Schema twoArgInSchema = new Schema(fields);

        funcList.add(new FuncSpec(this.getClass().getName(), twoArgInSchema));

        /* or two chararray and a boolean argument */
        fields = new ArrayList<FieldSchema>();
        fields.add(new Schema.FieldSchema(null, DataType.CHARARRAY));
        fields.add(new Schema.FieldSchema(null, DataType.CHARARRAY));
        fields.add(new Schema.FieldSchema(null, DataType.BOOLEAN));

        Schema threeArgInSchema = new Schema(fields);

        funcList.add(new FuncSpec(this.getClass().getName(), threeArgInSchema));

        /* or two chararray and two boolean arguments */
        fields = new ArrayList<FieldSchema>();
        fields.add(new Schema.FieldSchema(null, DataType.CHARARRAY));
        fields.add(new Schema.FieldSchema(null, DataType.CHARARRAY));
        fields.add(new Schema.FieldSchema(null, DataType.BOOLEAN));
        fields.add(new Schema.FieldSchema(null, DataType.BOOLEAN));

        Schema fourArgInSchema = new Schema(fields);

        funcList.add(new FuncSpec(this.getClass().getName(), fourArgInSchema));

        return funcList;
    }

}<|MERGE_RESOLUTION|>--- conflicted
+++ resolved
@@ -90,16 +90,12 @@
         try {
 
             final String xml = (String) input.get(0);
-<<<<<<< HEAD
-
-            if (input.size() > 2)
-=======
+
             if (xml == null) {
                 return null;
             }
             
             if(input.size() > 2)
->>>>>>> ac9e5c1c
                 cache = (Boolean) input.get(2);
 
             if (!cache || xpath == null || !xml.equals(this.xml)) {
