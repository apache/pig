/*
 * Licensed to the Apache Software Foundation (ASF) under one
 * or more contributor license agreements.  See the NOTICE file
 * distributed with this work for additional information
 * regarding copyright ownership.  The ASF licenses this file
 * to you under the Apache License, Version 2.0 (the
 * "License"); you may not use this file except in compliance
 * with the License.  You may obtain a copy of the License at
 *
 *     http://www.apache.org/licenses/LICENSE-2.0
 *
 * Unless required by applicable law or agreed to in writing, software
 * distributed under the License is distributed on an "AS IS" BASIS,
 * WITHOUT WARRANTIES OR CONDITIONS OF ANY KIND, either express or implied.
 * See the License for the specific language governing permissions and
 * limitations under the License.
 */
package org.apache.pig.builtin;

import java.io.IOException;
import java.util.ArrayList;
import java.util.Iterator;
import java.util.List;

import org.apache.pig.Algebraic;
import org.apache.pig.EvalFunc;
import org.apache.pig.FuncSpec;
import org.apache.pig.backend.executionengine.ExecException;
import org.apache.pig.data.DataBag;
import org.apache.pig.data.DataByteArray;
import org.apache.pig.data.DataType;
import org.apache.pig.data.Tuple;
import org.apache.pig.data.TupleFactory;
import org.apache.pig.impl.logicalLayer.FrontendException;
import org.apache.pig.impl.logicalLayer.schema.Schema;
import org.apache.pig.impl.util.WrappedIOException;


/**
 * Generates the sum of the values of the first field of a tuple.
 */
public class SUM extends EvalFunc<Double> implements Algebraic {

    @Override
    public Double exec(Tuple input) throws IOException {
        try {
            return sum(input);
        } catch (ExecException ee) {
            throw WrappedIOException.wrap("Caught exception in SUM", ee);
        }
    }

    public String getInitial() {
        return Initial.class.getName();
    }

    public String getIntermed() {
        return Intermediate.class.getName();
    }

    public String getFinal() {
        return Final.class.getName();
    }

    static public class Initial extends EvalFunc<Tuple> {
        private static TupleFactory tfact = TupleFactory.getInstance();

        @Override
<<<<<<< HEAD
        public void exec(Tuple input, Tuple output) throws IOException {
            output.appendField(new DataAtom(sum(input)));
=======
        public Tuple exec(Tuple input) throws IOException {
            // Initial is called in the map - for SUM
            // we just send the tuple down
            try {
                // input is a bag with one tuple containing
                // the column we are trying to sum
                DataBag bg = (DataBag) input.get(0);
                Tuple tp = bg.iterator().next();
                DataByteArray dba = (DataByteArray)tp.get(0); 
                return tfact.newTuple(dba != null?
                        Double.valueOf(dba.toString()): null);
            }catch(NumberFormatException nfe){
                // treat this particular input as null
                return tfact.newTuple(null);
            } catch (ExecException e) {
                throw WrappedIOException.wrap("Caught exception in SUM.Initial", e);
            }
>>>>>>> 1488b22c
        }
    }
    static public class Intermediate extends EvalFunc<Tuple> {
        private static TupleFactory tfact = TupleFactory.getInstance();

        @Override
<<<<<<< HEAD
        public void exec(Tuple input, DataAtom output) throws IOException {
            output.setValue(sum(input));
=======
        public Tuple exec(Tuple input) throws IOException {
            try {
                return tfact.newTuple(sumDoubles(input));
            } catch (ExecException ee) {
                throw WrappedIOException.wrap("Caught exception in SUM.Intermediate", ee);
            }
        }
    }
    static public class Final extends EvalFunc<Double> {
        @Override
        public Double exec(Tuple input) throws IOException {
            try {
                return sumDoubles(input);
            } catch (ExecException ee) {
                throw WrappedIOException.wrap("Caught exception in SUM.Final", ee);
            }
>>>>>>> 1488b22c
        }
    }

    static protected Double sum(Tuple input) throws ExecException {
        DataBag values = (DataBag)input.get(0);
        
        // if we were handed an empty bag, return NULL
        // this is in compliance with SQL standard
        if(values.size() == 0) {
            return null;
        }

        double sum = 0;
<<<<<<< HEAD
    int i = 0;
        Tuple t = null;
        for (Iterator it = values.iterator(); it.hasNext();) {
            try {
                t = (Tuple) it.next();
                i++;
                sum += t.getAtomField(0).numval();
            }catch(RuntimeException exp) {
                StringBuilder msg = new StringBuilder();
                msg.append("iteration = ");
                msg.append(i);
                msg.append("bag size = ");
                msg.append(values.size());
                msg.append(" partial sum = ");
                msg.append(sum);
                msg.append("\n");
                if (t != null) {
                    msg.append("previous tupple = ");
                    msg.append(t.toString());
                }
                StringBuilder errorMsg = new StringBuilder();
                errorMsg.append(exp.getMessage());
                errorMsg.append(" additional info: ");
                errorMsg.append(msg.toString());
                throw new RuntimeException(errorMsg.toString());
                //throw new RuntimeException(exp.getMessage() + " error processing: " + t.toString());
=======
        boolean sawNonNull = false;
        for (Iterator<Tuple> it = values.iterator(); it.hasNext();) {
            Tuple t = it.next();
            try {
                DataByteArray dba = (DataByteArray)t.get(0);
                Double d = 
                    dba != null ? Double.valueOf(dba.toString()): null;
                if (d == null) continue;
                sawNonNull = true;
                sum += d;
            
            }catch(RuntimeException exp) {
                ExecException newE =  new ExecException("Error processing: " +
                    t.toString() + exp.getMessage(), exp);
                throw newE;
>>>>>>> 1488b22c
            }
        }
        
        
        if(sawNonNull) {
            return new Double(sum);
        } else {
            return null;
        }
    }

    // same as above function except all its inputs are 
    // always Double - this should be used for better performance
    // since we don't have to check the type of the object to
    // decide it is a double. This should be used when the initial,
    // intermediate and final versions are used.
    static protected Double sumDoubles(Tuple input) throws ExecException {
        DataBag values = (DataBag)input.get(0);
        
        // if we were handed an empty bag, return NULL
        // this is in compliance with SQL standard
        if(values.size() == 0) {
            return null;
        }

        double sum = 0;
        boolean sawNonNull = false;
        for (Iterator<Tuple> it = values.iterator(); it.hasNext();) {
            Tuple t = it.next();
            try {
                // we can cast directly because we SHOULD
                // only be getting Doubles here
                Double d = (Double)(t.get(0));
                if (d == null) continue;
                sawNonNull = true;
                sum += d;
            
            }catch(RuntimeException exp) {
                ExecException newE =  new ExecException("Error processing: " +
                    t.toString() + exp.getMessage(), exp);
                throw newE;
            }
        }
        
        if(sawNonNull) {
            return new Double(sum);
        } else {
            return null;
        }
    }

    @Override
    public Schema outputSchema(Schema input) {
        return new Schema(new Schema.FieldSchema(null, DataType.DOUBLE)); 
    }

    /* (non-Javadoc)
     * @see org.apache.pig.EvalFunc#getArgToFuncMapping()
     */
    @Override
    public List<FuncSpec> getArgToFuncMapping() throws FrontendException {
        List<FuncSpec> funcList = new ArrayList<FuncSpec>();
        funcList.add(new FuncSpec(this.getClass().getName(), Schema.generateNestedSchema(DataType.BAG, DataType.BYTEARRAY)));
        funcList.add(new FuncSpec(DoubleSum.class.getName(), Schema.generateNestedSchema(DataType.BAG, DataType.DOUBLE)));
        funcList.add(new FuncSpec(FloatSum.class.getName(), Schema.generateNestedSchema(DataType.BAG, DataType.FLOAT)));
        funcList.add(new FuncSpec(IntSum.class.getName(), Schema.generateNestedSchema(DataType.BAG, DataType.INTEGER)));
        funcList.add(new FuncSpec(LongSum.class.getName(), Schema.generateNestedSchema(DataType.BAG, DataType.LONG)));
        return funcList;
    }    
    
}<|MERGE_RESOLUTION|>--- conflicted
+++ resolved
@@ -66,10 +66,6 @@
         private static TupleFactory tfact = TupleFactory.getInstance();
 
         @Override
-<<<<<<< HEAD
-        public void exec(Tuple input, Tuple output) throws IOException {
-            output.appendField(new DataAtom(sum(input)));
-=======
         public Tuple exec(Tuple input) throws IOException {
             // Initial is called in the map - for SUM
             // we just send the tuple down
@@ -87,17 +83,12 @@
             } catch (ExecException e) {
                 throw WrappedIOException.wrap("Caught exception in SUM.Initial", e);
             }
->>>>>>> 1488b22c
         }
     }
     static public class Intermediate extends EvalFunc<Tuple> {
         private static TupleFactory tfact = TupleFactory.getInstance();
 
         @Override
-<<<<<<< HEAD
-        public void exec(Tuple input, DataAtom output) throws IOException {
-            output.setValue(sum(input));
-=======
         public Tuple exec(Tuple input) throws IOException {
             try {
                 return tfact.newTuple(sumDoubles(input));
@@ -114,7 +105,6 @@
             } catch (ExecException ee) {
                 throw WrappedIOException.wrap("Caught exception in SUM.Final", ee);
             }
->>>>>>> 1488b22c
         }
     }
 
@@ -128,34 +118,6 @@
         }
 
         double sum = 0;
-<<<<<<< HEAD
-    int i = 0;
-        Tuple t = null;
-        for (Iterator it = values.iterator(); it.hasNext();) {
-            try {
-                t = (Tuple) it.next();
-                i++;
-                sum += t.getAtomField(0).numval();
-            }catch(RuntimeException exp) {
-                StringBuilder msg = new StringBuilder();
-                msg.append("iteration = ");
-                msg.append(i);
-                msg.append("bag size = ");
-                msg.append(values.size());
-                msg.append(" partial sum = ");
-                msg.append(sum);
-                msg.append("\n");
-                if (t != null) {
-                    msg.append("previous tupple = ");
-                    msg.append(t.toString());
-                }
-                StringBuilder errorMsg = new StringBuilder();
-                errorMsg.append(exp.getMessage());
-                errorMsg.append(" additional info: ");
-                errorMsg.append(msg.toString());
-                throw new RuntimeException(errorMsg.toString());
-                //throw new RuntimeException(exp.getMessage() + " error processing: " + t.toString());
-=======
         boolean sawNonNull = false;
         for (Iterator<Tuple> it = values.iterator(); it.hasNext();) {
             Tuple t = it.next();
@@ -171,7 +133,6 @@
                 ExecException newE =  new ExecException("Error processing: " +
                     t.toString() + exp.getMessage(), exp);
                 throw newE;
->>>>>>> 1488b22c
             }
         }
         
