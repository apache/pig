/*
 * Licensed to the Apache Software Foundation (ASF) under one
 * or more contributor license agreements.  See the NOTICE file
 * distributed with this work for additional information
 * regarding copyright ownership.  The ASF licenses this file
 * to you under the Apache License, Version 2.0 (the
 * "License"); you may not use this file except in compliance
 * with the License.  You may obtain a copy of the License at
 *
 *     http://www.apache.org/licenses/LICENSE-2.0
 *
 * Unless required by applicable law or agreed to in writing, software
 * distributed under the License is distributed on an "AS IS" BASIS,
 * WITHOUT WARRANTIES OR CONDITIONS OF ANY KIND, either express or implied.
 * See the License for the specific language governing permissions and
 * limitations under the License.
 */
package org.apache.pig.builtin;

<<<<<<< HEAD
import java.io.IOException;
import java.io.OutputStream;
import java.nio.charset.Charset;

import org.apache.pig.ReversibleLoadStoreFunc;
=======
import java.io.ByteArrayOutputStream;
import java.io.IOException;
import java.io.OutputStream;
import java.net.URL;
import java.util.ArrayList;
import java.util.Arrays;
import java.util.Map;
import java.util.Iterator;

import org.apache.commons.logging.LogFactory;
import org.apache.commons.logging.Log;

import org.apache.pig.ExecType;
import org.apache.pig.LoadFunc;
import org.apache.pig.StoreFunc;
import org.apache.pig.ReversibleLoadStoreFunc;
import org.apache.pig.backend.datastorage.DataStorage;
import org.apache.pig.backend.executionengine.ExecException;
import org.apache.pig.data.DataByteArray;
import org.apache.pig.data.DataBag;
import org.apache.pig.data.DataType;
>>>>>>> 1488b22c
import org.apache.pig.data.Tuple;
import org.apache.pig.data.TupleFactory;
import org.apache.pig.impl.io.BufferedPositionedInputStream;
import org.apache.pig.impl.logicalLayer.schema.Schema;

/**
 * A load function that parses a line of input into fields using a delimiter to set the fields. The
 * delimiter is given as a regular expression. See String.split(delimiter) and
 * http://java.sun.com/j2se/1.5.0/docs/api/java/util/regex/Pattern.html for more information.
 */
<<<<<<< HEAD
public class PigStorage implements ReversibleLoadStoreFunc {
    protected BufferedPositionedInputStream in = null;
    long                end            = Long.MAX_VALUE;
    private byte recordDel = (byte)'\n';
    private String fieldDel = "\t";
    final private static Charset utf8 = Charset.forName("UTF8");
=======
public class PigStorage extends Utf8StorageConverter
        implements ReversibleLoadStoreFunc {
    protected BufferedPositionedInputStream in = null;
    protected final Log mLog = LogFactory.getLog(getClass());
        
    long                end            = Long.MAX_VALUE;
    private byte recordDel = '\n';
    private byte fieldDel = '\t';
    private ByteArrayOutputStream mBuf = null;
    private ArrayList<Object> mProtoTuple = null;
    private int os;
    private static final int OS_UNIX = 0;
    private static final int OS_WINDOWS = 1;
    private static final String UTF8 = "UTF-8";
>>>>>>> 1488b22c
    
    public PigStorage() {
        os = OS_UNIX;
        if (System.getProperty("os.name").toUpperCase().startsWith("WINDOWS"))
            os = OS_WINDOWS;
    }

    /**
     * Constructs a Pig loader that uses specified regex as a field delimiter.
     * 
     * @param delimiter
     *            the single byte character that is used to separate fields.
     *            ("\t" is the default.)
     */
    public PigStorage(String delimiter) {
        this();
        if (delimiter.length() == 1) {
            this.fieldDel = (byte)delimiter.charAt(0);
        } else if (delimiter.length() > 1 && delimiter.charAt(0) == '\\') {
            switch (delimiter.charAt(1)) {
            case 't':
                this.fieldDel = (byte)'\t';
                break;

            case 'x':
            case 'u':
                this.fieldDel =
                    Integer.valueOf(delimiter.substring(2)).byteValue();
                break;

            default:
                mLog.error("Unknown delimiter " + delimiter);
                throw new RuntimeException("Unknown delimiter " + delimiter);
            }
        } else {
            mLog.error("PigStorage delimeter must be single character");
            throw new RuntimeException("PigStorage delimeter must be single character");
        }
    }

    public Tuple getNext() throws IOException {
        if (in == null || in.getPosition() > end) {
            return null;
        }
<<<<<<< HEAD
        String line;
        if((line = in.readLine(utf8, recordDel)) != null) {            
            if (line.length()>0 && line.charAt(line.length()-1)=='\r')
                line = line.substring(0, line.length()-1);
            return new Tuple(line, fieldDel);
=======

        if (mBuf == null) mBuf = new ByteArrayOutputStream(4096);
        mBuf.reset();
        while (true) {
            // BufferedPositionedInputStream is buffered, so I don't need
            // to buffer.
            int b = in.read();

            if (b == fieldDel) {
                readField();
            } else if (b == recordDel) {
                readField();
                //Tuple t =  mTupleFactory.newTuple(mProtoTuple);
                Tuple t =  mTupleFactory.newTupleNoCopy(mProtoTuple);
                mProtoTuple = null;
                return t;
            } else if (b == -1) {
                // hit end of file
                return null;
            } else {
                mBuf.write(b);
            }
>>>>>>> 1488b22c
        }
    }

    public void bindTo(String fileName, BufferedPositionedInputStream in, long offset, long end) throws IOException {
        this.in = in;
        this.end = end;
        
        // Since we are not block aligned we throw away the first
        // record and could on a different instance to read it
        if (offset != 0) {
            getNext();
        }
    }
    
    OutputStream mOut;
    public void bindTo(OutputStream os) throws IOException {
        mOut = os;
    }

    private void putField(Object field) throws IOException {
        //string constants for each delimiter
        String tupleBeginDelim = "(";
        String tupleEndDelim = ")";
        String bagBeginDelim = "{";
        String bagEndDelim = "}";
        String mapBeginDelim = "[";
        String mapEndDelim = "]";
        String fieldDelim = ",";
        String mapKeyValueDelim = "#";

        switch (DataType.findType(field)) {
        case DataType.NULL:
            break; // just leave it empty

        case DataType.BOOLEAN:
            mOut.write(((Boolean)field).toString().getBytes());
            break;

        case DataType.INTEGER:
            mOut.write(((Integer)field).toString().getBytes());
            break;

        case DataType.LONG:
            mOut.write(((Long)field).toString().getBytes());
            break;

        case DataType.FLOAT:
            mOut.write(((Float)field).toString().getBytes());
            break;

        case DataType.DOUBLE:
            mOut.write(((Double)field).toString().getBytes());
            break;

        case DataType.BYTEARRAY: {
            byte[] b = ((DataByteArray)field).get();
            mOut.write(b, 0, b.length);
            break;
                                 }

        case DataType.CHARARRAY:
            // oddly enough, writeBytes writes a string
            mOut.write(((String)field).getBytes(UTF8));
            break;

        case DataType.MAP:
            boolean mapHasNext = false;
            Map<Object, Object> m = (Map<Object, Object>)field;
            mOut.write(mapBeginDelim.getBytes(UTF8));
            for(Object o: m.keySet()) {
                if(mapHasNext) {
                    mOut.write(fieldDelim.getBytes(UTF8));
                } else {
                    mapHasNext = true;
                }
                putField(o);
                mOut.write(mapKeyValueDelim.getBytes(UTF8));
                putField(m.get(o));
            }
            mOut.write(mapEndDelim.getBytes(UTF8));
            break;

        case DataType.TUPLE:
            boolean tupleHasNext = false;
            Tuple t = (Tuple)field;
            mOut.write(tupleBeginDelim.getBytes(UTF8));
            for(int i = 0; i < t.size(); ++i) {
                if(tupleHasNext) {
                    mOut.write(fieldDelim.getBytes(UTF8));
                } else {
                    tupleHasNext = true;
                }
                try {
                    putField(t.get(i));
                } catch (ExecException ee) {
                    throw new RuntimeException(ee);
                }
            }
            mOut.write(tupleEndDelim.getBytes(UTF8));
            break;

        case DataType.BAG:
            boolean bagHasNext = false;
            mOut.write(bagBeginDelim.getBytes(UTF8));
            Iterator<Tuple> tupleIter = ((DataBag)field).iterator();
            while(tupleIter.hasNext()) {
                if(bagHasNext) {
                    mOut.write(fieldDelim.getBytes(UTF8));
                } else {
                    bagHasNext = true;
                }
                putField((Object)tupleIter.next());
            }
            mOut.write(bagEndDelim.getBytes(UTF8));
            break;
            
        default:
            throw new RuntimeException("Unknown datatype " + 
                DataType.findType(field));
        }
    }

    public void putNext(Tuple f) throws IOException {
<<<<<<< HEAD
        os.write((f.toDelimitedString(this.fieldDel) + (char)this.recordDel).getBytes("utf8"));
        //os.write((f.toDelimitedString(this.fieldDel) + (char)this.recordDel).getBytes(utf8));
=======
        // I have to convert integer fields to string, and then to bytes.
        // If I use a DataOutputStream to convert directly from integer to
        // bytes, I don't get a string representation.
        int sz = f.size();
        for (int i = 0; i < sz; i++) {
            Object field;
            try {
                field = f.get(i);
            } catch (ExecException ee) {
                throw new RuntimeException(ee);
            }

            putField(field);

            if (i == sz - 1) {
                // last field in tuple.
                mOut.write(recordDel);
            } else {
                mOut.write(fieldDel);
            }
        }
>>>>>>> 1488b22c
    }

    public void finish() throws IOException {
    }

<<<<<<< HEAD
=======
    private void readField() {
        if (mProtoTuple == null) mProtoTuple = new ArrayList<Object>();
        if (mBuf.size() == 0) {
            // NULL value
            mProtoTuple.add(null);
        } else {
            // TODO, once this can take schemas, we need to figure out
            // if the user requested this to be viewed as a certain
            // type, and if so, then construct it appropriately.
            byte[] array = mBuf.toByteArray();
            if (array[array.length-1]=='\r' && os==OS_WINDOWS) {
                // This is a java 1.6 function.  Until pig officially moves to
                // 1.6 we can't use this.
                // array = Arrays.copyOf(array, array.length-1);
                byte[] tmp = new byte[array.length - 1];
                for (int i = 0; i < array.length - 1; i++) tmp[i] = array[i];
                array = tmp;
            }
                
            if (array.length==0)
                mProtoTuple.add(null);
            else
                mProtoTuple.add(new DataByteArray(array));
        }
        mBuf.reset();
    }

    /* (non-Javadoc)
     * @see org.apache.pig.LoadFunc#determineSchema(java.lang.String, org.apache.pig.ExecType, org.apache.pig.backend.datastorage.DataStorage)
     */
    public Schema determineSchema(String fileName, ExecType execType,
            DataStorage storage) throws IOException {
        // TODO Auto-generated method stub
        return null;
    }

    public void fieldsToRead(Schema schema) {
        // do nothing
    }
    
>>>>>>> 1488b22c
    public boolean equals(Object obj) {
        return equals((PigStorage)obj);
    }

    public boolean equals(PigStorage other) {
<<<<<<< HEAD
        return this.fieldDel.equals(other.fieldDel);
    }
    
=======
        return this.fieldDel == other.fieldDel;
    }


>>>>>>> 1488b22c
}<|MERGE_RESOLUTION|>--- conflicted
+++ resolved
@@ -17,13 +17,6 @@
  */
 package org.apache.pig.builtin;
 
-<<<<<<< HEAD
-import java.io.IOException;
-import java.io.OutputStream;
-import java.nio.charset.Charset;
-
-import org.apache.pig.ReversibleLoadStoreFunc;
-=======
 import java.io.ByteArrayOutputStream;
 import java.io.IOException;
 import java.io.OutputStream;
@@ -45,7 +38,6 @@
 import org.apache.pig.data.DataByteArray;
 import org.apache.pig.data.DataBag;
 import org.apache.pig.data.DataType;
->>>>>>> 1488b22c
 import org.apache.pig.data.Tuple;
 import org.apache.pig.data.TupleFactory;
 import org.apache.pig.impl.io.BufferedPositionedInputStream;
@@ -56,14 +48,6 @@
  * delimiter is given as a regular expression. See String.split(delimiter) and
  * http://java.sun.com/j2se/1.5.0/docs/api/java/util/regex/Pattern.html for more information.
  */
-<<<<<<< HEAD
-public class PigStorage implements ReversibleLoadStoreFunc {
-    protected BufferedPositionedInputStream in = null;
-    long                end            = Long.MAX_VALUE;
-    private byte recordDel = (byte)'\n';
-    private String fieldDel = "\t";
-    final private static Charset utf8 = Charset.forName("UTF8");
-=======
 public class PigStorage extends Utf8StorageConverter
         implements ReversibleLoadStoreFunc {
     protected BufferedPositionedInputStream in = null;
@@ -78,7 +62,6 @@
     private static final int OS_UNIX = 0;
     private static final int OS_WINDOWS = 1;
     private static final String UTF8 = "UTF-8";
->>>>>>> 1488b22c
     
     public PigStorage() {
         os = OS_UNIX;
@@ -123,13 +106,6 @@
         if (in == null || in.getPosition() > end) {
             return null;
         }
-<<<<<<< HEAD
-        String line;
-        if((line = in.readLine(utf8, recordDel)) != null) {            
-            if (line.length()>0 && line.charAt(line.length()-1)=='\r')
-                line = line.substring(0, line.length()-1);
-            return new Tuple(line, fieldDel);
-=======
 
         if (mBuf == null) mBuf = new ByteArrayOutputStream(4096);
         mBuf.reset();
@@ -152,7 +128,6 @@
             } else {
                 mBuf.write(b);
             }
->>>>>>> 1488b22c
         }
     }
 
@@ -161,7 +136,7 @@
         this.end = end;
         
         // Since we are not block aligned we throw away the first
-        // record and could on a different instance to read it
+        // record and cound on a different instance to read it
         if (offset != 0) {
             getNext();
         }
@@ -276,10 +251,6 @@
     }
 
     public void putNext(Tuple f) throws IOException {
-<<<<<<< HEAD
-        os.write((f.toDelimitedString(this.fieldDel) + (char)this.recordDel).getBytes("utf8"));
-        //os.write((f.toDelimitedString(this.fieldDel) + (char)this.recordDel).getBytes(utf8));
-=======
         // I have to convert integer fields to string, and then to bytes.
         // If I use a DataOutputStream to convert directly from integer to
         // bytes, I don't get a string representation.
@@ -301,14 +272,11 @@
                 mOut.write(fieldDel);
             }
         }
->>>>>>> 1488b22c
     }
 
     public void finish() throws IOException {
     }
 
-<<<<<<< HEAD
-=======
     private void readField() {
         if (mProtoTuple == null) mProtoTuple = new ArrayList<Object>();
         if (mBuf.size() == 0) {
@@ -349,20 +317,13 @@
         // do nothing
     }
     
->>>>>>> 1488b22c
     public boolean equals(Object obj) {
         return equals((PigStorage)obj);
     }
 
     public boolean equals(PigStorage other) {
-<<<<<<< HEAD
-        return this.fieldDel.equals(other.fieldDel);
-    }
-    
-=======
         return this.fieldDel == other.fieldDel;
     }
 
 
->>>>>>> 1488b22c
 }