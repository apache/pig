/*
 * Licensed to the Apache Software Foundation (ASF) under one
 * or more contributor license agreements.  See the NOTICE file
 * distributed with this work for additional information
 * regarding copyright ownership.  The ASF licenses this file
 * to you under the Apache License, Version 2.0 (the
 * "License"); you may not use this file except in compliance
 * with the License.  You may obtain a copy of the License at
 *
 *     http://www.apache.org/licenses/LICENSE-2.0
 *
 * Unless required by applicable law or agreed to in writing, software
 * distributed under the License is distributed on an "AS IS" BASIS,
 * WITHOUT WARRANTIES OR CONDITIONS OF ANY KIND, either express or implied.
 * See the License for the specific language governing permissions and
 * limitations under the License.
 */
package org.apache.pig.builtin;

import java.io.IOException;
import java.util.ArrayList;
import java.util.Iterator;
import java.util.List;

import org.apache.pig.Algebraic;
import org.apache.pig.EvalFunc;
import org.apache.pig.FuncSpec;
import org.apache.pig.backend.executionengine.ExecException;
import org.apache.pig.data.DataBag;
import org.apache.pig.data.DataByteArray;
import org.apache.pig.data.DataType;
import org.apache.pig.data.Tuple;
import org.apache.pig.data.TupleFactory;
import org.apache.pig.impl.logicalLayer.FrontendException;
import org.apache.pig.impl.logicalLayer.schema.Schema;
import org.apache.pig.impl.util.WrappedIOException;


/**
 * Generates the max of the values of the first field of a tuple.
 */
<<<<<<< HEAD
public class MAX extends EvalFunc<DataAtom> implements Algebraic {

    @Override
    public void exec(Tuple input, DataAtom output) throws IOException {
        output.setValue(max(input));
=======
public class MAX extends EvalFunc<Double> implements Algebraic {

    @Override
    public Double exec(Tuple input) throws IOException {
         try {
            return max(input);
        } catch (ExecException ee) {
            IOException oughtToBeEE = new IOException();
            oughtToBeEE.initCause(ee);
            throw oughtToBeEE;
        }
>>>>>>> 1488b22c
    }

    public String getInitial() {
        return Initial.class.getName();
    }

    public String getIntermed() {
<<<<<<< HEAD
        return Initial.class.getName();
=======
        return Intermediate.class.getName();
>>>>>>> 1488b22c
    }

    public String getFinal() {
        return Final.class.getName();
    }

    static public class Initial extends EvalFunc<Tuple> {
<<<<<<< HEAD
        @Override
        public void exec(Tuple input, Tuple output) throws IOException {
            output.appendField(new DataAtom(max(input)));
        }
    }
    static public class Final extends EvalFunc<DataAtom> {
        @Override
        public void exec(Tuple input, DataAtom output) throws IOException {
            output.setValue(max(input));
        }
    }

    static protected double max(Tuple input) throws IOException {
        DataBag values = input.getBagField(0);

        double curMax = Double.NEGATIVE_INFINITY;
        for (Iterator it = values.iterator(); it.hasNext();) {
            Tuple t = (Tuple) it.next();
            try {
                curMax = java.lang.Math.max(curMax, t.getAtomField(0).numval());
            }catch(RuntimeException exp) {
                throw WrappedIOException.wrap("Error processing: " + t.toString() + exp.getMessage(), exp);

            }
        }

        return curMax;
    }
    @Override
    public Schema outputSchema(Schema input) {
        return new AtomSchema("max" + count++);
    }

    private static int count = 1;
=======
        private static TupleFactory tfact = TupleFactory.getInstance();

        @Override
        public Tuple exec(Tuple input) throws IOException {
            try {
                // input is a bag with one tuple containing
                // the column we are trying to max on 
                DataBag bg = (DataBag) input.get(0);
                Tuple tp = bg.iterator().next();
                DataByteArray dba = (DataByteArray)tp.get(0); 
                return tfact.newTuple(dba != null ?
                        Double.valueOf(dba.toString()): null);
            } catch (NumberFormatException e) {
                return tfact.newTuple(null);
            } catch (ExecException ee) {
                IOException oughtToBeEE = new IOException();
                oughtToBeEE.initCause(ee);
                throw oughtToBeEE;
            }
        }
    }

    static public class Intermediate extends EvalFunc<Tuple> {
        private static TupleFactory tfact = TupleFactory.getInstance();

        @Override
        public Tuple exec(Tuple input) throws IOException {
            try {
                return tfact.newTuple(maxDoubles(input));
            } catch (ExecException ee) {
                IOException oughtToBeEE = new IOException();
                oughtToBeEE.initCause(ee);
                throw oughtToBeEE;
            }
        }
    }
    static public class Final extends EvalFunc<Double> {
        @Override
        public Double exec(Tuple input) throws IOException {
            try {
                return maxDoubles(input);
            } catch (ExecException ee) {
                IOException oughtToBeEE = new IOException();
                oughtToBeEE.initCause(ee);
                throw oughtToBeEE;
            }
        }
    }

    static protected Double max(Tuple input) throws ExecException {
        DataBag values = (DataBag)input.get(0);
        
        // if we were handed an empty bag, return NULL
        // this is in compliance with SQL standard
        if(values.size() == 0) {
            return null;
        }

        double curMax = Double.NEGATIVE_INFINITY;
        boolean sawNonNull = false;
        for (Iterator<Tuple> it = values.iterator(); it.hasNext();) {
            Tuple t = it.next();
            try {
                DataByteArray dba = (DataByteArray)t.get(0);
                Double d = dba != null ? Double.valueOf(dba.toString()) : null;
                if (d == null) continue;
                sawNonNull = true;
                curMax = java.lang.Math.max(curMax, d);
            } catch (RuntimeException exp) {
                ExecException newE = new ExecException("Error processing: " +
                    t.toString() + exp.getMessage());
                newE.initCause(exp);
                throw newE;
            }
        }

        if(sawNonNull) {
            return new Double(curMax);
        } else {
            return null;
        }
    }
    
    // same as above function except all its inputs are 
    // always Double - this should be used for better performance
    // since we don't have to check the type of the object to
    // decide it is a double. This should be used when the initial,
    // intermediate and final versions are used.
    static protected Double maxDoubles(Tuple input) throws ExecException {
        DataBag values = (DataBag)input.get(0);
        
        // if we were handed an empty bag, return NULL
        // this is in compliance with SQL standard
        if(values.size() == 0) {
            return null;
        }

        double curMax = Double.NEGATIVE_INFINITY;
        boolean sawNonNull = false;
        for (Iterator<Tuple> it = values.iterator(); it.hasNext();) {
            Tuple t = it.next();
            try {
                Double d = (Double)t.get(0);
                if (d == null) continue;
                sawNonNull = true;
                curMax = java.lang.Math.max(curMax, d);
            } catch (RuntimeException exp) {
                ExecException newE = new ExecException("Error processing: " +
                    t.toString() + exp.getMessage());
                newE.initCause(exp);
                throw newE;
            }
        }

        if(sawNonNull) {
            return new Double(curMax);
        } else {
            return null;
        }
    }

    @Override
    public Schema outputSchema(Schema input) {
        return new Schema(new Schema.FieldSchema(null, DataType.DOUBLE)); 
    }
    
    /* (non-Javadoc)
     * @see org.apache.pig.EvalFunc#getArgToFuncMapping()
     */
    @Override
    public List<FuncSpec> getArgToFuncMapping() throws FrontendException {
        List<FuncSpec> funcList = new ArrayList<FuncSpec>();
        funcList.add(new FuncSpec(this.getClass().getName(), Schema.generateNestedSchema(DataType.BAG, DataType.BYTEARRAY)));
        funcList.add(new FuncSpec(DoubleMax.class.getName(), Schema.generateNestedSchema(DataType.BAG, DataType.DOUBLE)));
        funcList.add(new FuncSpec(FloatMax.class.getName(), Schema.generateNestedSchema(DataType.BAG, DataType.FLOAT)));
        funcList.add(new FuncSpec(IntMax.class.getName(), Schema.generateNestedSchema(DataType.BAG, DataType.INTEGER)));
        funcList.add(new FuncSpec(LongMax.class.getName(), Schema.generateNestedSchema(DataType.BAG, DataType.LONG)));
        funcList.add(new FuncSpec(StringMax.class.getName(), Schema.generateNestedSchema(DataType.BAG, DataType.CHARARRAY)));
        return funcList;
    }    
>>>>>>> 1488b22c
}<|MERGE_RESOLUTION|>--- conflicted
+++ resolved
@@ -39,13 +39,6 @@
 /**
  * Generates the max of the values of the first field of a tuple.
  */
-<<<<<<< HEAD
-public class MAX extends EvalFunc<DataAtom> implements Algebraic {
-
-    @Override
-    public void exec(Tuple input, DataAtom output) throws IOException {
-        output.setValue(max(input));
-=======
 public class MAX extends EvalFunc<Double> implements Algebraic {
 
     @Override
@@ -57,7 +50,6 @@
             oughtToBeEE.initCause(ee);
             throw oughtToBeEE;
         }
->>>>>>> 1488b22c
     }
 
     public String getInitial() {
@@ -65,11 +57,7 @@
     }
 
     public String getIntermed() {
-<<<<<<< HEAD
-        return Initial.class.getName();
-=======
         return Intermediate.class.getName();
->>>>>>> 1488b22c
     }
 
     public String getFinal() {
@@ -77,42 +65,6 @@
     }
 
     static public class Initial extends EvalFunc<Tuple> {
-<<<<<<< HEAD
-        @Override
-        public void exec(Tuple input, Tuple output) throws IOException {
-            output.appendField(new DataAtom(max(input)));
-        }
-    }
-    static public class Final extends EvalFunc<DataAtom> {
-        @Override
-        public void exec(Tuple input, DataAtom output) throws IOException {
-            output.setValue(max(input));
-        }
-    }
-
-    static protected double max(Tuple input) throws IOException {
-        DataBag values = input.getBagField(0);
-
-        double curMax = Double.NEGATIVE_INFINITY;
-        for (Iterator it = values.iterator(); it.hasNext();) {
-            Tuple t = (Tuple) it.next();
-            try {
-                curMax = java.lang.Math.max(curMax, t.getAtomField(0).numval());
-            }catch(RuntimeException exp) {
-                throw WrappedIOException.wrap("Error processing: " + t.toString() + exp.getMessage(), exp);
-
-            }
-        }
-
-        return curMax;
-    }
-    @Override
-    public Schema outputSchema(Schema input) {
-        return new AtomSchema("max" + count++);
-    }
-
-    private static int count = 1;
-=======
         private static TupleFactory tfact = TupleFactory.getInstance();
 
         @Override
@@ -253,5 +205,4 @@
         funcList.add(new FuncSpec(StringMax.class.getName(), Schema.generateNestedSchema(DataType.BAG, DataType.CHARARRAY)));
         return funcList;
     }    
->>>>>>> 1488b22c
 }