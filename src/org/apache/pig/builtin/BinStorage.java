--- conflicted
+++ resolved
@@ -29,9 +29,6 @@
 import java.util.Iterator;
 import java.util.Map;
 
-<<<<<<< HEAD
-import org.apache.pig.ReversibleLoadStoreFunc;
-=======
 import org.apache.pig.ExecType;
 import org.apache.pig.ReversibleLoadStoreFunc;
 import org.apache.pig.backend.datastorage.DataStorage;
@@ -39,7 +36,6 @@
 import org.apache.pig.data.DataBag;
 import org.apache.pig.data.DataReaderWriter;
 import org.apache.pig.data.DataType;
->>>>>>> 1488b22c
 import org.apache.pig.data.Tuple;
 import org.apache.pig.impl.io.BufferedPositionedInputStream;
 import org.apache.pig.impl.io.FileLocalizer;
@@ -48,16 +44,12 @@
 import org.apache.pig.impl.logicalLayer.schema.SchemaMergeException;
 import org.apache.pig.impl.util.WrappedIOException;
 
-<<<<<<< HEAD
-public class BinStorage implements ReversibleLoadStoreFunc {
-=======
 
 public class BinStorage implements ReversibleLoadStoreFunc {
     public static final byte RECORD_1 = 0x21;
     public static final byte RECORD_2 = 0x31;
     public static final byte RECORD_3 = 0x41;
 
->>>>>>> 1488b22c
     Iterator<Tuple>     i              = null;
     protected BufferedPositionedInputStream in = null;
     private DataInputStream inData = null;
@@ -127,8 +119,6 @@
         t.write(out);
     }
 
-<<<<<<< HEAD
-=======
     public DataBag bytesToBag(byte[] b) throws IOException {
         DataInputStream dis = new DataInputStream(new ByteArrayInputStream(b));
         try {
@@ -353,7 +343,6 @@
         }
         return baos.toByteArray();
     }
->>>>>>> 1488b22c
     public boolean equals(Object obj) {
         return true;
     }
