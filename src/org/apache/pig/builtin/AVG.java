--- conflicted
+++ resolved
@@ -40,18 +40,6 @@
  * Generates the average of the values of the first field of a tuple. This class is Algebraic in
  * implemenation, so if possible the execution will be split into a local and global application
  */
-<<<<<<< HEAD
-public class AVG extends EvalFunc<DataAtom> implements Algebraic {
-    
-    @Override
-    public void exec(Tuple input, DataAtom output) throws IOException {
-        double sum = sum(input);
-        double count = count(input);
-
-        double avg = 0;
-        if (count > 0)
-            avg = sum / count;
-=======
 public class AVG extends EvalFunc<Double> implements Algebraic {
     
     private static TupleFactory mTupleFactory = TupleFactory.getInstance();
@@ -66,7 +54,6 @@
                 return null;
             }
             double count = count(input);
->>>>>>> 1488b22c
 
             Double avg = null;
             if (count > 0)
@@ -94,16 +81,6 @@
 
     static public class Initial extends EvalFunc<Tuple> {
         @Override
-<<<<<<< HEAD
-        public void exec(Tuple input, Tuple output) throws IOException {
-            try {
-            output.appendField(new DataAtom(sum(input)));
-            output.appendField(new DataAtom(count(input)));
-            // output.appendField(new DataAtom("processed by initial"));
-            } catch(RuntimeException t) {
-                throw new RuntimeException(t.getMessage() + ": " + input, t);
-            }
-=======
         public Tuple exec(Tuple input) throws IOException {
             Tuple t = mTupleFactory.newTuple(2);
             try {
@@ -131,16 +108,11 @@
                 throw oughtToBeEE;
             }
                 
->>>>>>> 1488b22c
         }
     }
 
     static public class Intermediate extends EvalFunc<Tuple> {
         @Override
-<<<<<<< HEAD
-        public void exec(Tuple input, Tuple output) throws IOException {
-            combine(input.getBagField(0), output);
-=======
         public Tuple exec(Tuple input) throws IOException {
             try {
                 DataBag b = (DataBag)input.get(0);
@@ -150,30 +122,11 @@
                 oughtToBeEE.initCause(ee);
                 throw oughtToBeEE;
             }
->>>>>>> 1488b22c
         }
     }
 
     static public class Final extends EvalFunc<Double> {
         @Override
-<<<<<<< HEAD
-        public void exec(Tuple input, DataAtom output) throws IOException {
-            Tuple combined = new Tuple();
-            if(input.getField(0) instanceof DataBag) {
-                combine(input.getBagField(0), combined);    
-            } else {
-                throw new RuntimeException("Bag not found in: " + input);
-                
-                
-                //combined = input.getTupleField(0);
-            }
-            double sum = combined.getAtomField(0).numval();
-            double count = combined.getAtomField(1).numval();
-
-            double avg = 0;
-            if (count > 0) {
-                avg = sum / count;
-=======
         public Double exec(Tuple input) throws IOException {
             try {
                 DataBag b = (DataBag)input.get(0);
@@ -194,25 +147,12 @@
                 IOException oughtToBeEE = new IOException();
                 oughtToBeEE.initCause(ee);
                 throw oughtToBeEE;
->>>>>>> 1488b22c
             }
         }
     }
 
     static protected Tuple combine(DataBag values) throws ExecException {
         double sum = 0;
-<<<<<<< HEAD
-        double count = 0;
-
-        for (Iterator it = values.iterator(); it.hasNext();) {
-            Tuple t = (Tuple) it.next();
-//            if(!(t.getField(0) instanceof DataAtom)) {
-//                throw new RuntimeException("Unexpected Type: " + t.getField(0).getClass().getName() + " in " + t);
-//            }
-            
-            sum += t.getAtomField(0).numval();
-            count += t.getAtomField(1).numval();
-=======
         long count = 0;
 
         // combine is called from Intermediate and Final
@@ -237,7 +177,6 @@
             }
             sum += d;
             count += (Long)t.get(1);
->>>>>>> 1488b22c
         }
         if(sawNonNull) {
             output.set(0, new Double(sum));
@@ -248,15 +187,8 @@
         return output;
     }
 
-<<<<<<< HEAD
-    static protected long count(Tuple input) throws IOException {
-        DataBag values = input.getBagField(0);
-
-        
-=======
     static protected long count(Tuple input) throws ExecException {
         DataBag values = (DataBag)input.get(0);
->>>>>>> 1488b22c
         return values.size();
     }
 
@@ -269,11 +201,6 @@
         }
 
         double sum = 0;
-<<<<<<< HEAD
-        for (Iterator it = values.iterator(); it.hasNext();) {
-            Tuple t = (Tuple) it.next();
-            sum += t.getAtomField(0).numval();
-=======
         boolean sawNonNull = false;
         for (Iterator<Tuple> it = values.iterator(); it.hasNext();) {
             Tuple t = it.next();
@@ -288,7 +215,6 @@
                     t.toString() + exp.getMessage(), exp);
                 throw newE;
             }
->>>>>>> 1488b22c
         }
 
         if(sawNonNull) {
