--- conflicted
+++ resolved
@@ -39,10 +39,6 @@
     private static TupleFactory mTupleFactory = TupleFactory.getInstance();
 
     @Override
-<<<<<<< HEAD
-    public void exec(Tuple input, DataAtom output) throws IOException {
-        output.setValue(count(input));
-=======
     public Long exec(Tuple input) throws IOException {
         try {
             DataBag bag = (DataBag)input.get(0);
@@ -50,7 +46,6 @@
         } catch (ExecException ee) {
             throw WrappedIOException.wrap("Caught exception in COUNT", ee);
         }
->>>>>>> 1488b22c
     }
 
     public String getInitial() {
@@ -68,27 +63,18 @@
     static public class Initial extends EvalFunc<Tuple> {
 
         @Override
-<<<<<<< HEAD
-        public void exec(Tuple input, Tuple output) throws IOException {
-            output.appendField(new DataAtom(count(input)));
-=======
         public Tuple exec(Tuple input) throws IOException {
             // Since Initial is guaranteed to be called
             // only in the map, it will be called with an
             // input of a bag with a single tuple - the 
             // count should always be 1.
             return mTupleFactory.newTuple(new Long(1));
->>>>>>> 1488b22c
         }
     }
 
     static public class Intermediate extends EvalFunc<Tuple> {
 
         @Override
-<<<<<<< HEAD
-        public void exec(Tuple input, Tuple output) throws IOException {
-            output.appendField(new DataAtom(sum(input)));
-=======
         public Tuple exec(Tuple input) throws IOException {
             try {
                 return mTupleFactory.newTuple(sum(input));
@@ -96,39 +82,11 @@
                 throw WrappedIOException.wrap(
                     "Caught exception in COUNT.Intermed", ee);
             }
->>>>>>> 1488b22c
         }
     }
 
     static public class Final extends EvalFunc<Long> {
         @Override
-<<<<<<< HEAD
-        public void exec(Tuple input, DataAtom output) throws IOException {
-            output.setValue(sum(input));
-        }
-    }
-
-    static protected long count(Tuple input) throws IOException {
-        Datum values = input.getField(0);        
-        if (values instanceof DataBag)
-            return ((DataBag)values).size();
-        else if (values instanceof DataMap)
-            return ((DataMap)values).cardinality();
-        else
-            throw new IOException("Cannot count a " + values.getClass().getSimpleName());
-    }
-
-    static protected long sum(Tuple input) throws IOException {
-        DataBag values = input.getBagField(0);
-        long sum = 0;
-        for (Iterator<Tuple> it = values.iterator(); it.hasNext();) {
-            Tuple t = it.next();
-            try {
-                sum += t.getAtomField(0).longVal();
-            } catch (NumberFormatException exp) {
-                throw WrappedIOException.wrap(exp.getClass().getName() + ":" + exp.getMessage(), exp);
-            }
-=======
         public Long exec(Tuple input) throws IOException {
             try {
                 return sum(input);
@@ -147,7 +105,6 @@
             // Have faith here.  Checking each value before the cast is
             // just too much.
             sum += (Long)t.get(0);
->>>>>>> 1488b22c
         }
         return sum;
     }
