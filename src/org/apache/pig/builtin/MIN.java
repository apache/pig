--- conflicted
+++ resolved
@@ -39,13 +39,6 @@
 /**
  * Generates the min of the values of the first field of a tuple.
  */
-<<<<<<< HEAD
-public class MIN extends EvalFunc<DataAtom> implements Algebraic {
-
-    @Override
-    public void exec(Tuple input, DataAtom output) throws IOException {
-        output.setValue(min(input));
-=======
 public class MIN extends EvalFunc<Double> implements Algebraic {
 
     @Override
@@ -57,7 +50,6 @@
             oughtToBeEE.initCause(ee);
             throw oughtToBeEE;
         }
->>>>>>> 1488b22c
     }
 
     public String getInitial() {
@@ -65,11 +57,7 @@
     }
 
     public String getIntermed() {
-<<<<<<< HEAD
-        return Initial.class.getName();
-=======
         return Intermediate.class.getName();
->>>>>>> 1488b22c
     }
 
     public String getFinal() {
@@ -77,41 +65,6 @@
     }
 
     static public class Initial extends EvalFunc<Tuple> {
-<<<<<<< HEAD
-        @Override
-        public void exec(Tuple input, Tuple output) throws IOException {
-            output.appendField(new DataAtom(min(input)));
-        }
-    }
-    static public class Final extends EvalFunc<DataAtom> {
-        @Override
-        public void exec(Tuple input, DataAtom output) throws IOException {
-            output.setValue(min(input));
-        }
-    }
-
-    static protected double min(Tuple input) throws IOException {
-        DataBag values = input.getBagField(0);
-
-        double curMin = Double.POSITIVE_INFINITY;
-        for (Iterator it = values.iterator(); it.hasNext();) {
-            Tuple t = (Tuple) it.next();
-            try {
-                curMin = java.lang.Math.min(curMin, t.getAtomField(0).numval());
-            } catch(RuntimeException exp) {
-                throw WrappedIOException.wrap("Error processing: " + t.toString() + exp.getMessage(), exp);
-            }
-        }
-        return curMin;
-    }
-    
-    @Override
-    public Schema outputSchema(Schema input) {
-        return new AtomSchema("min" + count++);
-    }
-
-    private static int count = 1;
-=======
         private static TupleFactory tfact = TupleFactory.getInstance();
 
         @Override
@@ -253,5 +206,4 @@
         funcList.add(new FuncSpec(StringMin.class.getName(), Schema.generateNestedSchema(DataType.BAG, DataType.CHARARRAY)));
         return funcList;
     }    
->>>>>>> 1488b22c
 }