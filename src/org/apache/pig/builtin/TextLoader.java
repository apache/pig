--- conflicted
+++ resolved
@@ -17,17 +17,12 @@
  */
 package org.apache.pig.builtin;
 
-<<<<<<< HEAD
-import java.io.IOException;
-import java.nio.charset.Charset;
-=======
 import java.io.BufferedReader;
 import java.io.InputStreamReader;
 import java.io.IOException;
 import java.net.URL;
 import java.nio.charset.Charset;
 import java.util.Map;
->>>>>>> 1488b22c
 
 import org.apache.pig.ExecType;
 import org.apache.pig.LoadFunc;
@@ -47,22 +42,14 @@
 public class TextLoader implements LoadFunc{
     BufferedPositionedInputStream in;
     final private static Charset utf8 = Charset.forName("UTF8");
-<<<<<<< HEAD
-    long                end;
-=======
     long end;
     private TupleFactory mTupleFactory = TupleFactory.getInstance();
->>>>>>> 1488b22c
 
     public void bindTo(String fileName, BufferedPositionedInputStream in, long offset, long end) throws IOException {
         this.in = in;
         this.end = end;
         // Since we are not block aligned we throw away the first
-<<<<<<< HEAD
-        // record and could on a different instance to read it
-=======
         // record and count on a different instance to read it
->>>>>>> 1488b22c
         if (offset != 0)
             getNext();
     }
@@ -72,18 +59,9 @@
             return null;
         String line;
         if ((line = in.readLine(utf8, (byte)'\n')) != null) {
-<<<<<<< HEAD
-            if (line.length()>0 && line.charAt(line.length()-1)=='\r')
-                line = line.substring(0, line.length()-1);
-
-            Tuple t = new Tuple(1);
-            t.setField(0, new DataAtom(line));
-            return t;
-=======
             if (line.length()>0 && line.charAt(line.length()-1)=='\r' && System.getProperty("os.name").toUpperCase().startsWith("WINDOWS"))
                 line = line.substring(0, line.length()-1);
             return mTupleFactory.newTuple(new DataByteArray(line.getBytes()));
->>>>>>> 1488b22c
         }
         return null;
     }
