--- conflicted
+++ resolved
@@ -25,65 +25,6 @@
 import org.apache.pig.data.BagFactory;
 import org.apache.pig.data.DataBag;
 import org.apache.pig.data.Tuple;
-<<<<<<< HEAD
-
-
-public class GFCross extends EvalFunc<DataBag> {
-    int numInputs, myNumber, numGroupsPerInput;
-    
-    public static int DEFAULT_PARALLELISM = 96;
-
-    @Override
-    public void exec(Tuple input, DataBag output) throws IOException {;
-            numInputs = Integer.parseInt(input.getAtomField(0).strval());
-            myNumber = Integer.parseInt(input.getAtomField(1).strval());
-        
-        
-            numGroupsPerInput = (int) Math.ceil(Math.pow(DEFAULT_PARALLELISM, 1.0/numInputs));
-            int numGroupsGoingTo = (int) Math.pow(numGroupsPerInput,numInputs - 1);
-            
-            int[] digits = new int[numInputs];
-            for (int i=0; i<numInputs; i++){
-                if (i == myNumber){
-                    Random r = new Random(System.currentTimeMillis());
-                    digits[i] = r.nextInt(numGroupsPerInput);
-                }else{
-                    digits[i] = 0;
-                }
-            }
-            
-            for (int i=0; i<numGroupsGoingTo; i++){
-                output.add(toTuple(digits));
-                next(digits);
-            }            
-
-    }
-    
-    private Tuple toTuple(int[] digits) throws IOException{
-        Tuple t = new Tuple(numInputs);
-        for (int i=0; i<numInputs; i++){
-            t.setField(i, digits[i]);
-        }
-        return t;
-    }
-    
-    private void next(int[] digits){
-        for (int i=0; i<numInputs; i++){
-            if (i== myNumber)
-                continue;
-            else{
-                if (digits[i] == numGroupsPerInput - 1){
-                    digits[i] = 0;
-                }else{
-                    digits[i]++;
-                    break;
-                }
-            }
-        }
-    }
-
-}
-=======
 import org.apache.pig.data.TupleFactory;
 
 
@@ -151,5 +92,4 @@
         }
     }
 
-}
->>>>>>> 1488b22c
+}