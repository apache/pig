/*
 * Licensed to the Apache Software Foundation (ASF) under one
 * or more contributor license agreements.  See the NOTICE file
 * distributed with this work for additional information
 * regarding copyright ownership.  The ASF licenses this file
 * to you under the Apache License, Version 2.0 (the
 * "License"); you may not use this file except in compliance
 * with the License.  You may obtain a copy of the License at
 *
 *     http://www.apache.org/licenses/LICENSE-2.0
 *
 * Unless required by applicable law or agreed to in writing, software
 * distributed under the License is distributed on an "AS IS" BASIS,
 * WITHOUT WARRANTIES OR CONDITIONS OF ANY KIND, either express or implied.
 * See the License for the specific language governing permissions and
 * limitations under the License.
 */
package org.apache.pig.impl.builtin;

import java.io.IOException;

import org.apache.pig.EvalFunc;
import org.apache.pig.data.BagFactory;
import org.apache.pig.data.DataBag;
import org.apache.pig.data.Tuple;
import org.apache.pig.data.TupleFactory;


public class GFReplicate extends EvalFunc<DataBag> {
    TupleFactory mTupleFactory = TupleFactory.getInstance();
    BagFactory mBagFactory = BagFactory.getInstance();

    int numGroups = GFAny.defaultNumGroups;
    
    public GFReplicate(){}
    
    public GFReplicate(int numGroups) {
        this.numGroups = numGroups;
    }
    
    @Override
    public DataBag exec(Tuple input) throws IOException {
        DataBag b = mBagFactory.newDefaultBag();
        for (int i = 0; i < numGroups; i++) {
            b.add(mTupleFactory.newTuple(new Integer(1)));
        }
        return b;
    }

<<<<<<< HEAD

public class GFReplicate extends EvalFunc<DataBag> {

    int numGroups = GFAny.defaultNumGroups;
    
    public GFReplicate(){}
    
    public GFReplicate(int numGroups){
        this.numGroups = numGroups;
    }
    
    @Override
    public void exec(Tuple input, DataBag output) throws IOException{
        for (int i=0; i<numGroups; i++){
            output.add(new Tuple(new DataAtom(i)));
        }
    }

}
=======
}
>>>>>>> 1488b22c
<|MERGE_RESOLUTION|>--- conflicted
+++ resolved
@@ -47,26 +47,4 @@
         return b;
     }
 
-<<<<<<< HEAD
-
-public class GFReplicate extends EvalFunc<DataBag> {
-
-    int numGroups = GFAny.defaultNumGroups;
-    
-    public GFReplicate(){}
-    
-    public GFReplicate(int numGroups){
-        this.numGroups = numGroups;
-    }
-    
-    @Override
-    public void exec(Tuple input, DataBag output) throws IOException{
-        for (int i=0; i<numGroups; i++){
-            output.add(new Tuple(new DataAtom(i)));
-        }
-    }
-
-}
-=======
-}
->>>>>>> 1488b22c
+}