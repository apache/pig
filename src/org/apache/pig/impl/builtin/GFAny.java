--- conflicted
+++ resolved
@@ -27,11 +27,7 @@
 /**
  * built-in grouping function; permits system to choose any grouping.
  */
-<<<<<<< HEAD
-public class GFAny extends EvalFunc<DataAtom> {
-=======
 public class GFAny extends EvalFunc<Integer> {
->>>>>>> 1488b22c
     public static final int defaultNumGroups = 1000;
     
     int numGroups = defaultNumGroups;
@@ -44,12 +40,7 @@
     }
     
     @Override
-<<<<<<< HEAD
-    public void exec(Tuple input, DataAtom output) throws IOException{
-        output.setValue(r.nextInt(numGroups));
-=======
     public Integer exec(Tuple input) throws IOException{
         return r.nextInt(numGroups);
->>>>>>> 1488b22c
     }
 }