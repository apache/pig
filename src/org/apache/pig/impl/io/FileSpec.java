--- conflicted
+++ resolved
@@ -21,47 +21,6 @@
 
 import org.apache.pig.FuncSpec;
 import org.apache.pig.impl.PigContext;
-<<<<<<< HEAD
-
-
-/**
- * A simple class that specifies a file name and storage function which is used to read/write it
- * @author utkarsh
- *
- */
-public class FileSpec implements Serializable {
-    
-    private static final long serialVersionUID = 1L;
-    String fileName;
-
-    String funcSpec;
-    
-    public FileSpec(String fileName, String funcSpec){
-        this.fileName = fileName;
-        this.funcSpec = funcSpec;
-    }
-    
-    public String getFileName(){
-        return fileName;
-    }
-    
-    public String getFuncSpec(){
-        return funcSpec;
-    }
-    
-    @Override
-    public String toString(){
-        return fileName + ":" + funcSpec;
-    }
-    
-    public String getFuncName(){
-            return PigContext.getClassNameFromSpec(funcSpec);
-    }
-    public int getSize() {
-        throw new UnsupportedOperationException("File Size not implemented yet");
-    }
-}
-=======
 
 
 /**
@@ -101,5 +60,4 @@
     public int getSize() {
         throw new UnsupportedOperationException("File Size not implemented yet");
     }
-}
->>>>>>> 1488b22c
+}