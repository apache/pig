--- conflicted
+++ resolved
@@ -60,11 +60,8 @@
 import org.apache.pig.data.DataType;
 import org.apache.pig.data.Tuple;
 import org.apache.pig.impl.PigContext;
-<<<<<<< HEAD
 import org.apache.pig.impl.io.FileLocalizer;
-=======
 import org.apache.pig.impl.PigImplConstants;
->>>>>>> 2125666c
 import org.apache.pig.impl.io.InterStorage;
 import org.apache.pig.impl.io.ReadToEndLoader;
 import org.apache.pig.impl.io.SequenceFileInterStorage;
@@ -312,7 +309,7 @@
                 return false;
             }
         }
-        
+
         public String supportedCodecsToString() {
             StringBuffer sb = new StringBuffer();
             boolean first = true;
@@ -320,7 +317,7 @@
                 if(first) {
                     first = false;
                 } else {
-                    sb.append(",");    
+                    sb.append(",");
                 }
                 sb.append(codec.name());
             }
@@ -600,8 +597,6 @@
         }
         return true;
     }
-    
-
 
     public static boolean isLocal(PigContext pigContext, Configuration conf) {
         return pigContext.getExecType().isLocal() || conf.getBoolean(PigImplConstants.CONVERTED_TO_LOCAL, false);
