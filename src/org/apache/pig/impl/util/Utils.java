/*
 * Licensed to the Apache Software Foundation (ASF) under one
 * or more contributor license agreements.  See the NOTICE file
 * distributed with this work for additional information
 * regarding copyright ownership.  The ASF licenses this file
 * to you under the Apache License, Version 2.0 (the
 * "License"); you may not use this file except in compliance
 * with the License.  You may obtain a copy of the License at
 *
 *     http://www.apache.org/licenses/LICENSE-2.0
 *
 * Unless required by applicable law or agreed to in writing, software
 * distributed under the License is distributed on an "AS IS" BASIS,
 * WITHOUT WARRANTIES OR CONDITIONS OF ANY KIND, either express or implied.
 * See the License for the specific language governing permissions and
 * limitations under the License.
 */
package org.apache.pig.impl.util;

import java.io.ByteArrayOutputStream;
import java.io.File;
import java.io.FileInputStream;
import java.io.FileNotFoundException;
import java.io.IOException;
import java.io.InputStream;
import java.io.OutputStream;
import java.io.PrintStream;
import java.io.SequenceInputStream;
import java.net.URL;
import java.util.Arrays;
import java.util.Collection;
import java.util.Enumeration;
import java.util.HashMap;
import java.util.Iterator;
import java.util.List;
import java.util.Map;
import java.util.Properties;

import org.apache.commons.logging.Log;
import org.apache.commons.logging.LogFactory;
import org.apache.hadoop.conf.Configuration;
import org.apache.hadoop.filecache.DistributedCache;
import org.apache.hadoop.fs.FileStatus;
import org.apache.hadoop.fs.FileSystem;
import org.apache.hadoop.fs.Path;
import org.apache.hadoop.io.IOUtils;
import org.apache.hadoop.io.compress.BZip2Codec;
import org.apache.hadoop.io.compress.GzipCodec;
import org.apache.hadoop.mapred.JobConf;
import org.apache.hadoop.mapreduce.Job;
import org.apache.pig.FileInputLoadFunc;
import org.apache.pig.FuncSpec;
import org.apache.pig.LoadFunc;
import org.apache.pig.PigConfiguration;
import org.apache.pig.PigException;
import org.apache.pig.ResourceSchema;
import org.apache.pig.ResourceSchema.ResourceFieldSchema;
import org.apache.pig.backend.executionengine.ExecException;
import org.apache.pig.backend.hadoop.datastorage.ConfigurationUtil;
import org.apache.pig.data.DataType;
import org.apache.pig.data.Tuple;
import org.apache.pig.impl.PigContext;
import org.apache.pig.impl.io.FileLocalizer;
import org.apache.pig.impl.PigImplConstants;
import org.apache.pig.impl.io.InterStorage;
import org.apache.pig.impl.io.ReadToEndLoader;
import org.apache.pig.impl.io.SequenceFileInterStorage;
import org.apache.pig.impl.io.TFileStorage;
import org.apache.pig.impl.logicalLayer.schema.Schema;
import org.apache.pig.impl.logicalLayer.schema.Schema.FieldSchema;
import org.apache.pig.newplan.logical.relational.LogicalSchema;
import org.apache.pig.parser.ParserException;
import org.apache.pig.parser.QueryParserDriver;

import com.google.common.collect.Lists;

/**
 * Class with utility static methods
 */
public class Utils {
    private static final Log log = LogFactory.getLog(Utils.class);
    /**
     * This method is a helper for classes to implement {@link java.lang.Object#equals(java.lang.Object)}
     * checks if two objects are equals - two levels of checks are
     * made - first if both are null or not null. If either is null,
     * check is made whether both are null.
     * If both are non null, equality also is checked if so indicated
     * @param obj1 first object to be compared
     * @param obj2 second object to be compared
     * @param checkEquality flag to indicate whether object equality should
     * be checked if obj1 and obj2 are non-null
     * @return true if the two objects are equal
     * false otherwise
     */
    public static boolean checkNullEquals(Object obj1, Object obj2, boolean checkEquality) {
        if(obj1 == null || obj2 == null) {
            return obj1 == obj2;
        }
        if(checkEquality) {
            if(!obj1.equals(obj2)) {
                return false;
            }
        }
        return true;
    }


    /**
     * This method is a helper for classes to implement {@link java.lang.Object#equals(java.lang.Object)}
     * The method checks whether the two arguments are both null or both not null and
     * whether they are of the same class
     * @param obj1 first object to compare
     * @param obj2 second object to compare
     * @return true if both objects are null or both are not null
     * and if both are of the same class if not null
     * false otherwise
     */
    public static boolean checkNullAndClass(Object obj1, Object obj2) {
        if(checkNullEquals(obj1, obj2, false)) {
            if(obj1 != null) {
                return obj1.getClass() == obj2.getClass();
            } else {
                return true; // both obj1 and obj2 should be null
            }
        } else {
            return false;
        }
    }

    /**
     * A helper function for retrieving the script schema set by the LOLoad
     * function.
     *
     * @param loadFuncSignature
     * @param conf
     * @return Schema
     * @throws IOException
     */
    public static Schema getScriptSchema(
            String loadFuncSignature,
            Configuration conf) throws IOException {
        Schema scriptSchema = null;
        String scriptField = conf.get(getScriptSchemaKey(loadFuncSignature));

        if (scriptField != null) {
            scriptSchema = (Schema) ObjectSerializer.deserialize(scriptField);
        }

        return scriptSchema;
    }

    public static String getScriptSchemaKey(String loadFuncSignature) {
        return loadFuncSignature + ".scriptSchema";
    }

    public static ResourceSchema getSchema(LoadFunc wrappedLoadFunc, String location, boolean checkExistence, Job job)
            throws IOException {
        Configuration conf = job.getConfiguration();
        if (checkExistence) {
            Path path = new Path(location);
            if (!FileSystem.get(conf).exists(path)) {
                // At compile time in batch mode, the file may not exist
                // (such as intermediate file). Just return null - the
                // same way as we would if we did not get a valid record
                return null;
            }
        }
        ReadToEndLoader loader = new ReadToEndLoader(wrappedLoadFunc, conf, location, 0);
        // get the first record from the input file
        // and figure out the schema from the data in
        // the first record
        Tuple t = loader.getNext();
        if (t == null) {
            // we couldn't get a valid record from the input
            return null;
        }
        int numFields = t.size();
        Schema s = new Schema();
        for (int i = 0; i < numFields; i++) {
            try {
                s.add(DataType.determineFieldSchema(t.get(i)));
            }
            catch (Exception e) {
                int errCode = 2104;
                String msg = "Error while determining schema of SequenceFileStorage data.";
                throw new ExecException(msg, errCode, PigException.BUG, e);
            }
        }
        return new ResourceSchema(s);
    }

    /**
     * @param schemaString a String representation of the Schema <b>without</b>
     *                     any enclosing curly-braces.<b>Not</b> for use with
     *                     <code>Schema#toString</code>
     * @return Schema instance
     * @throws ParserException
     */
    public static Schema getSchemaFromString(String schemaString) throws ParserException {
        LogicalSchema schema = parseSchema(schemaString);
        Schema result = org.apache.pig.newplan.logical.Util.translateSchema(schema);
        Schema.setSchemaDefaultType(result, DataType.BYTEARRAY);
        return result;
    }

    /**
     * getSchemaFromBagSchemaString
     * <b>NOTE: use this call</b> when you need to generate a Schema object
     * from the representation generated by <code>Schema#toString</code>.
     * This call strips the enclosing outer curly braces from the <code>toString</code>
     * representation, which are placed there because the actual representation of
     * the schema data is as a Bag-type relation.
     * @param schemaString a String representation of the Schema to instantiate,
     *                     in the form generated by <code>Schema.toString()</code>
     * @return Schema instance
     * @throws ParserException
     */
    public static Schema getSchemaFromBagSchemaString(String schemaString) throws ParserException {
        String unwrappedSchemaString = schemaString.substring(1, schemaString.length() - 1);
        return getSchemaFromString(unwrappedSchemaString);
    }

    public static LogicalSchema parseSchema(String schemaString) throws ParserException {
        QueryParserDriver queryParser = new QueryParserDriver( new PigContext(), 
                "util", new HashMap<String, String>() ) ;
        LogicalSchema schema = queryParser.parseSchema(schemaString);
        return schema;
    }

    /**
     * This method adds FieldSchema of 'input source tag/path' as the first
     * field. This will be called only when PigStorage is invoked with
     * '-tagFile' or '-tagPath' option and the schema file is present to be
     * loaded.
     * 
     * @param schema
     * @param fieldName
     * @return ResourceSchema
     */
    public static ResourceSchema getSchemaWithInputSourceTag(ResourceSchema schema, String fieldName) {
        ResourceFieldSchema[] fieldSchemas = schema.getFields();
        ResourceFieldSchema sourceTagSchema = new ResourceFieldSchema(new FieldSchema(fieldName, DataType.CHARARRAY));
        ResourceFieldSchema[] fieldSchemasWithSourceTag = new ResourceFieldSchema[fieldSchemas.length + 1];
        fieldSchemasWithSourceTag[0] = sourceTagSchema;
        for(int j = 0; j < fieldSchemas.length; j++) {
            fieldSchemasWithSourceTag[j + 1] = fieldSchemas[j];
        }
        return schema.setFields(fieldSchemasWithSourceTag);
    }

    private static enum TEMPFILE_CODEC {
        GZ (GzipCodec.class.getName()),
        GZIP (GzipCodec.class.getName()),
        LZO ("com.hadoop.compression.lzo.LzoCodec"),
        SNAPPY ("org.xerial.snappy.SnappyCodec"),
        BZIP2 (BZip2Codec.class.getName());

        private String hadoopCodecClassName;

        TEMPFILE_CODEC(String codecClassName) {
            this.hadoopCodecClassName = codecClassName;
        }

        public String lowerName() {
            return this.name().toLowerCase();
        }

        public String getHadoopCodecClassName() {
            return this.hadoopCodecClassName;
        }
    }

    private static enum TEMPFILE_STORAGE {
        INTER(InterStorage.class,
                null),
        TFILE(TFileStorage.class,
                Arrays.asList(TEMPFILE_CODEC.GZ,
                        TEMPFILE_CODEC.GZIP,
                        TEMPFILE_CODEC.LZO)),
        SEQFILE(SequenceFileInterStorage.class,
                Arrays.asList(TEMPFILE_CODEC.GZ,
                        TEMPFILE_CODEC.GZIP,
                        TEMPFILE_CODEC.LZO,
                        TEMPFILE_CODEC.SNAPPY,
                        TEMPFILE_CODEC.BZIP2));

        private Class<? extends FileInputLoadFunc> storageClass;
        private List<TEMPFILE_CODEC> supportedCodecs;

        TEMPFILE_STORAGE(
                Class<? extends FileInputLoadFunc> storageClass,
                List<TEMPFILE_CODEC> supportedCodecs) {
            this.storageClass = storageClass;
            this.supportedCodecs = supportedCodecs;
        }

        public String lowerName() {
            return this.name().toLowerCase();
        }

        public Class<? extends FileInputLoadFunc> getStorageClass() {
            return storageClass;
        }

        public boolean ensureCodecSupported(String codec) {
            try {
                return this.supportedCodecs.contains(TEMPFILE_CODEC.valueOf(codec.toUpperCase()));
            } catch (IllegalArgumentException e) {
                return false;
            }
        }

        public String supportedCodecsToString() {
            StringBuffer sb = new StringBuffer();
            boolean first = true;
            for (TEMPFILE_CODEC codec : supportedCodecs) {
                if(first) {
                    first = false;
                } else {
                    sb.append(",");
                }
                sb.append(codec.name());
            }
            return sb.toString();
        }
    }

    public static String getTmpFileCompressorName(PigContext pigContext) {
        if (pigContext == null)
            return InterStorage.class.getName();

        String codec = pigContext.getProperties().getProperty(PigConfiguration.PIG_TEMP_FILE_COMPRESSION_CODEC, "");
        if (codec.equals(TEMPFILE_CODEC.LZO.lowerName())) {
            pigContext.getProperties().setProperty("io.compression.codec.lzo.class", "com.hadoop.compression.lzo.LzoCodec");
        }

        return getTmpFileStorage(pigContext.getProperties()).getStorageClass().getName();
    }

    public static FileInputLoadFunc getTmpFileStorageObject(Configuration conf) throws IOException {
        Class<? extends FileInputLoadFunc> storageClass = getTmpFileStorageClass(ConfigurationUtil.toProperties(conf));
        try {
            return storageClass.newInstance();
        } catch (InstantiationException e) {
            throw new IOException(e);
        } catch (IllegalAccessException e) {
            throw new IOException(e);
        }
    }

    public static Class<? extends FileInputLoadFunc> getTmpFileStorageClass(Properties properties) {
       return getTmpFileStorage(properties).getStorageClass();
    }

    private static TEMPFILE_STORAGE getTmpFileStorage(Properties properties) {
        boolean tmpFileCompression = properties.getProperty(
                PigConfiguration.PIG_ENABLE_TEMP_FILE_COMPRESSION, "false").equals("true");
        String tmpFileCompressionStorage =
                properties.getProperty(PigConfiguration.PIG_TEMP_FILE_COMPRESSION_STORAGE,
                        TEMPFILE_STORAGE.TFILE.lowerName());

        if (!tmpFileCompression) {
            return TEMPFILE_STORAGE.INTER;
        } else if (TEMPFILE_STORAGE.SEQFILE.lowerName().equals(tmpFileCompressionStorage)) {
            return TEMPFILE_STORAGE.SEQFILE;
        } else if (TEMPFILE_STORAGE.TFILE.lowerName().equals(tmpFileCompressionStorage)) {
            return TEMPFILE_STORAGE.TFILE;
        } else {
            throw new IllegalArgumentException("Unsupported storage format " + tmpFileCompressionStorage + 
                    ". Should be one of " + Arrays.toString(TEMPFILE_STORAGE.values()));
        }
    }

    public static void setMapredCompressionCodecProps(Configuration conf) {
        String codec = conf.get(
                PigConfiguration.PIG_TEMP_FILE_COMPRESSION_CODEC, "");
        if ("".equals(codec) && conf.get("mapred.output.compression.codec") != null) {
            conf.setBoolean("mapred.output.compress", true);
        } else if(TEMPFILE_STORAGE.SEQFILE.ensureCodecSupported(codec)) {
            conf.setBoolean("mapred.output.compress", true);
            conf.set("mapred.output.compression.codec", TEMPFILE_CODEC.valueOf(codec.toUpperCase()).getHadoopCodecClassName());
        }
        // no codec specified
    }

    public static void setTmpFileCompressionOnConf(PigContext pigContext, Configuration conf) throws IOException{
        // PIG-3741 This is also called for non-intermediate jobs, do not set any mapred properties here
        if (pigContext == null) {
            return;
        }
        TEMPFILE_STORAGE storage = getTmpFileStorage(pigContext.getProperties());
        String codec = pigContext.getProperties().getProperty(
                PigConfiguration.PIG_TEMP_FILE_COMPRESSION_CODEC, "");
        switch (storage) {
        case INTER:
            break;
        case SEQFILE:
            conf.set(PigConfiguration.PIG_TEMP_FILE_COMPRESSION_STORAGE, "seqfile");
            if("".equals(codec)) {
                // codec is not specified, ensure  is set
                log.warn("Temporary file compression codec is not specified. Using mapred.output.compression.codec property.");
                if(conf.get("mapred.output.compression.codec") == null) {
                    throw new IOException("mapred.output.compression.codec is not set");
                }
            } else if(storage.ensureCodecSupported(codec)) {
                // do nothing
            } else {
                throw new IOException("Invalid temporary file compression codec [" + codec + "]. " +
                        "Expected compression codecs for " + storage.getStorageClass().getName() + " are " + storage.supportedCodecsToString() + ".");
            }
            break;
        case TFILE:
            if(storage.ensureCodecSupported(codec)) {
                conf.set(PigConfiguration.PIG_TEMP_FILE_COMPRESSION_CODEC, codec.toLowerCase());
            } else {
                throw new IOException("Invalid temporary file compression codec [" + codec + "]. " +
                        "Expected compression codecs for " + storage.getStorageClass().getName() + " are " + storage.supportedCodecsToString() + ".");
            }
            break;
        }
    }

    public static String getStringFromArray(String[] arr) {
        StringBuilder str = new StringBuilder();
        for(String s: arr) {
            str.append(s);
            str.append(" ");
        }
        return str.toString();
    }

    public static FuncSpec buildSimpleFuncSpec(String className, byte...types) {
        List<Schema.FieldSchema> fieldSchemas = Lists.newArrayListWithExpectedSize(types.length);
        for (byte type : types) {
            fieldSchemas.add(new Schema.FieldSchema(null, type));
        }
        return new FuncSpec(className, new Schema(fieldSchemas));
    }

    /**
     * Replace sequences of two slashes ("\\") with one slash ("\")
     * (not escaping a slash in grunt is disallowed, but a double slash doesn't get converted
     * into a regular slash, so we have to do it instead)
     * @param str
     * @return the resulting string
     */
    public static String slashisize(String str) {
        return str.replace("\\\\", "\\");
    }

    @SuppressWarnings("unchecked")
    public static <O> Collection<O> mergeCollection(Collection<O> a, Collection<O> b) {
        if (a==null && b==null)
            return null;
        Collection<O> result = null;
        try {
            if (a!=null)
                result = a.getClass().newInstance();
            else
                result = b.getClass().newInstance();
        } catch (Exception e) {
            // Shall not happen
        }
        if (a==null) {
            result.addAll(b);
        }
        else if (b==null) {
            result.addAll(a);
        }
        else {
            result.addAll(a);
            for (O o : b) {
                if (!result.contains(o)) {
                    result.add(o);
                }
            }
        }

        return result;
    }

    public static InputStream getCompositeStream(InputStream in, Properties properties) {
        //Load default ~/.pigbootup if not specified by user
        final String bootupFile = properties.getProperty("pig.load.default.statements", System.getProperty("user.home") + "/.pigbootup");
        try {
            final InputStream inputSteam = new FileInputStream(new File(bootupFile));
            return new SequenceInputStream(inputSteam, in);
        } catch(FileNotFoundException fe) {
            log.info("Default bootup file " +bootupFile+ " not found");
            return in;
        }
    }

    /**
     * Method to apply pig properties to JobConf (replaces properties with
     * resulting jobConf values).
     *
     * @param conf JobConf with appropriate hadoop resource files
     * @param properties Pig properties that will override hadoop properties;
     * properties might be modified
     */
    public static void recomputeProperties(JobConf jobConf, Properties properties) {
        // We need to load the properties from the hadoop configuration
        // We want to override these with any existing properties we have.
        if (jobConf != null && properties != null) {
            // set user properties on the jobConf to ensure that defaults
            // and deprecation is applied correctly
            Enumeration<Object> propertiesIter = properties.keys();
            while (propertiesIter.hasMoreElements()) {
                String key = (String) propertiesIter.nextElement();
                String val = properties.getProperty(key);
                // We do not put user.name, See PIG-1419
                if (!key.equals("user.name")) {
                    jobConf.set(key, val);
                }
            }
            // clear user defined properties and re-populate
            properties.clear();
            Iterator<Map.Entry<String, String>> iter = jobConf.iterator();
            while (iter.hasNext()) {
                Map.Entry<String, String> entry = iter.next();
                properties.put(entry.getKey(), entry.getValue());
            }
        }
    }

    /**
     * if url is not in HDFS will copy the path to HDFS from local before adding to distributed cache
     * @param pigContext the pigContext
     * @param conf the job conf
     * @param url the url to be added to distributed cache
     * @return the path as seen on distributed cache
     * @throws IOException
     */
    @SuppressWarnings("deprecation")
    public static void putJarOnClassPathThroughDistributedCache(PigContext pigContext,
            Configuration conf, URL url) throws IOException {
        // Turn on the symlink feature
        DistributedCache.createSymlink(conf);

        // REGISTER always copies locally the jar file. see PigServer.registerJar()
        Path pathInHDFS = Utils.shipToHDFS(pigContext, conf, url);
        // and add to the DistributedCache
        DistributedCache.addFileToClassPath(pathInHDFS, conf);
        pigContext.skipJars.add(url.getPath());
    }

    /**
     * copy the file to hdfs in a temporary path
     * @param pigContext the pig context
     * @param conf the job conf
     * @param url the url to ship to hdfs
     * @return the location where it was shipped
     * @throws IOException
     */
    public static Path shipToHDFS(PigContext pigContext, Configuration conf, URL url)
            throws IOException {
        String path = url.getPath();
        int slash = path.lastIndexOf("/");
        String suffix = slash == -1 ? path : path.substring(slash+1);

        Path dst = new Path(FileLocalizer.getTemporaryPath(pigContext).toUri().getPath(), suffix);
        FileSystem fs = dst.getFileSystem(conf);
        OutputStream os = fs.create(dst);
        try {
            IOUtils.copyBytes(url.openStream(), os, 4096, true);
        } finally {
            // IOUtils can not close both the input and the output properly in a finally
            // as we can get an exception in between opening the stream and calling the method
            os.close();
        }
        return dst;
    }

    public static String getStackStraceStr(Throwable e) {
        ByteArrayOutputStream baos = new ByteArrayOutputStream();
        PrintStream ps = new PrintStream(baos);
        e.printStackTrace(ps);
        return baos.toString();
    }

<<<<<<< HEAD
    /**
     * Returns whether the give path has a FileSystem implementation.
     *
     * @param path path
     * @param conf configuration
     * @return true if the give path's scheme has a FileSystem implementation,
     *         false otherwise
     */
    public static boolean hasFileSystemImpl(Path path, Configuration conf) {
        String scheme = path.toUri().getScheme();
        if (scheme != null) {
            String fsImpl = conf.get("fs." + scheme + ".impl");
            if (fsImpl == null) {
                return false;
            }
        }
        return true;
    }

=======
>>>>>>> 521870c3
    public static boolean isLocal(PigContext pigContext, Configuration conf) {
        return pigContext.getExecType().isLocal() || conf.getBoolean(PigImplConstants.CONVERTED_TO_LOCAL, false);
    }

}<|MERGE_RESOLUTION|>--- conflicted
+++ resolved
@@ -579,28 +579,6 @@
         return baos.toString();
     }
 
-<<<<<<< HEAD
-    /**
-     * Returns whether the give path has a FileSystem implementation.
-     *
-     * @param path path
-     * @param conf configuration
-     * @return true if the give path's scheme has a FileSystem implementation,
-     *         false otherwise
-     */
-    public static boolean hasFileSystemImpl(Path path, Configuration conf) {
-        String scheme = path.toUri().getScheme();
-        if (scheme != null) {
-            String fsImpl = conf.get("fs." + scheme + ".impl");
-            if (fsImpl == null) {
-                return false;
-            }
-        }
-        return true;
-    }
-
-=======
->>>>>>> 521870c3
     public static boolean isLocal(PigContext pigContext, Configuration conf) {
         return pigContext.getExecType().isLocal() || conf.getBoolean(PigImplConstants.CONVERTED_TO_LOCAL, false);
     }
