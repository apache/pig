/*
 * Licensed to the Apache Software Foundation (ASF) under one
 * or more contributor license agreements.  See the NOTICE file
 * distributed with this work for additional information
 * regarding copyright ownership.  The ASF licenses this file
 * to you under the Apache License, Version 2.0 (the
 * "License"); you may not use this file except in compliance
 * with the License.  You may obtain a copy of the License at
 *
 *     http://www.apache.org/licenses/LICENSE-2.0
 *
 * Unless required by applicable law or agreed to in writing, software
 * distributed under the License is distributed on an "AS IS" BASIS,
 * WITHOUT WARRANTIES OR CONDITIONS OF ANY KIND, either express or implied.
 * See the License for the specific language governing permissions and
 * limitations under the License.
 */
package org.apache.pig.impl.logicalLayer;

<<<<<<< HEAD
import java.util.Map;

import org.apache.pig.impl.eval.EvalSpec;
import org.apache.pig.impl.logicalLayer.schema.TupleSchema;


public class LOSort extends LogicalOperator {
    private static final long serialVersionUID = 1L;
    private EvalSpec sortSpec;


    protected EvalSpec spec;

    public EvalSpec getSpec() {
        return spec;
    }
    
    public LOSort(Map<OperatorKey, LogicalOperator> opTable,
                  String scope, 
                  long id, 
                  OperatorKey input, 
                  EvalSpec sortSpec) {
        super(opTable, scope, id, input);
        this.sortSpec = sortSpec;
        getOutputType();
    }

    @Override
    public String name() {
        StringBuilder sb = new StringBuilder();
        sb.append("SORT ");
        sb.append(scope);
        sb.append("-");
        sb.append(id);
        return sb.toString();
    }

    @Override
    public String arguments() {
        return sortSpec.toString();
    }

    @Override
    public int getOutputType() {
        switch (opTable.get(getInputs().get(0)).getOutputType()) {
        case FIXED:
            return FIXED;
        default:
            throw new RuntimeException
                ("Blocking operator such as sort cannot handle streaming input");
        }
    }

    @Override
    public TupleSchema outputSchema() {
        if (schema == null)
            schema = opTable.get(getInputs().get(0)).outputSchema().copy();

        schema.setAlias(alias);
        return schema;

    }

    public EvalSpec getSortSpec() {
        return sortSpec;
    }

    public void visit(LOVisitor v) {
        v.visitSort(this);
=======
import java.util.ArrayList;
import java.util.Collection;
import java.util.List;
import java.util.Map;
import java.util.Iterator;

import org.apache.pig.FuncSpec;
import org.apache.pig.impl.logicalLayer.FrontendException;
import org.apache.pig.impl.logicalLayer.schema.Schema;
import org.apache.pig.impl.plan.OperatorKey;
import org.apache.pig.impl.plan.VisitorException;
import org.apache.pig.impl.plan.PlanVisitor;
import org.apache.pig.data.DataType;
import org.apache.commons.logging.Log;
import org.apache.commons.logging.LogFactory;

public class LOSort extends LogicalOperator {
    private static final long serialVersionUID = 2L;

    private List<Boolean> mAscCols;
    private FuncSpec mSortFunc;
    private boolean mIsStar = false;
    private long limit;
    private List<LogicalPlan> mSortColPlans;
    private static Log log = LogFactory.getLog(LOSort.class);

    /**
     * @param plan
     *            LogicalPlan this operator is a part of.
     * @param key
     *            OperatorKey for this operator
     * @param sortColPlans
     *            Array of column numbers that will be used for sorting data.
     * @param ascCols
     *            Array of booleans. Should be same size as sortCols. True
     *            indicates sort ascending (default), false sort descending. If
     *            this array is null, then all columns will be sorted ascending.
     * @param sortFunc
     *            the user defined sorting function
     */
    public LOSort(
            LogicalPlan plan,
            OperatorKey key,
            List<LogicalPlan> sortColPlans,
            List<Boolean> ascCols,
            FuncSpec sortFunc) {
        super(plan, key);
        mSortColPlans = sortColPlans;
        mAscCols = ascCols;
        mSortFunc = sortFunc;
        limit = -1;
    }

    public LogicalOperator getInput() {
        return mPlan.getPredecessors(this).get(0);
    }
    
    public List<LogicalPlan> getSortColPlans() {
        return mSortColPlans;
    }

    public void setSortColPlans(List<LogicalPlan> sortPlans) {
        mSortColPlans = sortPlans;
    }

    public List<Boolean> getAscendingCols() {
        return mAscCols;
    }

    public void setAscendingCols(List<Boolean> ascCols) {
        mAscCols = ascCols;
    }

    public FuncSpec getUserFunc() {
        return mSortFunc;
    }

    public void setUserFunc(FuncSpec func) {
        mSortFunc = func;
    }

    public boolean isStar() {
        return mIsStar;
    }

    public void setStar(boolean b) {
        mIsStar = b;
    }

    public void setLimit(long l)
    {
    	limit = l;
    }
    
    public long getLimit()
    {
    	return limit;
    }
    
    public boolean isLimited()
    {
    	return (limit!=-1);
    }

    @Override
    public String name() {
        return "SORT " + mKey.scope + "-" + mKey.id;
    }

    @Override
    public Schema getSchema() throws FrontendException {
        if (!mIsSchemaComputed) {
            // get our parent's schema
            Collection<LogicalOperator> s = mPlan.getPredecessors(this);
            ArrayList<Schema.FieldSchema> fss = new ArrayList<Schema.FieldSchema>();
            try {
                LogicalOperator op = s.iterator().next();
                if (null == op) {
                    throw new FrontendException("Could not find operator in plan");
                }
                if(op instanceof ExpressionOperator) {
                    Schema.FieldSchema fs = new Schema.FieldSchema(((ExpressionOperator)op).getFieldSchema());
                    if(DataType.isSchemaType(fs.type)) {
                        mSchema = fs.schema;
                    } else {
                        fss.add(fs);
                        mSchema = new Schema(fss);
                    }
                } else {
                    mSchema = op.getSchema();
                }
                mIsSchemaComputed = true;
            } catch (FrontendException ioe) {
                mSchema = null;
                mIsSchemaComputed = false;
                throw ioe;
            }
        }
        return mSchema;
    }

    @Override
    public boolean supportsMultipleInputs() {
        return false;
    }

    public void visit(LOVisitor v) throws VisitorException {
        v.visit(this);
    }

    public byte getType() {
        return DataType.BAG ;
    }

    /**
     * @see org.apache.pig.impl.logicalLayer.LogicalOperator#clone()
     * Do not use the clone method directly. Operators are cloned when logical plans
     * are cloned using {@link LogicalPlanCloner}
     */
    @Override
    protected Object clone() throws CloneNotSupportedException {
        LOSort clone = (LOSort) super.clone();
        
        // deep copy sort related attributes
        if(mAscCols != null) {
            clone.mAscCols = new ArrayList<Boolean>();
            for (Iterator<Boolean> it = mAscCols.iterator(); it.hasNext();) {
                clone.mAscCols.add(new Boolean(it.next()));
            }
        }
        
        if(mSortFunc != null)
            clone.mSortFunc = mSortFunc.clone();
        
        if(mSortColPlans != null) {
            clone.mSortColPlans = new ArrayList<LogicalPlan>();
            for (Iterator<LogicalPlan> it = mSortColPlans.iterator(); it.hasNext();) {
                LogicalPlanCloneHelper lpCloneHelper = new LogicalPlanCloneHelper(it.next());
                clone.mSortColPlans.add(lpCloneHelper.getClonedPlan());            
            }
        }
        return clone;
>>>>>>> 1488b22c
    }

}<|MERGE_RESOLUTION|>--- conflicted
+++ resolved
@@ -17,77 +17,6 @@
  */
 package org.apache.pig.impl.logicalLayer;
 
-<<<<<<< HEAD
-import java.util.Map;
-
-import org.apache.pig.impl.eval.EvalSpec;
-import org.apache.pig.impl.logicalLayer.schema.TupleSchema;
-
-
-public class LOSort extends LogicalOperator {
-    private static final long serialVersionUID = 1L;
-    private EvalSpec sortSpec;
-
-
-    protected EvalSpec spec;
-
-    public EvalSpec getSpec() {
-        return spec;
-    }
-    
-    public LOSort(Map<OperatorKey, LogicalOperator> opTable,
-                  String scope, 
-                  long id, 
-                  OperatorKey input, 
-                  EvalSpec sortSpec) {
-        super(opTable, scope, id, input);
-        this.sortSpec = sortSpec;
-        getOutputType();
-    }
-
-    @Override
-    public String name() {
-        StringBuilder sb = new StringBuilder();
-        sb.append("SORT ");
-        sb.append(scope);
-        sb.append("-");
-        sb.append(id);
-        return sb.toString();
-    }
-
-    @Override
-    public String arguments() {
-        return sortSpec.toString();
-    }
-
-    @Override
-    public int getOutputType() {
-        switch (opTable.get(getInputs().get(0)).getOutputType()) {
-        case FIXED:
-            return FIXED;
-        default:
-            throw new RuntimeException
-                ("Blocking operator such as sort cannot handle streaming input");
-        }
-    }
-
-    @Override
-    public TupleSchema outputSchema() {
-        if (schema == null)
-            schema = opTable.get(getInputs().get(0)).outputSchema().copy();
-
-        schema.setAlias(alias);
-        return schema;
-
-    }
-
-    public EvalSpec getSortSpec() {
-        return sortSpec;
-    }
-
-    public void visit(LOVisitor v) {
-        v.visitSort(this);
-=======
 import java.util.ArrayList;
 import java.util.Collection;
 import java.util.List;
@@ -270,7 +199,6 @@
             }
         }
         return clone;
->>>>>>> 1488b22c
     }
 
 }