--- conflicted
+++ resolved
@@ -18,58 +18,6 @@
 package org.apache.pig.impl.logicalLayer;
 
 import java.util.ArrayList;
-<<<<<<< HEAD
-import java.util.List;
-import java.util.Map;
-
-import org.apache.pig.impl.eval.cond.Cond;
-import org.apache.pig.impl.logicalLayer.schema.TupleSchema;
-
-public class LOSplit extends LogicalOperator {
-    private static final long serialVersionUID = 1L;
-
-      List<Cond> conditions = new ArrayList<Cond>();
-
-    public LOSplit(Map<OperatorKey, LogicalOperator> opTable,
-                   String scope, 
-                   long id, 
-                   OperatorKey input) {
-        super(opTable, scope, id, input);
-    }
-    
-    public void addCond(Cond cond) {
-        conditions.add(cond);
-    }
-
-    @Override
-    public int getOutputType() {
-        return opTable.get(getInputs().get(0)).getOutputType();
-    }
-
-    public ArrayList<Cond> getConditions() {
-        return new ArrayList<Cond> (conditions);
-    }
-
-    @Override
-    public TupleSchema outputSchema() {
-        return opTable.get(getInputs().get(0)).outputSchema().copy();
-    }
-
-    @Override
-    public String name() {
-        StringBuilder sb = new StringBuilder();
-        sb.append("Split ");
-        sb.append(scope);
-        sb.append("-");
-        sb.append(id);
-        return sb.toString();
-    }
-    
-    public void visit(LOVisitor v) {
-        v.visitSplit(this);
-    }
-
-=======
 import java.util.Collection;
 import java.util.List;
 import java.util.Map;
@@ -171,5 +119,4 @@
         LOSplit splitClone = (LOSplit)super.clone();
         return splitClone;
     }
->>>>>>> 1488b22c
 }