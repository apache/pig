/*
 * Licensed to the Apache Software Foundation (ASF) under one
 * or more contributor license agreements.  See the NOTICE file
 * distributed with this work for additional information
 * regarding copyright ownership.  The ASF licenses this file
 * to you under the Apache License, Version 2.0 (the
 * "License"); you may not use this file except in compliance
 * with the License.  You may obtain a copy of the License at
 *
 *     http://www.apache.org/licenses/LICENSE-2.0
 *
 * Unless required by applicable law or agreed to in writing, software
 * distributed under the License is distributed on an "AS IS" BASIS,
 * WITHOUT WARRANTIES OR CONDITIONS OF ANY KIND, either express or implied.
 * See the License for the specific language governing permissions and
 * limitations under the License.
 */
package org.apache.pig;

import java.io.BufferedReader;
import java.io.IOException;
import java.io.InputStreamReader;
import java.util.Iterator;
import java.util.Properties;
<<<<<<< HEAD

import org.apache.commons.logging.Log;
import org.apache.commons.logging.LogFactory;
import org.apache.pig.PigServer.ExecType;
import org.apache.pig.backend.executionengine.ExecException;
import org.apache.pig.impl.logicalLayer.LogicalPlan;
=======
import java.util.Map;

import org.apache.commons.logging.Log;
import org.apache.commons.logging.LogFactory;
import org.apache.pig.ExecType;
import org.apache.pig.backend.executionengine.ExecException;
import org.apache.pig.impl.logicalLayer.FrontendException;
import org.apache.pig.impl.logicalLayer.LogicalPlan;
import org.apache.pig.impl.logicalLayer.LogicalOperator;
>>>>>>> 1488b22c

public class StandAloneParser {
    
    private static final Log log = LogFactory.getLog(StandAloneParser.class);
    
    static PigServer pig;
    
    public static void main(String args[]) throws IOException, ExecException {
        
        BufferedReader in = new BufferedReader(new InputStreamReader(System.in));
        pig = new PigServer(ExecType.LOCAL, new Properties());
        
        while (true) {
            System.out.print("> ");
            
            String line;
            try {
                line = in.readLine();
            } catch (IOException e) {
                log.error(e);
                return;
            }
            
            if (line.toLowerCase().equals("quit")) break;
            if (line.toLowerCase().startsWith("#")) continue;
            else tryParse(line);
            
        }
    }
    
    private static void tryParse(String query) {
        if (query.trim().equals(""))
            return;
<<<<<<< HEAD
        try{
            pig.registerQuery(query);
            System.out.print("Current aliases: ");
            for (Iterator<String> it = pig.getAliases().keySet().iterator(); it.hasNext(); ) {
                String alias = it.next();
                LogicalPlan lp = pig.getAliases().get(alias);
                System.out.print(alias + "->" + lp.getOpTable().get(lp.getRoot()).outputSchema());
=======
        try{        
            pig.registerQuery(query);
            System.out.print("Current aliases: ");
            Map<String, LogicalPlan> aliasPlan = pig.getAliases();
            for (Iterator<String> it = aliasPlan.keySet().iterator(); it.hasNext(); ) {
                String alias = it.next();
                LogicalPlan lp = aliasPlan.get(alias);
                System.out.print(alias + "->" + lp.getLeaves().get(0).getSchema());
>>>>>>> 1488b22c
                if (it.hasNext()) System.out.print(", \n");
                else System.out.print("\n");
            }
        } catch (IOException e) {
            log.error(e);
<<<<<<< HEAD
=======
        } catch (FrontendException fe) {
            log.error(fe);
>>>>>>> 1488b22c
        }
    }
}<|MERGE_RESOLUTION|>--- conflicted
+++ resolved
@@ -22,14 +22,6 @@
 import java.io.InputStreamReader;
 import java.util.Iterator;
 import java.util.Properties;
-<<<<<<< HEAD
-
-import org.apache.commons.logging.Log;
-import org.apache.commons.logging.LogFactory;
-import org.apache.pig.PigServer.ExecType;
-import org.apache.pig.backend.executionengine.ExecException;
-import org.apache.pig.impl.logicalLayer.LogicalPlan;
-=======
 import java.util.Map;
 
 import org.apache.commons.logging.Log;
@@ -39,7 +31,6 @@
 import org.apache.pig.impl.logicalLayer.FrontendException;
 import org.apache.pig.impl.logicalLayer.LogicalPlan;
 import org.apache.pig.impl.logicalLayer.LogicalOperator;
->>>>>>> 1488b22c
 
 public class StandAloneParser {
     
@@ -68,20 +59,13 @@
             else tryParse(line);
             
         }
+        
+           
     }
     
     private static void tryParse(String query) {
         if (query.trim().equals(""))
             return;
-<<<<<<< HEAD
-        try{
-            pig.registerQuery(query);
-            System.out.print("Current aliases: ");
-            for (Iterator<String> it = pig.getAliases().keySet().iterator(); it.hasNext(); ) {
-                String alias = it.next();
-                LogicalPlan lp = pig.getAliases().get(alias);
-                System.out.print(alias + "->" + lp.getOpTable().get(lp.getRoot()).outputSchema());
-=======
         try{        
             pig.registerQuery(query);
             System.out.print("Current aliases: ");
@@ -90,17 +74,13 @@
                 String alias = it.next();
                 LogicalPlan lp = aliasPlan.get(alias);
                 System.out.print(alias + "->" + lp.getLeaves().get(0).getSchema());
->>>>>>> 1488b22c
                 if (it.hasNext()) System.out.print(", \n");
                 else System.out.print("\n");
             }
         } catch (IOException e) {
             log.error(e);
-<<<<<<< HEAD
-=======
         } catch (FrontendException fe) {
             log.error(fe);
->>>>>>> 1488b22c
         }
     }
 }