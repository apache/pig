/*
 * Licensed to the Apache Software Foundation (ASF) under one
 * or more contributor license agreements.  See the NOTICE file
 * distributed with this work for additional information
 * regarding copyright ownership.  The ASF licenses this file
 * to you under the Apache License, Version 2.0 (the
 * "License"); you may not use this file except in compliance
 * with the License.  You may obtain a copy of the License at
 *
 *     http://www.apache.org/licenses/LICENSE-2.0
 *
 * Unless required by applicable law or agreed to in writing, software
 * distributed under the License is distributed on an "AS IS" BASIS,
 * WITHOUT WARRANTIES OR CONDITIONS OF ANY KIND, either express or implied.
 * See the License for the specific language governing permissions and
 * limitations under the License.
 */
package org.apache.pig;

import java.io.*;
import java.lang.reflect.Method;
import java.util.*;
import java.util.jar.*;
import java.text.ParseException;

<<<<<<< HEAD
import org.apache.commons.logging.Log;
import org.apache.commons.logging.LogFactory;

=======
import jline.ConsoleReader;
import jline.ConsoleReaderInputStream;
import jline.History;

import org.apache.commons.logging.Log;
import org.apache.commons.logging.LogFactory;

>>>>>>> 1488b22c
import org.apache.log4j.BasicConfigurator;
import org.apache.log4j.Logger;
import org.apache.log4j.Level;
import org.apache.log4j.ConsoleAppender;
import org.apache.log4j.PatternLayout;
import org.apache.log4j.PropertyConfigurator;
<<<<<<< HEAD
import org.apache.pig.PigServer.ExecType;
=======
import org.apache.pig.ExecType;
>>>>>>> 1488b22c
import org.apache.pig.backend.hadoop.executionengine.HExecutionEngine;
import org.apache.pig.impl.PigContext;
import org.apache.pig.impl.io.FileLocalizer;
import org.apache.pig.impl.logicalLayer.LogicalPlanBuilder;
import org.apache.pig.impl.util.JarManager;
import org.apache.pig.impl.util.PropertiesUtil;
<<<<<<< HEAD
import org.apache.pig.impl.io.FileLocalizer;
=======
>>>>>>> 1488b22c
import org.apache.pig.tools.cmdline.CmdLineParser;
import org.apache.pig.tools.grunt.Grunt;
import org.apache.pig.tools.grunt.PigCompletor;
import org.apache.pig.tools.timer.PerformanceTimerFactory;
import org.apache.pig.tools.parameters.ParameterSubstitutionPreprocessor;

public class Main
{

    private final static Log log = LogFactory.getLog(Main.class);
    
    private static final String LOG4J_CONF = "log4jconf";
    private static final String BRIEF = "brief";
    private static final String DEBUG = "debug";
    private static final String JAR = "jar";
    private static final String VERBOSE = "verbose";
    
    private enum ExecMode {STRING, FILE, SHELL, UNKNOWN};
                
/**
 * The Main-Class for the Pig Jar that will provide a shell and setup a classpath appropriate
 * for executing Jar files.
 * 
 * @param args
 *            -jar can be used to add additional jar files (colon separated). - will start a
 *            shell. -e will execute the rest of the command line as if it was input to the
 *            shell.
 * @throws IOException
 */
public static void main(String args[])
{
    int rc = 1;
    Properties properties = new Properties();
    PropertiesUtil.loadPropertiesFromFile(properties);

    try {
        BufferedReader pin = null;
        boolean debug = false;
        boolean dryrun = false;
        ArrayList<String> params = new ArrayList<String>();
        ArrayList<String> paramFiles = new ArrayList<String>();

        CmdLineParser opts = new CmdLineParser(args);
        opts.registerOpt('4', "log4jconf", CmdLineParser.ValueExpected.REQUIRED);
        opts.registerOpt('b', "brief", CmdLineParser.ValueExpected.NOT_ACCEPTED);
        opts.registerOpt('c', "cluster", CmdLineParser.ValueExpected.REQUIRED);
        opts.registerOpt('d', "debug", CmdLineParser.ValueExpected.REQUIRED);
        opts.registerOpt('e', "execute", CmdLineParser.ValueExpected.NOT_ACCEPTED);
        opts.registerOpt('f', "file", CmdLineParser.ValueExpected.REQUIRED);
        opts.registerOpt('h', "help", CmdLineParser.ValueExpected.NOT_ACCEPTED);
        opts.registerOpt('o', "hod", CmdLineParser.ValueExpected.NOT_ACCEPTED);
        opts.registerOpt('j', "jar", CmdLineParser.ValueExpected.REQUIRED);
        opts.registerOpt('v', "verbose", CmdLineParser.ValueExpected.NOT_ACCEPTED);
        opts.registerOpt('x', "exectype", CmdLineParser.ValueExpected.REQUIRED);
        opts.registerOpt('i', "version", CmdLineParser.ValueExpected.OPTIONAL);
        opts.registerOpt('p', "param", CmdLineParser.ValueExpected.OPTIONAL);
        opts.registerOpt('m', "param_file", CmdLineParser.ValueExpected.OPTIONAL);
        opts.registerOpt('r', "dryrun", CmdLineParser.ValueExpected.NOT_ACCEPTED);

        ExecMode mode = ExecMode.UNKNOWN;
        String file = null;
        ExecType execType = ExecType.MAPREDUCE ;
        String execTypeString = properties.getProperty("exectype");
        if(execTypeString!=null && execTypeString.length()>0){
            execType = PigServer.parseExecType(execTypeString);
        }
        String cluster = "local";
        String clusterConfigured = properties.getProperty("cluster");
        if(clusterConfigured != null && clusterConfigured.length() > 0){
            cluster = clusterConfigured;
        }

        char opt;
        while ((opt = opts.getNextOpt()) != CmdLineParser.EndOfOpts) {
            switch (opt) {
            case '4':
                String log4jconf = opts.getValStr();
                if(log4jconf != null){
                    properties.setProperty(LOG4J_CONF, log4jconf);
                }
                break;

            case 'b':
                properties.setProperty(BRIEF, "true");
                break;

            case 'c': 
                // Needed away to specify the cluster to run the MR job on
                // Bug 831708 - fixed
                String clusterParameter = opts.getValStr();
                if (clusterParameter != null && clusterParameter.length() > 0) {
                    cluster = clusterParameter;
                }
                break;

            case 'd':
                String logLevel = opts.getValStr();
                if (logLevel != null) {
                    properties.setProperty(DEBUG, logLevel);
                }
                debug = true;
                break;
                
            case 'e': 
                mode = ExecMode.STRING;
                break;

            case 'f':
                mode = ExecMode.FILE;
                file = opts.getValStr();
                break;

            case 'h':
                usage();
                return;

            case 'j': 
                String jarsString = opts.getValStr();
                if(jarsString != null){
                    properties.setProperty(JAR, jarsString);
                }
                break;

            case 'm':
                paramFiles.add(opts.getValStr());
                break;
                            
            case 'o': 
                // TODO sgroschupf using system properties is always a very bad idea
                String gateway = System.getProperty("ssh.gateway");
                if (gateway == null || gateway.length() == 0) {
                    properties.setProperty("hod.server", "local");
                } else {
                    properties.setProperty("hod.server", System.getProperty("ssh.gateway"));
                }
                break;

            case 'p': 
                String val = opts.getValStr();
                params.add(opts.getValStr());
                break;
                            
            case 'r': 
                // currently only used for parameter substitition
                // will be extended in the future
                dryrun = true;
                break;
                            
            case 'v':
                properties.setProperty(VERBOSE, ""+true);
                break;

            case 'x':
                try {
                    execType = PigServer.parseExecType(opts.getValStr());
                    } catch (IOException e) {
                        throw new RuntimeException("ERROR: Unrecognized exectype.", e);
                    }
                break;
            case 'i':
            	System.out.println(getVersionString());
            	return;
            default: {
                Character cc = new Character(opt);
                throw new AssertionError("Unhandled option " + cc.toString());
                     }
            }
        }
        // configure logging
        configureLog4J(properties);
        // create the context with the parameter
        PigContext pigContext = new PigContext(execType, properties);

        LogicalPlanBuilder.classloader = pigContext.createCl(null);

        // construct the parameter subsitution preprocessor
        Grunt grunt = null;
        BufferedReader in;
        String substFile = null;
        switch (mode) {
        case FILE:
            // Run, using the provided file as a pig file
            in = new BufferedReader(new FileReader(file));

            // run parameter substition preoprocessor first
            substFile = file + ".substituted";
            pin = runParamPreprocessor(in, params, paramFiles, substFile, debug || dryrun);
            if (dryrun){
                log.info("Dry run completed. Substitued pig script is at " + substFile);
                return;
            }

            if (!debug)
                new File(substFile).deleteOnExit();
            
            grunt = new Grunt(pin, pigContext);
            grunt.exec();
            return;

        case STRING: {
            // Gather up all the remaining arguments into a string and pass them into
            // grunt.
<<<<<<< HEAD
            StringBuilder sb = new StringBuilder();
=======
            StringBuffer sb = new StringBuffer();
>>>>>>> 1488b22c
            String remainders[] = opts.getRemainingArgs();
            for (int i = 0; i < remainders.length; i++) {
                if (i != 0) sb.append(' ');
                sb.append(remainders[i]);
            }
            in = new BufferedReader(new StringReader(sb.toString()));
            grunt = new Grunt(in, pigContext);
            grunt.exec();
            rc = 0;
            return;
            }

        default:
            break;
        }

        // If we're here, we don't know yet what they want.  They may have just
        // given us a jar to execute, they might have given us a pig script to
        // execute, or they might have given us a dash (or nothing) which means to
        // run grunt interactive.
        String remainders[] = opts.getRemainingArgs();
        if (remainders == null) {
            // Interactive
            mode = ExecMode.SHELL;
<<<<<<< HEAD
            in = new BufferedReader(new InputStreamReader(System.in));
            grunt = new Grunt(in, pigContext);
=======
            ConsoleReader reader = new ConsoleReader(System.in, new OutputStreamWriter(System.out));
            reader.addCompletor(new PigCompletor());
            reader.setDefaultPrompt("grunt> ");
            final String HISTORYFILE = ".pig_history";
            String historyFile = System.getProperty("user.home") + File.separator  + HISTORYFILE;
            reader.setHistory(new History(new File(historyFile)));
            ConsoleReaderInputStream inputStream = new ConsoleReaderInputStream(reader);
            grunt = new Grunt(new BufferedReader(new InputStreamReader(inputStream)), pigContext);
            grunt.setConsoleReader(reader);
>>>>>>> 1488b22c
            grunt.run();
            rc = 0;
            return;
        } else {
            // They have a pig script they want us to run.
            if (remainders.length > 1) {
                   throw new RuntimeException("You can only run one pig script "
                    + "at a time from the command line.");
            }
            mode = ExecMode.FILE;
            in = new BufferedReader(new FileReader(remainders[0]));

            // run parameter substition preoprocessor first
            substFile = remainders[0] + ".substituted";
            pin = runParamPreprocessor(in, params, paramFiles, substFile, debug || dryrun);
            if (dryrun){
                log.info("Dry run completed. Substitued pig script is at " + substFile);
                return;
            }

            if (!debug)
                new File(substFile).deleteOnExit();

            grunt = new Grunt(pin, pigContext);
            grunt.exec();
            rc = 0;
            return;
        }

        // Per Utkarsh and Chris invocation of jar file via pig depricated.
    } catch (ParseException e) {
        usage();
        rc = 1;
    } catch (NumberFormatException e) {
        usage();
        rc = 1;
    } catch (Throwable e) {
        //log.error(e);
        // this is a hack to see full error till we resolve commons logging config
        e.printStackTrace();
    } finally {
        // clear temp files
        FileLocalizer.deleteTempFiles();
        PerformanceTimerFactory.getPerfTimerFactory().dumpTimers();
        System.exit(rc);
    }
<<<<<<< HEAD
=======
}

//TODO jz: log4j.properties should be used instead
private static void configureLog4J(Properties properties) {
    // TODO Add a file appender for the logs
    // TODO Need to create a property in the properties file for it.
    // sgroschupf, 25Feb2008: this method will be obsolete with PIG-115.
     
    String log4jconf = properties.getProperty(LOG4J_CONF);
    String trueString = "true";
    boolean brief = trueString.equalsIgnoreCase(properties.getProperty(BRIEF));
    boolean verbose = trueString.equalsIgnoreCase(properties.getProperty(VERBOSE));
    Level logLevel = Level.INFO;

    String logLevelString = properties.getProperty(DEBUG);
    if (logLevelString != null){
        logLevel = Level.toLevel(logLevelString, Level.INFO);
    }
    
    if (log4jconf != null) {
         PropertyConfigurator.configure(log4jconf);
     } else if (!brief ) {
         // non-brief logging - timestamps
         Properties props = new Properties();
         props.setProperty("log4j.rootLogger", "INFO, PIGCONSOLE");
         props.setProperty("log4j.appender.PIGCONSOLE",
                           "org.apache.log4j.ConsoleAppender");
         props.setProperty("log4j.appender.PIGCONSOLE.layout",
                           "org.apache.log4j.PatternLayout");
         props.setProperty("log4j.appender.PIGCONSOLE.layout.ConversionPattern",
                           "%d [%t] %-5p %c - %m%n");
         PropertyConfigurator.configure(props);
         // Set the log level/threshold
         Logger.getRootLogger().setLevel(verbose ? Level.ALL : logLevel);
     } else {
         // brief logging - no timestamps
         Properties props = new Properties();
         props.setProperty("log4j.rootLogger", "INFO, PIGCONSOLE");
         props.setProperty("log4j.appender.PIGCONSOLE",
                           "org.apache.log4j.ConsoleAppender");
         props.setProperty("log4j.appender.PIGCONSOLE.layout",
                           "org.apache.log4j.PatternLayout");
         props.setProperty("log4j.appender.PIGCONSOLE.layout.ConversionPattern",
                           "%m%n");
         PropertyConfigurator.configure(props);
         // Set the log level/threshold
         Logger.getRootLogger().setLevel(verbose ? Level.ALL : logLevel);
     }
}
 
// retruns the stream of final pig script to be passed to Grunt
private static BufferedReader runParamPreprocessor(BufferedReader origPigScript, ArrayList<String> params,
                                            ArrayList<String> paramFiles, String scriptFile, boolean createFile) 
                                throws org.apache.pig.tools.parameters.ParseException, IOException{
    ParameterSubstitutionPreprocessor psp = new ParameterSubstitutionPreprocessor(50);
    String[] type1 = new String[1];
    String[] type2 = new String[1];

    if (createFile){
        BufferedWriter fw = new BufferedWriter(new FileWriter(scriptFile));
        psp.genSubstitutedFile (origPigScript, fw, params.size() > 0 ? params.toArray(type1) : null, 
                                paramFiles.size() > 0 ? paramFiles.toArray(type2) : null);
        return new BufferedReader(new FileReader (scriptFile));

    } else {
        StringWriter writer = new StringWriter();
        psp.genSubstitutedFile (origPigScript, writer,  params.size() > 0 ? params.toArray(type1) : null, 
                                paramFiles.size() > 0 ? paramFiles.toArray(type2) : null);
        return new BufferedReader(new StringReader(writer.toString()));
    }
>>>>>>> 1488b22c
}

//TODO jz: log4j.properties should be used instead
private static void configureLog4J(Properties properties) {
    // TODO Add a file appender for the logs
    // TODO Need to create a property in the properties file for it.
    // sgroschupf, 25Feb2008: this method will be obsolete with PIG-115.
     
    String log4jconf = properties.getProperty(LOG4J_CONF);
    String trueString = "true";
    boolean brief = trueString.equalsIgnoreCase(properties.getProperty(BRIEF));
    boolean verbose = trueString.equalsIgnoreCase(properties.getProperty(VERBOSE));
    Level logLevel = Level.INFO;

    String logLevelString = properties.getProperty(DEBUG);
    if (logLevelString != null){
        logLevel = Level.toLevel(logLevelString, Level.INFO);
    }
    
<<<<<<< HEAD
    if (log4jconf != null) {
         PropertyConfigurator.configure(log4jconf);
     } else if (!brief ) {
         // non-brief logging - timestamps
         Properties props = new Properties();
         props.setProperty("log4j.rootLogger", "INFO, PIGCONSOLE");
         props.setProperty("log4j.appender.PIGCONSOLE",
                           "org.apache.log4j.ConsoleAppender");
         props.setProperty("log4j.appender.PIGCONSOLE.layout",
                           "org.apache.log4j.PatternLayout");
         props.setProperty("log4j.appender.PIGCONSOLE.layout.ConversionPattern",
                           "%d [%t] %-5p %c - %m%n");
         PropertyConfigurator.configure(props);
         // Set the log level/threshold
         Logger.getRootLogger().setLevel(verbose ? Level.ALL : logLevel);
     } else {
         // brief logging - no timestamps
         Properties props = new Properties();
         props.setProperty("log4j.rootLogger", "INFO, PIGCONSOLE");
         props.setProperty("log4j.appender.PIGCONSOLE",
                           "org.apache.log4j.ConsoleAppender");
         props.setProperty("log4j.appender.PIGCONSOLE.layout",
                           "org.apache.log4j.PatternLayout");
         props.setProperty("log4j.appender.PIGCONSOLE.layout.ConversionPattern",
                           "%m%n");
         PropertyConfigurator.configure(props);
         // Set the log level/threshold
         Logger.getRootLogger().setLevel(verbose ? Level.ALL : logLevel);
     }
}
 
// retruns the stream of final pig script to be passed to Grunt
private static BufferedReader runParamPreprocessor(BufferedReader origPigScript, ArrayList<String> params,
                                            ArrayList<String> paramFiles, String scriptFile, boolean createFile) 
                                throws org.apache.pig.tools.parameters.ParseException, IOException{
    ParameterSubstitutionPreprocessor psp = new ParameterSubstitutionPreprocessor(50);
    String[] type1 = new String[1];
    String[] type2 = new String[1];

    if (createFile){
        BufferedWriter fw = new BufferedWriter(new FileWriter(scriptFile));
        psp.genSubstitutedFile (origPigScript, fw, params.size() > 0 ? params.toArray(type1) : null, 
                                paramFiles.size() > 0 ? paramFiles.toArray(type2) : null);
        return new BufferedReader(new FileReader (scriptFile));

    } else {
        StringWriter writer = new StringWriter();
        psp.genSubstitutedFile (origPigScript, writer,  params.size() > 0 ? params.toArray(type1) : null, 
                                paramFiles.size() > 0 ? paramFiles.toArray(type2) : null);
        return new BufferedReader(new StringReader(writer.toString()));
    }
}
    
   
private static String getVersionString() {
	String findContainingJar = JarManager.findContainingJar(Main.class);
	  try { 
		  StringBuffer buffer = new  StringBuffer();
          JarFile jar = new JarFile(findContainingJar); 
          final Manifest manifest = jar.getManifest(); 
          final Map <String,Attributes> attrs = manifest.getEntries(); 
          Attributes attr = attrs.get("org/apache/pig");
          String version = (String) attr.getValue("Implementation-Version");
          String svnRevision = (String) attr.getValue("Svn-Revision");
          String buildTime = (String) attr.getValue("Build-TimeStamp");
          // we use a version string similar to svn 
          //svn, version 1.4.4 (r25188)
          // compiled Sep 23 2007, 22:32:34
          return "Apache Pig version " + version + " (r" + svnRevision + ") \ncompiled "+buildTime;
      } catch (Exception e) { 
          throw new RuntimeException("unable to read pigs manifest file", e); 
      } 
}

public static void usage()
{
	System.out.println("\n"+getVersionString()+"\n");
    System.out.println("USAGE: Pig [options] [-] : Run interactively in grunt shell.");
    System.out.println("       Pig [options] -e[xecute] cmd [cmd ...] : Run cmd(s).");
    System.out.println("       Pig [options] [-f[ile]] file : Run cmds found in file.");
    System.out.println("  options include:");
    System.out.println("    -4, -log4jconf log4j configuration file, overrides log conf");
    System.out.println("    -b, -brief brief logging (no timestamps)");
    System.out.println("    -c, -cluster clustername, kryptonite is default");
    System.out.println("    -d, -debug debug level, INFO is default");
    System.out.println("    -h, -help display this message");
    System.out.println("    -j, -jar jarfile load jarfile"); 
    System.out.println("    -o, -hod read hod server from system property ssh.gateway");
    System.out.println("    -v, -verbose print all log messages to screen (default to print only INFO and above to screen)");
    System.out.println("    -x, -exectype local|mapreduce, mapreduce is default");
    System.out.println("    -i, -version display version information");
}
=======
private static String getVersionString() {
	String findContainingJar = JarManager.findContainingJar(Main.class);
	  try { 
		  StringBuffer buffer = new  StringBuffer();
          JarFile jar = new JarFile(findContainingJar); 
          final Manifest manifest = jar.getManifest(); 
          final Map <String,Attributes> attrs = manifest.getEntries(); 
          Attributes attr = attrs.get("org/apache/pig");
          String version = (String) attr.getValue("Implementation-Version");
          String svnRevision = (String) attr.getValue("Svn-Revision");
          String buildTime = (String) attr.getValue("Build-TimeStamp");
          // we use a version string similar to svn 
          //svn, version 1.4.4 (r25188)
          // compiled Sep 23 2007, 22:32:34
          return "Apache Pig version " + version + " (r" + svnRevision + ") \ncompiled "+buildTime;
      } catch (Exception e) { 
          throw new RuntimeException("unable to read pigs manifest file", e); 
      } 
}

public static void usage()
{
	System.out.println("\n"+getVersionString()+"\n");
    System.out.println("USAGE: Pig [options] [-] : Run interactively in grunt shell.");
    System.out.println("       Pig [options] -e[xecute] cmd [cmd ...] : Run cmd(s).");
    System.out.println("       Pig [options] [-f[ile]] file : Run cmds found in file.");
    System.out.println("  options include:");
    System.out.println("    -4, -log4jconf log4j configuration file, overrides log conf");
    System.out.println("    -b, -brief brief logging (no timestamps)");
    System.out.println("    -c, -cluster clustername, kryptonite is default");
    System.out.println("    -d, -debug debug level, INFO is default");
    System.out.println("    -h, -help display this message");
    System.out.println("    -j, -jar jarfile load jarfile"); 
    System.out.println("    -o, -hod read hod server from system property ssh.gateway");
    System.out.println("    -v, -verbose print all log messages to screen (default to print only INFO and above to screen)");
    System.out.println("    -x, -exectype local|mapreduce, mapreduce is default");
    System.out.println("    -i, -version display version information");
}
>>>>>>> 1488b22c
}<|MERGE_RESOLUTION|>--- conflicted
+++ resolved
@@ -23,11 +23,6 @@
 import java.util.jar.*;
 import java.text.ParseException;
 
-<<<<<<< HEAD
-import org.apache.commons.logging.Log;
-import org.apache.commons.logging.LogFactory;
-
-=======
 import jline.ConsoleReader;
 import jline.ConsoleReaderInputStream;
 import jline.History;
@@ -35,28 +30,19 @@
 import org.apache.commons.logging.Log;
 import org.apache.commons.logging.LogFactory;
 
->>>>>>> 1488b22c
 import org.apache.log4j.BasicConfigurator;
 import org.apache.log4j.Logger;
 import org.apache.log4j.Level;
 import org.apache.log4j.ConsoleAppender;
 import org.apache.log4j.PatternLayout;
 import org.apache.log4j.PropertyConfigurator;
-<<<<<<< HEAD
-import org.apache.pig.PigServer.ExecType;
-=======
 import org.apache.pig.ExecType;
->>>>>>> 1488b22c
 import org.apache.pig.backend.hadoop.executionengine.HExecutionEngine;
 import org.apache.pig.impl.PigContext;
 import org.apache.pig.impl.io.FileLocalizer;
 import org.apache.pig.impl.logicalLayer.LogicalPlanBuilder;
 import org.apache.pig.impl.util.JarManager;
 import org.apache.pig.impl.util.PropertiesUtil;
-<<<<<<< HEAD
-import org.apache.pig.impl.io.FileLocalizer;
-=======
->>>>>>> 1488b22c
 import org.apache.pig.tools.cmdline.CmdLineParser;
 import org.apache.pig.tools.grunt.Grunt;
 import org.apache.pig.tools.grunt.PigCompletor;
@@ -259,11 +245,7 @@
         case STRING: {
             // Gather up all the remaining arguments into a string and pass them into
             // grunt.
-<<<<<<< HEAD
-            StringBuilder sb = new StringBuilder();
-=======
             StringBuffer sb = new StringBuffer();
->>>>>>> 1488b22c
             String remainders[] = opts.getRemainingArgs();
             for (int i = 0; i < remainders.length; i++) {
                 if (i != 0) sb.append(' ');
@@ -288,10 +270,6 @@
         if (remainders == null) {
             // Interactive
             mode = ExecMode.SHELL;
-<<<<<<< HEAD
-            in = new BufferedReader(new InputStreamReader(System.in));
-            grunt = new Grunt(in, pigContext);
-=======
             ConsoleReader reader = new ConsoleReader(System.in, new OutputStreamWriter(System.out));
             reader.addCompletor(new PigCompletor());
             reader.setDefaultPrompt("grunt> ");
@@ -301,7 +279,6 @@
             ConsoleReaderInputStream inputStream = new ConsoleReaderInputStream(reader);
             grunt = new Grunt(new BufferedReader(new InputStreamReader(inputStream)), pigContext);
             grunt.setConsoleReader(reader);
->>>>>>> 1488b22c
             grunt.run();
             rc = 0;
             return;
@@ -348,8 +325,6 @@
         PerformanceTimerFactory.getPerfTimerFactory().dumpTimers();
         System.exit(rc);
     }
-<<<<<<< HEAD
-=======
 }
 
 //TODO jz: log4j.properties should be used instead
@@ -420,81 +395,8 @@
                                 paramFiles.size() > 0 ? paramFiles.toArray(type2) : null);
         return new BufferedReader(new StringReader(writer.toString()));
     }
->>>>>>> 1488b22c
-}
-
-//TODO jz: log4j.properties should be used instead
-private static void configureLog4J(Properties properties) {
-    // TODO Add a file appender for the logs
-    // TODO Need to create a property in the properties file for it.
-    // sgroschupf, 25Feb2008: this method will be obsolete with PIG-115.
-     
-    String log4jconf = properties.getProperty(LOG4J_CONF);
-    String trueString = "true";
-    boolean brief = trueString.equalsIgnoreCase(properties.getProperty(BRIEF));
-    boolean verbose = trueString.equalsIgnoreCase(properties.getProperty(VERBOSE));
-    Level logLevel = Level.INFO;
-
-    String logLevelString = properties.getProperty(DEBUG);
-    if (logLevelString != null){
-        logLevel = Level.toLevel(logLevelString, Level.INFO);
-    }
-    
-<<<<<<< HEAD
-    if (log4jconf != null) {
-         PropertyConfigurator.configure(log4jconf);
-     } else if (!brief ) {
-         // non-brief logging - timestamps
-         Properties props = new Properties();
-         props.setProperty("log4j.rootLogger", "INFO, PIGCONSOLE");
-         props.setProperty("log4j.appender.PIGCONSOLE",
-                           "org.apache.log4j.ConsoleAppender");
-         props.setProperty("log4j.appender.PIGCONSOLE.layout",
-                           "org.apache.log4j.PatternLayout");
-         props.setProperty("log4j.appender.PIGCONSOLE.layout.ConversionPattern",
-                           "%d [%t] %-5p %c - %m%n");
-         PropertyConfigurator.configure(props);
-         // Set the log level/threshold
-         Logger.getRootLogger().setLevel(verbose ? Level.ALL : logLevel);
-     } else {
-         // brief logging - no timestamps
-         Properties props = new Properties();
-         props.setProperty("log4j.rootLogger", "INFO, PIGCONSOLE");
-         props.setProperty("log4j.appender.PIGCONSOLE",
-                           "org.apache.log4j.ConsoleAppender");
-         props.setProperty("log4j.appender.PIGCONSOLE.layout",
-                           "org.apache.log4j.PatternLayout");
-         props.setProperty("log4j.appender.PIGCONSOLE.layout.ConversionPattern",
-                           "%m%n");
-         PropertyConfigurator.configure(props);
-         // Set the log level/threshold
-         Logger.getRootLogger().setLevel(verbose ? Level.ALL : logLevel);
-     }
-}
- 
-// retruns the stream of final pig script to be passed to Grunt
-private static BufferedReader runParamPreprocessor(BufferedReader origPigScript, ArrayList<String> params,
-                                            ArrayList<String> paramFiles, String scriptFile, boolean createFile) 
-                                throws org.apache.pig.tools.parameters.ParseException, IOException{
-    ParameterSubstitutionPreprocessor psp = new ParameterSubstitutionPreprocessor(50);
-    String[] type1 = new String[1];
-    String[] type2 = new String[1];
-
-    if (createFile){
-        BufferedWriter fw = new BufferedWriter(new FileWriter(scriptFile));
-        psp.genSubstitutedFile (origPigScript, fw, params.size() > 0 ? params.toArray(type1) : null, 
-                                paramFiles.size() > 0 ? paramFiles.toArray(type2) : null);
-        return new BufferedReader(new FileReader (scriptFile));
-
-    } else {
-        StringWriter writer = new StringWriter();
-        psp.genSubstitutedFile (origPigScript, writer,  params.size() > 0 ? params.toArray(type1) : null, 
-                                paramFiles.size() > 0 ? paramFiles.toArray(type2) : null);
-        return new BufferedReader(new StringReader(writer.toString()));
-    }
 }
     
-   
 private static String getVersionString() {
 	String findContainingJar = JarManager.findContainingJar(Main.class);
 	  try { 
@@ -533,44 +435,4 @@
     System.out.println("    -x, -exectype local|mapreduce, mapreduce is default");
     System.out.println("    -i, -version display version information");
 }
-=======
-private static String getVersionString() {
-	String findContainingJar = JarManager.findContainingJar(Main.class);
-	  try { 
-		  StringBuffer buffer = new  StringBuffer();
-          JarFile jar = new JarFile(findContainingJar); 
-          final Manifest manifest = jar.getManifest(); 
-          final Map <String,Attributes> attrs = manifest.getEntries(); 
-          Attributes attr = attrs.get("org/apache/pig");
-          String version = (String) attr.getValue("Implementation-Version");
-          String svnRevision = (String) attr.getValue("Svn-Revision");
-          String buildTime = (String) attr.getValue("Build-TimeStamp");
-          // we use a version string similar to svn 
-          //svn, version 1.4.4 (r25188)
-          // compiled Sep 23 2007, 22:32:34
-          return "Apache Pig version " + version + " (r" + svnRevision + ") \ncompiled "+buildTime;
-      } catch (Exception e) { 
-          throw new RuntimeException("unable to read pigs manifest file", e); 
-      } 
-}
-
-public static void usage()
-{
-	System.out.println("\n"+getVersionString()+"\n");
-    System.out.println("USAGE: Pig [options] [-] : Run interactively in grunt shell.");
-    System.out.println("       Pig [options] -e[xecute] cmd [cmd ...] : Run cmd(s).");
-    System.out.println("       Pig [options] [-f[ile]] file : Run cmds found in file.");
-    System.out.println("  options include:");
-    System.out.println("    -4, -log4jconf log4j configuration file, overrides log conf");
-    System.out.println("    -b, -brief brief logging (no timestamps)");
-    System.out.println("    -c, -cluster clustername, kryptonite is default");
-    System.out.println("    -d, -debug debug level, INFO is default");
-    System.out.println("    -h, -help display this message");
-    System.out.println("    -j, -jar jarfile load jarfile"); 
-    System.out.println("    -o, -hod read hod server from system property ssh.gateway");
-    System.out.println("    -v, -verbose print all log messages to screen (default to print only INFO and above to screen)");
-    System.out.println("    -x, -exectype local|mapreduce, mapreduce is default");
-    System.out.println("    -i, -version display version information");
-}
->>>>>>> 1488b22c
 }