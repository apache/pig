--- conflicted
+++ resolved
@@ -43,79 +43,6 @@
  * how many times the class will be instantiated, since it may be instantiated
  * multiple times in both the front and back end.
  */
-<<<<<<< HEAD
-public abstract class EvalFunc<T extends Datum>  {
-    
-    protected Type returnType;
-    
-    public EvalFunc(){
-        
-        //Figure out what the return type is by following the object hierarchy upto the EvalFunc
-        
-        Class<?> superClass = getClass();
-        Type superType = getClass();
-        
-        while (!superClass.isAssignableFrom(EvalFunc.class)){
-            superType = superClass.getGenericSuperclass();
-            superClass = superClass.getSuperclass();
-        }
-        StringBuilder errMsg = new StringBuilder();
-        errMsg.append(getClass());
-        errMsg.append("extends the raw type EvalFunc. It should extend the parameterized type EvalFunc<T> instead.");
-        
-        if (!(superType instanceof ParameterizedType))
-            throw new RuntimeException(errMsg.toString());
-        
-        Type[] parameters  = ((ParameterizedType)superType).getActualTypeArguments();
-        
-        if (parameters.length != 1)
-                throw new RuntimeException(errMsg.toString());
-        
-        returnType = parameters[0];
-        
-        if (returnType == Datum.class){
-            throw new RuntimeException("Eval function must return a specific type of Datum");
-        }
-        
-        
-        //Type check the initial, intermediate, and final functions
-        if (this instanceof Algebraic){
-            Algebraic a = (Algebraic)this;
-            
-            errMsg = new StringBuilder();
-            errMsg.append("function of ");
-            errMsg.append(getClass().getName());
-            errMsg.append(" is not of the expected type.");
-            if (getReturnTypeFromSpec(a.getInitial()) != Tuple.class)
-                throw new RuntimeException("Initial " + errMsg.toString());
-            if (getReturnTypeFromSpec(a.getIntermed()) != Tuple.class)
-                    throw new RuntimeException("Intermediate " + errMsg.toString());
-            if (getReturnTypeFromSpec(a.getFinal()) != returnType)
-                    throw new RuntimeException("Final " + errMsg.toString());
-        }
-        
-    }
-    
-
-    private Type getReturnTypeFromSpec(String funcSpec){
-        return ((EvalFunc) PigContext.instantiateFuncFromSpec(funcSpec))
-                .getReturnType();
-    }
-    
-    public Type getReturnType(){
-        return returnType;
-    }
-        
-    // report that progress is being made (otherwise hadoop times out after 600 seconds working on one outer tuple)
-    protected void progress() { 
-        //This part appears to be unused and is causing problems due to changing hadoop signature
-        /*
-        if (PigMapReduce.reporter != null) {
-            try {
-                PigMapReduce.reporter.progress();
-            } catch (IOException ignored) {
-            }
-=======
 public abstract class EvalFunc<T>  {
     // UDFs must use this to report progress
     // if the exec is taking more that 300 ms
@@ -171,7 +98,6 @@
                     throw new RuntimeException("Intermediate " + errMsg);
             if (getReturnTypeFromSpec(new FuncSpec(a.getFinal())) != returnType)
                     throw new RuntimeException("Final " + errMsg);
->>>>>>> 1488b22c
         }
         
     }
@@ -232,8 +158,6 @@
      */
     public boolean isAsynchronous(){
         return false;
-<<<<<<< HEAD
-=======
     }
 
 
@@ -252,6 +176,5 @@
      */
     public List<FuncSpec> getArgToFuncMapping() throws FrontendException{
         return null;
->>>>>>> 1488b22c
     }
 }