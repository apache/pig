/*
 * Licensed to the Apache Software Foundation (ASF) under one
 * or more contributor license agreements.  See the NOTICE file
 * distributed with this work for additional information
 * regarding copyright ownership.  The ASF licenses this file
 * to you under the Apache License, Version 2.0 (the
 * "License"); you may not use this file except in compliance
 * with the License.  You may obtain a copy of the License at
 *
 *     http://www.apache.org/licenses/LICENSE-2.0
 *
 * Unless required by applicable law or agreed to in writing, software
 * distributed under the License is distributed on an "AS IS" BASIS,
 * WITHOUT WARRANTIES OR CONDITIONS OF ANY KIND, either express or implied.
 * See the License for the specific language governing permissions and
 * limitations under the License.
 */
package org.apache.pig.backend.hadoop.executionengine.mapReduceLayer;

<<<<<<< HEAD
import org.apache.pig.backend.hadoop.executionengine.mapReduceLayer.plans.MROperPlan;
import org.apache.pig.backend.hadoop.executionengine.mapReduceLayer.plans.MROpPlanVisitor;
import org.apache.pig.backend.hadoop.executionengine.util.CombinerOptimizerUtil;
import org.apache.pig.impl.plan.CompilationMessageCollector;
import org.apache.pig.impl.plan.DepthFirstWalker;
import org.apache.pig.impl.plan.VisitorException;
=======
import java.util.ArrayList;
import java.util.HashMap;
import java.util.List;
import java.util.Map;

import org.apache.commons.logging.Log;
import org.apache.commons.logging.LogFactory;
import org.apache.pig.FuncSpec;
import org.apache.pig.PigException;
import org.apache.pig.PigWarning;
import org.apache.pig.backend.executionengine.ExecException;
import org.apache.pig.backend.hadoop.executionengine.mapReduceLayer.plans.MROpPlanVisitor;
import org.apache.pig.backend.hadoop.executionengine.mapReduceLayer.plans.MROperPlan;
import org.apache.pig.backend.hadoop.executionengine.physicalLayer.PhysicalOperator;
import org.apache.pig.backend.hadoop.executionengine.physicalLayer.expressionOperators.ConstantExpression;
import org.apache.pig.backend.hadoop.executionengine.physicalLayer.expressionOperators.POProject;
import org.apache.pig.backend.hadoop.executionengine.physicalLayer.expressionOperators.POUserFunc;
import org.apache.pig.backend.hadoop.executionengine.physicalLayer.plans.PhyPlanVisitor;
import org.apache.pig.backend.hadoop.executionengine.physicalLayer.plans.PhysicalPlan;
import org.apache.pig.backend.hadoop.executionengine.physicalLayer.relationalOperators.CombinerPackager;
import org.apache.pig.backend.hadoop.executionengine.physicalLayer.relationalOperators.PODistinct;
import org.apache.pig.backend.hadoop.executionengine.physicalLayer.relationalOperators.POFilter;
import org.apache.pig.backend.hadoop.executionengine.physicalLayer.relationalOperators.POForEach;
import org.apache.pig.backend.hadoop.executionengine.physicalLayer.relationalOperators.POLimit;
import org.apache.pig.backend.hadoop.executionengine.physicalLayer.relationalOperators.POLocalRearrange;
import org.apache.pig.backend.hadoop.executionengine.physicalLayer.relationalOperators.POPackage;
import org.apache.pig.backend.hadoop.executionengine.physicalLayer.relationalOperators.POPartialAgg;
import org.apache.pig.backend.hadoop.executionengine.physicalLayer.relationalOperators.POPreCombinerLocalRearrange;
import org.apache.pig.backend.hadoop.executionengine.physicalLayer.relationalOperators.POSort;
import org.apache.pig.data.DataType;
import org.apache.pig.impl.plan.CompilationMessageCollector;
import org.apache.pig.impl.plan.CompilationMessageCollector.MessageType;
import org.apache.pig.impl.plan.DependencyOrderWalker;
import org.apache.pig.impl.plan.DepthFirstWalker;
import org.apache.pig.impl.plan.NodeIdGenerator;
import org.apache.pig.impl.plan.OperatorKey;
import org.apache.pig.impl.plan.PlanException;
import org.apache.pig.impl.plan.PlanWalker;
import org.apache.pig.impl.plan.VisitorException;
import org.apache.pig.impl.plan.optimizer.OptimizerException;
import org.apache.pig.impl.util.Pair;
>>>>>>> 88ae4a5f

/**
 * Optimize map reduce plans to use the combiner where possible.
 */
public class CombinerOptimizer extends MROpPlanVisitor {
    private CompilationMessageCollector messageCollector = null;
    private boolean doMapAgg;

    public CombinerOptimizer(MROperPlan plan, boolean doMapAgg) {
        this(plan, doMapAgg, new CompilationMessageCollector());
    }

    public CombinerOptimizer(MROperPlan plan, boolean doMapAgg,
            CompilationMessageCollector messageCollector) {
        super(plan, new DepthFirstWalker<MapReduceOper, MROperPlan>(plan));
        this.messageCollector = messageCollector;
        this.doMapAgg = doMapAgg;
    }

    public CompilationMessageCollector getMessageCollector() {
        return messageCollector;
    }

    @Override
    public void visitMROp(MapReduceOper mr) throws VisitorException {
<<<<<<< HEAD
        CombinerOptimizerUtil.addCombiner(mr.mapPlan, mr.reducePlan, mr.combinePlan, messageCollector, doMapAgg);
=======
        log.trace("Entering CombinerOptimizer.visitMROp");
        if (mr.reducePlan.isEmpty()) return;

        // part one - check if this MR job represents a group-by + foreach
        // Find the POLocalRearrange in the map.  I'll need it later.
        List<PhysicalOperator> mapLeaves = mr.mapPlan.getLeaves();
        if (mapLeaves == null || mapLeaves.size() != 1) {
            messageCollector.collect("Expected map to have single leaf!", MessageType.Warning, PigWarning.MULTI_LEAF_MAP);
            return;
        }
        PhysicalOperator mapLeaf = mapLeaves.get(0);
        if (!(mapLeaf instanceof POLocalRearrange)) {
            return;
        }
        POLocalRearrange rearrange = (POLocalRearrange)mapLeaf;

        List<PhysicalOperator> reduceRoots = mr.reducePlan.getRoots();
        if (reduceRoots.size() != 1) {
            messageCollector.collect("Expected reduce to have single leaf", MessageType.Warning, PigWarning.MULTI_LEAF_REDUCE);
            return;
        }

        // I expect that the first root should always be a POPackage.  If
        // not, I don't know what's going on, so I'm out of here.
        PhysicalOperator root = reduceRoots.get(0);
        if (!(root instanceof POPackage)) {
            messageCollector.collect("Expected reduce root to be a POPackage", MessageType.Warning, PigWarning.NON_PACKAGE_REDUCE_PLAN_ROOT);
            return;
        }
        POPackage pack = (POPackage)root;

        List<PhysicalOperator> packSuccessors =
            mr.reducePlan.getSuccessors(root);
        if (packSuccessors == null || packSuccessors.size() != 1) return;
        PhysicalOperator successor = packSuccessors.get(0);

        if (successor instanceof POLimit) {
            //POLimit is acceptable, as long has it has a single foreach
            // as successor
            List<PhysicalOperator> limitSucs =
                mr.reducePlan.getSuccessors(successor);
            if(limitSucs != null && limitSucs.size() == 1 && 
                    limitSucs.get(0) instanceof POForEach) {
                // the code below will now further examine
                // the foreach
                successor = limitSucs.get(0);
            }

        } 
        if (successor instanceof POForEach) {
            POForEach foreach = (POForEach)successor;
            List<PhysicalPlan> feInners = foreach.getInputPlans();

            // find algebraic operators and also check if the foreach statement
            // is suitable for combiner use
            List<Pair<PhysicalOperator, PhysicalPlan>> algebraicOps = 
                findAlgebraicOps(feInners);
            if(algebraicOps == null || algebraicOps.size() == 0){
                // the plan is not  combinable or there is nothing to combine
                //we're done
                return;
            }
            if (mr.combinePlan.getRoots().size() != 0) {
                messageCollector.collect("Wasn't expecting to find anything already "
                        + "in the combiner!", MessageType.Warning, PigWarning.NON_EMPTY_COMBINE_PLAN);
                return;
            }

            log.info("Choosing to move algebraic foreach to combiner");

            try {


                // replace PODistinct->Project[*] with distinct udf (which is Algebriac)
                for(Pair<PhysicalOperator, PhysicalPlan> op2plan : algebraicOps ){
                    if(! (op2plan.first instanceof PODistinct))
                        continue;
                    DistinctPatcher distinctPatcher = new DistinctPatcher(op2plan.second);
                    distinctPatcher.visit();
                    if(distinctPatcher.getDistinct() == null){
                        int errCode = 2073;
                        String msg = "Problem with replacing distinct operator with distinct built-in function.";
                        throw new PlanException(msg, errCode, PigException.BUG);
                    }
                    op2plan.first = distinctPatcher.getDistinct();
                }

                //create new map foreach
                POForEach mfe = createForEachWithGrpProj(foreach, rearrange.getKeyType());                
                Map<PhysicalOperator, Integer> op2newpos = 
                    new HashMap<PhysicalOperator, Integer>();
                Integer pos = 1;
                //create plan for each algebraic udf and add as inner plan in map-foreach 
                for(Pair<PhysicalOperator, PhysicalPlan> op2plan : algebraicOps ){
                    PhysicalPlan udfPlan = createPlanWithPredecessors(op2plan.first, op2plan.second);
                    mfe.addInputPlan(udfPlan, false);
                    op2newpos.put(op2plan.first, pos++);
                }
                changeFunc(mfe, POUserFunc.INITIAL);

                // since we will only be creating SingleTupleBag as input to
                // the map foreach, we should flag the POProjects in the map
                // foreach inner plans to also use SingleTupleBag
                for (PhysicalPlan mpl : mfe.getInputPlans()) {
                    try {
                        new fixMapProjects(mpl).visit();
                    } catch (VisitorException e) {
                        int errCode = 2089;
                        String msg = "Unable to flag project operator to use single tuple bag.";
                        throw new PlanException(msg, errCode, PigException.BUG, e);
                    }
                }

                //create new combine foreach
                POForEach cfe = createForEachWithGrpProj(foreach, rearrange.getKeyType());
                //add algebraic functions with appropriate projection
                addAlgebraicFuncToCombineFE(cfe, op2newpos);
                changeFunc(cfe, POUserFunc.INTERMEDIATE);

                //fix projection and function time for algebraic functions in reduce foreach
                for(Pair<PhysicalOperator, PhysicalPlan> op2plan : algebraicOps ){
                    setProjectInput(op2plan.first, op2plan.second, op2newpos.get(op2plan.first));
                    ((POUserFunc)op2plan.first).setAlgebraicFunction(POUserFunc.FINAL);
                }


                // we have modified the foreach inner plans - so set them
                // again for the foreach so that foreach can do any re-initialization
                // around them.
                // FIXME - this is a necessary evil right now because the leaves are explicitly
                // stored in the POForeach as a list rather than computed each time at 
                // run time from the plans for optimization. Do we want to have the Foreach
                // compute the leaves each time and have Java optimize it (will Java optimize?)?
                mfe.setInputPlans(mfe.getInputPlans());
                cfe.setInputPlans(cfe.getInputPlans());
                foreach.setInputPlans(foreach.getInputPlans());

                //tell POCombinerPackage which fields need projected and
                // which placed in bags. First field is simple project
                // rest need to go into bags
                int numFields = algebraicOps.size() + 1; // algebraic funcs + group key
                boolean[] bags = new boolean[numFields];
                bags[0] = false;
                for (int i = 1; i < numFields; i++) {
                    bags[i] = true;
                }

                // Use the POCombiner package in the combine plan
                // as it needs to act differently than the regular
                // package operator.
                mr.combinePlan = new PhysicalPlan();
                CombinerPackager pkgr = new CombinerPackager(pack.getPkgr(),
                        bags);
                POPackage combinePack = pack.clone();
                combinePack.setPkgr(pkgr);
                mr.combinePlan.add(combinePack);
                mr.combinePlan.add(cfe);
                mr.combinePlan.connect(combinePack, cfe);

                // No need to connect projections in cfe to cp, because
                // PigCombiner directly attaches output from package to
                // root of remaining plan.

                POLocalRearrange mlr = getNewRearrange(rearrange);

                POPartialAgg mapAgg = null;
                if(doMapAgg){
                    mapAgg = createPartialAgg(cfe);
                }

                // A specialized local rearrange operator will replace
                // the normal local rearrange in the map plan. This behaves
                // like the regular local rearrange in the getNext() 
                // as far as getting its input and constructing the 
                // "key" out of the input. It then returns a tuple with
                // two fields - the key in the first position and the
                // "value" inside a bag in the second position. This output
                // format resembles the format out of a Package. This output
                // will feed to the map foreach which expects this format.
                // If the key field isn't in the project of the combiner or map foreach,
                // it is added to the end (This is required so that we can 
                // set up the inner plan of the new Local Rearrange leaf in the map
                // and combine plan to contain just the project of the key).
                patchUpMap(mr.mapPlan, getPreCombinerLR(rearrange), mfe, mapAgg, mlr);
                POLocalRearrange clr = getNewRearrange(rearrange);

                mr.combinePlan.add(clr);
                mr.combinePlan.connect(cfe, clr);

                // Change the package operator in the reduce plan to
                // be the POCombiner package, as it needs to act
                // differently than the regular package operator.
                pack.setPkgr(pkgr.clone());
            } catch (Exception e) {
                int errCode = 2018;
                String msg = "Internal error. Unable to introduce the combiner for optimization.";
                throw new OptimizerException(msg, errCode, PigException.BUG, e);
            }
        }
    }


    /**
     * Translate POForEach in combiner into a POPartialAgg
     * @param combineFE
     * @return partial aggregate operator
     * @throws CloneNotSupportedException 
     */
    private POPartialAgg createPartialAgg(POForEach combineFE)
            throws CloneNotSupportedException {
        String scope = combineFE.getOperatorKey().scope;
        POPartialAgg poAgg = new POPartialAgg(new OperatorKey(scope, 
                NodeIdGenerator.getGenerator().getNextNodeId(scope)));
        poAgg.addOriginalLocation(combineFE.getAlias(), combineFE.getOriginalLocations());
        poAgg.setResultType(combineFE.getResultType());

        //first plan in combine foreach is the group key
        poAgg.setKeyPlan(combineFE.getInputPlans().get(0).clone());

        List<PhysicalPlan> valuePlans = new ArrayList<PhysicalPlan>();
        for(int i=1; i<combineFE.getInputPlans().size(); i++){
            valuePlans.add(combineFE.getInputPlans().get(i).clone());
        }
        poAgg.setValuePlans(valuePlans);
        return poAgg;
    }

    /**
     * find algebraic operators and also check if the foreach statement
     *  is suitable for combiner use
     * @param feInners inner plans of foreach
     * @return null if plan is not combinable, otherwise list of combinable operators
     * @throws VisitorException
     */
    private List<Pair<PhysicalOperator, PhysicalPlan>> 
    findAlgebraicOps(List<PhysicalPlan> feInners)
    throws VisitorException {
        ArrayList<Pair<PhysicalOperator, PhysicalPlan>> algebraicOps = new ArrayList<Pair<PhysicalOperator, PhysicalPlan>>();

        //check each foreach inner plan
        for(PhysicalPlan pplan : feInners){
            //check for presence of non combinable operators
            AlgebraicPlanChecker algChecker = new AlgebraicPlanChecker(pplan);
            algChecker.visit();
            if(algChecker.sawNonAlgebraic){
                return null;
            }

            //if we found a combinable distinct add that to list
            if(algChecker.sawDistinctAgg){
                algebraicOps.add(new Pair<PhysicalOperator, PhysicalPlan>(algChecker.getDistinct(), pplan));
                continue;
            }


            List<PhysicalOperator> roots = pplan.getRoots();
            //combinable operators have to be attached to POProject root(s)  
            // if root does not have a successor that is combinable, the project 
            // has to be projecting the group column . Otherwise this MR job
            //is considered not combinable as we don't want to use combiner for
            // cases where this foreach statement is projecting bags (likely to 
            // bad for performance because of additional (de)serialization costs)

            for(PhysicalOperator root : roots){
                if(root instanceof ConstantExpression){
                    continue;
                }
                if(! (root  instanceof POProject)){
                    // how can this happen? - expect root of inner plan to be 
                    // constant or project.  not combining it
                    //TODO: Warn
                    return null;
                }
                POProject proj = (POProject)root;
                POUserFunc combineUdf = getAlgebraicSuccessor(proj, pplan);
                if(combineUdf == null){
                    
                    if(proj.isProjectToEnd()){
                        //project-star or project to end
                        // not combinable
                        return null;
                    }
                    
                    // Check to see if this is a projection of the grouping column.
                    // If so, it will be a projection of col 0 
                    List<Integer> cols = proj.getColumns();
                    if (cols != null && cols.size() == 1 && cols.get(0) == 0) {
                        //it is project of grouping column, so the plan is still
                        //combinable
                        continue;
                    }else{
                        //not combinable
                        return null;
                    }
                }

                // The algebraic udf can have more than one input. Add the udf only once
                boolean exist = false;
                for (Pair<PhysicalOperator, PhysicalPlan> pair : algebraicOps) {
                    if (pair.first.equals(combineUdf)) {
                        exist = true;
                        break;
                    }
                }
                if (!exist)
                    algebraicOps.add(new Pair<PhysicalOperator, PhysicalPlan>(combineUdf, pplan));
            }
        }

        return algebraicOps;
    }

    /**
     * Look for a algebraic POUserFunc as successor to this project, called
     * recursively to skip any other projects seen on the way.  
     * @param proj project
     * @param pplan physical plan
     * @return null if any operator other POProject or algebraic POUserFunc is
     * found while going down the plan, otherwise algebraic POUserFunc is returned
     */
    private POUserFunc getAlgebraicSuccessor(POProject proj, PhysicalPlan pplan) {
        //check if root is followed by combinable operator
        List<PhysicalOperator> succs = pplan.getSuccessors(proj);
        if(succs == null || succs.size() == 0){
            return null;
        }
        if(succs.size() > 1){
            //project shared by more than one operator - does not happen 
            // in plans generated today
            // won't try to combine this
            return null;
        }


        PhysicalOperator succ = succs.get(0);
        if(succ instanceof POProject){
            return getAlgebraicSuccessor((POProject) succ, pplan);
        }

        if(succ instanceof POUserFunc && ((POUserFunc)succ).combinable() ){
            return (POUserFunc)succ;
        }

        //some other operator ? can't combine
        return null;
    }
    

    /**
     * Create a new foreach with same scope,alias as given foreach
     * add an inner plan that projects the group column, which is going to be
     * the first input
     * @param foreach source foreach
     * @param keyType type for group-by key
     * @return new POForeach
     */
    private POForEach createForEachWithGrpProj(POForEach foreach, byte keyType) {
        String scope = foreach.getOperatorKey().scope;
        POForEach newFE = new POForEach(createOperatorKey(scope), new ArrayList<PhysicalPlan>());
        newFE.addOriginalLocation(foreach.getAlias(), foreach.getOriginalLocations());
        newFE.setResultType(foreach.getResultType());
        //create plan that projects the group column 
        PhysicalPlan grpProjPlan = new PhysicalPlan();
        //group by column is the first column
        POProject proj = new POProject(createOperatorKey(scope), 1, 0);
        proj.setResultType(keyType);
        grpProjPlan.add(proj);

        newFE.addInputPlan(grpProjPlan, false);
        return newFE;
    }
    
    /**
     * Create new plan and  add to it the clones of operator algeOp  and its 
     * predecessors from the physical plan pplan .
     * @param algeOp algebraic operator 
     * @param pplan physical plan that has algeOp
     * @return new plan
     * @throws CloneNotSupportedException
     * @throws PlanException
     */
    private PhysicalPlan createPlanWithPredecessors(PhysicalOperator algeOp, PhysicalPlan pplan)
    throws CloneNotSupportedException, PlanException {
        PhysicalPlan newplan = new PhysicalPlan();
        addPredecessorsToPlan(algeOp, pplan, newplan);
        return newplan;
    }

    /**
     * Recursively clone op and its predecessors from pplan and add them to newplan
     * @param op
     * @param pplan
     * @param newplan
     * @return
     * @throws CloneNotSupportedException
     * @throws PlanException
     */
    private PhysicalOperator addPredecessorsToPlan(PhysicalOperator op, PhysicalPlan pplan,
            PhysicalPlan newplan)
    throws CloneNotSupportedException, PlanException {
        PhysicalOperator newOp = op.clone();
        newplan.add(newOp);
        if(pplan.getPredecessors(op) == null || pplan.getPredecessors(op).size() == 0){
            return newOp;
        }        
        for(PhysicalOperator pred : pplan.getPredecessors(op)){
            PhysicalOperator newPred = addPredecessorsToPlan(pred, pplan, newplan);
            newplan.connect(newPred, newOp);
        }
        return newOp;
    }
    



    /**
     * add algebraic functions with appropriate projection to new foreach in combiner
     * @param cfe - the new foreach in combiner 
     * @param op2newpos - mapping of physical operator to position in input
     * @throws CloneNotSupportedException
     * @throws PlanException
     */
    private void addAlgebraicFuncToCombineFE(POForEach cfe, Map<PhysicalOperator, Integer> op2newpos)
    throws CloneNotSupportedException, PlanException {

        //an array that we will first populate with physical operators in order 
        //of their position in input. Used while adding plans to combine foreach
        // just so that output of combine foreach same positions as input. That
        // means the same operator to position mapping can be used by reduce as well
        PhysicalOperator[] opsInOrder = new PhysicalOperator[op2newpos.size() + 1];
        for(Map.Entry<PhysicalOperator, Integer> op2pos : op2newpos.entrySet()){
            opsInOrder[op2pos.getValue()] = op2pos.getKey();
        }

        // first position is used by group column and a plan has been added for it,
        //so start with 1
        for(int i=1; i < opsInOrder.length; i++){
            //create new inner plan for foreach
            //add cloned copy of given physical operator and a new project.
            // Even if the udf in query takes multiple input, only one project
            // needs to be added because input to this udf
            //will be the INITIAL version of udf evaluated in map. 
            PhysicalPlan newPlan = new PhysicalPlan();
            PhysicalOperator newOp = opsInOrder[i].clone();
            newPlan.add(newOp);
            POProject proj = new POProject(
                    createOperatorKey(cfe.getOperatorKey().getScope()),
                    1, i
            );
            proj.setResultType(DataType.BAG);
            newPlan.add(proj);
            newPlan.connect(proj, newOp);
            cfe.addInputPlan(newPlan, false);
        }
>>>>>>> 88ae4a5f
    }
}<|MERGE_RESOLUTION|>--- conflicted
+++ resolved
@@ -17,56 +17,13 @@
  */
 package org.apache.pig.backend.hadoop.executionengine.mapReduceLayer;
 
-<<<<<<< HEAD
 import org.apache.pig.backend.hadoop.executionengine.mapReduceLayer.plans.MROperPlan;
 import org.apache.pig.backend.hadoop.executionengine.mapReduceLayer.plans.MROpPlanVisitor;
 import org.apache.pig.backend.hadoop.executionengine.util.CombinerOptimizerUtil;
+import org.apache.pig.data.DataType;
 import org.apache.pig.impl.plan.CompilationMessageCollector;
 import org.apache.pig.impl.plan.DepthFirstWalker;
 import org.apache.pig.impl.plan.VisitorException;
-=======
-import java.util.ArrayList;
-import java.util.HashMap;
-import java.util.List;
-import java.util.Map;
-
-import org.apache.commons.logging.Log;
-import org.apache.commons.logging.LogFactory;
-import org.apache.pig.FuncSpec;
-import org.apache.pig.PigException;
-import org.apache.pig.PigWarning;
-import org.apache.pig.backend.executionengine.ExecException;
-import org.apache.pig.backend.hadoop.executionengine.mapReduceLayer.plans.MROpPlanVisitor;
-import org.apache.pig.backend.hadoop.executionengine.mapReduceLayer.plans.MROperPlan;
-import org.apache.pig.backend.hadoop.executionengine.physicalLayer.PhysicalOperator;
-import org.apache.pig.backend.hadoop.executionengine.physicalLayer.expressionOperators.ConstantExpression;
-import org.apache.pig.backend.hadoop.executionengine.physicalLayer.expressionOperators.POProject;
-import org.apache.pig.backend.hadoop.executionengine.physicalLayer.expressionOperators.POUserFunc;
-import org.apache.pig.backend.hadoop.executionengine.physicalLayer.plans.PhyPlanVisitor;
-import org.apache.pig.backend.hadoop.executionengine.physicalLayer.plans.PhysicalPlan;
-import org.apache.pig.backend.hadoop.executionengine.physicalLayer.relationalOperators.CombinerPackager;
-import org.apache.pig.backend.hadoop.executionengine.physicalLayer.relationalOperators.PODistinct;
-import org.apache.pig.backend.hadoop.executionengine.physicalLayer.relationalOperators.POFilter;
-import org.apache.pig.backend.hadoop.executionengine.physicalLayer.relationalOperators.POForEach;
-import org.apache.pig.backend.hadoop.executionengine.physicalLayer.relationalOperators.POLimit;
-import org.apache.pig.backend.hadoop.executionengine.physicalLayer.relationalOperators.POLocalRearrange;
-import org.apache.pig.backend.hadoop.executionengine.physicalLayer.relationalOperators.POPackage;
-import org.apache.pig.backend.hadoop.executionengine.physicalLayer.relationalOperators.POPartialAgg;
-import org.apache.pig.backend.hadoop.executionengine.physicalLayer.relationalOperators.POPreCombinerLocalRearrange;
-import org.apache.pig.backend.hadoop.executionengine.physicalLayer.relationalOperators.POSort;
-import org.apache.pig.data.DataType;
-import org.apache.pig.impl.plan.CompilationMessageCollector;
-import org.apache.pig.impl.plan.CompilationMessageCollector.MessageType;
-import org.apache.pig.impl.plan.DependencyOrderWalker;
-import org.apache.pig.impl.plan.DepthFirstWalker;
-import org.apache.pig.impl.plan.NodeIdGenerator;
-import org.apache.pig.impl.plan.OperatorKey;
-import org.apache.pig.impl.plan.PlanException;
-import org.apache.pig.impl.plan.PlanWalker;
-import org.apache.pig.impl.plan.VisitorException;
-import org.apache.pig.impl.plan.optimizer.OptimizerException;
-import org.apache.pig.impl.util.Pair;
->>>>>>> 88ae4a5f
 
 /**
  * Optimize map reduce plans to use the combiner where possible.
@@ -92,463 +49,6 @@
 
     @Override
     public void visitMROp(MapReduceOper mr) throws VisitorException {
-<<<<<<< HEAD
         CombinerOptimizerUtil.addCombiner(mr.mapPlan, mr.reducePlan, mr.combinePlan, messageCollector, doMapAgg);
-=======
-        log.trace("Entering CombinerOptimizer.visitMROp");
-        if (mr.reducePlan.isEmpty()) return;
-
-        // part one - check if this MR job represents a group-by + foreach
-        // Find the POLocalRearrange in the map.  I'll need it later.
-        List<PhysicalOperator> mapLeaves = mr.mapPlan.getLeaves();
-        if (mapLeaves == null || mapLeaves.size() != 1) {
-            messageCollector.collect("Expected map to have single leaf!", MessageType.Warning, PigWarning.MULTI_LEAF_MAP);
-            return;
-        }
-        PhysicalOperator mapLeaf = mapLeaves.get(0);
-        if (!(mapLeaf instanceof POLocalRearrange)) {
-            return;
-        }
-        POLocalRearrange rearrange = (POLocalRearrange)mapLeaf;
-
-        List<PhysicalOperator> reduceRoots = mr.reducePlan.getRoots();
-        if (reduceRoots.size() != 1) {
-            messageCollector.collect("Expected reduce to have single leaf", MessageType.Warning, PigWarning.MULTI_LEAF_REDUCE);
-            return;
-        }
-
-        // I expect that the first root should always be a POPackage.  If
-        // not, I don't know what's going on, so I'm out of here.
-        PhysicalOperator root = reduceRoots.get(0);
-        if (!(root instanceof POPackage)) {
-            messageCollector.collect("Expected reduce root to be a POPackage", MessageType.Warning, PigWarning.NON_PACKAGE_REDUCE_PLAN_ROOT);
-            return;
-        }
-        POPackage pack = (POPackage)root;
-
-        List<PhysicalOperator> packSuccessors =
-            mr.reducePlan.getSuccessors(root);
-        if (packSuccessors == null || packSuccessors.size() != 1) return;
-        PhysicalOperator successor = packSuccessors.get(0);
-
-        if (successor instanceof POLimit) {
-            //POLimit is acceptable, as long has it has a single foreach
-            // as successor
-            List<PhysicalOperator> limitSucs =
-                mr.reducePlan.getSuccessors(successor);
-            if(limitSucs != null && limitSucs.size() == 1 && 
-                    limitSucs.get(0) instanceof POForEach) {
-                // the code below will now further examine
-                // the foreach
-                successor = limitSucs.get(0);
-            }
-
-        } 
-        if (successor instanceof POForEach) {
-            POForEach foreach = (POForEach)successor;
-            List<PhysicalPlan> feInners = foreach.getInputPlans();
-
-            // find algebraic operators and also check if the foreach statement
-            // is suitable for combiner use
-            List<Pair<PhysicalOperator, PhysicalPlan>> algebraicOps = 
-                findAlgebraicOps(feInners);
-            if(algebraicOps == null || algebraicOps.size() == 0){
-                // the plan is not  combinable or there is nothing to combine
-                //we're done
-                return;
-            }
-            if (mr.combinePlan.getRoots().size() != 0) {
-                messageCollector.collect("Wasn't expecting to find anything already "
-                        + "in the combiner!", MessageType.Warning, PigWarning.NON_EMPTY_COMBINE_PLAN);
-                return;
-            }
-
-            log.info("Choosing to move algebraic foreach to combiner");
-
-            try {
-
-
-                // replace PODistinct->Project[*] with distinct udf (which is Algebriac)
-                for(Pair<PhysicalOperator, PhysicalPlan> op2plan : algebraicOps ){
-                    if(! (op2plan.first instanceof PODistinct))
-                        continue;
-                    DistinctPatcher distinctPatcher = new DistinctPatcher(op2plan.second);
-                    distinctPatcher.visit();
-                    if(distinctPatcher.getDistinct() == null){
-                        int errCode = 2073;
-                        String msg = "Problem with replacing distinct operator with distinct built-in function.";
-                        throw new PlanException(msg, errCode, PigException.BUG);
-                    }
-                    op2plan.first = distinctPatcher.getDistinct();
-                }
-
-                //create new map foreach
-                POForEach mfe = createForEachWithGrpProj(foreach, rearrange.getKeyType());                
-                Map<PhysicalOperator, Integer> op2newpos = 
-                    new HashMap<PhysicalOperator, Integer>();
-                Integer pos = 1;
-                //create plan for each algebraic udf and add as inner plan in map-foreach 
-                for(Pair<PhysicalOperator, PhysicalPlan> op2plan : algebraicOps ){
-                    PhysicalPlan udfPlan = createPlanWithPredecessors(op2plan.first, op2plan.second);
-                    mfe.addInputPlan(udfPlan, false);
-                    op2newpos.put(op2plan.first, pos++);
-                }
-                changeFunc(mfe, POUserFunc.INITIAL);
-
-                // since we will only be creating SingleTupleBag as input to
-                // the map foreach, we should flag the POProjects in the map
-                // foreach inner plans to also use SingleTupleBag
-                for (PhysicalPlan mpl : mfe.getInputPlans()) {
-                    try {
-                        new fixMapProjects(mpl).visit();
-                    } catch (VisitorException e) {
-                        int errCode = 2089;
-                        String msg = "Unable to flag project operator to use single tuple bag.";
-                        throw new PlanException(msg, errCode, PigException.BUG, e);
-                    }
-                }
-
-                //create new combine foreach
-                POForEach cfe = createForEachWithGrpProj(foreach, rearrange.getKeyType());
-                //add algebraic functions with appropriate projection
-                addAlgebraicFuncToCombineFE(cfe, op2newpos);
-                changeFunc(cfe, POUserFunc.INTERMEDIATE);
-
-                //fix projection and function time for algebraic functions in reduce foreach
-                for(Pair<PhysicalOperator, PhysicalPlan> op2plan : algebraicOps ){
-                    setProjectInput(op2plan.first, op2plan.second, op2newpos.get(op2plan.first));
-                    ((POUserFunc)op2plan.first).setAlgebraicFunction(POUserFunc.FINAL);
-                }
-
-
-                // we have modified the foreach inner plans - so set them
-                // again for the foreach so that foreach can do any re-initialization
-                // around them.
-                // FIXME - this is a necessary evil right now because the leaves are explicitly
-                // stored in the POForeach as a list rather than computed each time at 
-                // run time from the plans for optimization. Do we want to have the Foreach
-                // compute the leaves each time and have Java optimize it (will Java optimize?)?
-                mfe.setInputPlans(mfe.getInputPlans());
-                cfe.setInputPlans(cfe.getInputPlans());
-                foreach.setInputPlans(foreach.getInputPlans());
-
-                //tell POCombinerPackage which fields need projected and
-                // which placed in bags. First field is simple project
-                // rest need to go into bags
-                int numFields = algebraicOps.size() + 1; // algebraic funcs + group key
-                boolean[] bags = new boolean[numFields];
-                bags[0] = false;
-                for (int i = 1; i < numFields; i++) {
-                    bags[i] = true;
-                }
-
-                // Use the POCombiner package in the combine plan
-                // as it needs to act differently than the regular
-                // package operator.
-                mr.combinePlan = new PhysicalPlan();
-                CombinerPackager pkgr = new CombinerPackager(pack.getPkgr(),
-                        bags);
-                POPackage combinePack = pack.clone();
-                combinePack.setPkgr(pkgr);
-                mr.combinePlan.add(combinePack);
-                mr.combinePlan.add(cfe);
-                mr.combinePlan.connect(combinePack, cfe);
-
-                // No need to connect projections in cfe to cp, because
-                // PigCombiner directly attaches output from package to
-                // root of remaining plan.
-
-                POLocalRearrange mlr = getNewRearrange(rearrange);
-
-                POPartialAgg mapAgg = null;
-                if(doMapAgg){
-                    mapAgg = createPartialAgg(cfe);
-                }
-
-                // A specialized local rearrange operator will replace
-                // the normal local rearrange in the map plan. This behaves
-                // like the regular local rearrange in the getNext() 
-                // as far as getting its input and constructing the 
-                // "key" out of the input. It then returns a tuple with
-                // two fields - the key in the first position and the
-                // "value" inside a bag in the second position. This output
-                // format resembles the format out of a Package. This output
-                // will feed to the map foreach which expects this format.
-                // If the key field isn't in the project of the combiner or map foreach,
-                // it is added to the end (This is required so that we can 
-                // set up the inner plan of the new Local Rearrange leaf in the map
-                // and combine plan to contain just the project of the key).
-                patchUpMap(mr.mapPlan, getPreCombinerLR(rearrange), mfe, mapAgg, mlr);
-                POLocalRearrange clr = getNewRearrange(rearrange);
-
-                mr.combinePlan.add(clr);
-                mr.combinePlan.connect(cfe, clr);
-
-                // Change the package operator in the reduce plan to
-                // be the POCombiner package, as it needs to act
-                // differently than the regular package operator.
-                pack.setPkgr(pkgr.clone());
-            } catch (Exception e) {
-                int errCode = 2018;
-                String msg = "Internal error. Unable to introduce the combiner for optimization.";
-                throw new OptimizerException(msg, errCode, PigException.BUG, e);
-            }
-        }
-    }
-
-
-    /**
-     * Translate POForEach in combiner into a POPartialAgg
-     * @param combineFE
-     * @return partial aggregate operator
-     * @throws CloneNotSupportedException 
-     */
-    private POPartialAgg createPartialAgg(POForEach combineFE)
-            throws CloneNotSupportedException {
-        String scope = combineFE.getOperatorKey().scope;
-        POPartialAgg poAgg = new POPartialAgg(new OperatorKey(scope, 
-                NodeIdGenerator.getGenerator().getNextNodeId(scope)));
-        poAgg.addOriginalLocation(combineFE.getAlias(), combineFE.getOriginalLocations());
-        poAgg.setResultType(combineFE.getResultType());
-
-        //first plan in combine foreach is the group key
-        poAgg.setKeyPlan(combineFE.getInputPlans().get(0).clone());
-
-        List<PhysicalPlan> valuePlans = new ArrayList<PhysicalPlan>();
-        for(int i=1; i<combineFE.getInputPlans().size(); i++){
-            valuePlans.add(combineFE.getInputPlans().get(i).clone());
-        }
-        poAgg.setValuePlans(valuePlans);
-        return poAgg;
-    }
-
-    /**
-     * find algebraic operators and also check if the foreach statement
-     *  is suitable for combiner use
-     * @param feInners inner plans of foreach
-     * @return null if plan is not combinable, otherwise list of combinable operators
-     * @throws VisitorException
-     */
-    private List<Pair<PhysicalOperator, PhysicalPlan>> 
-    findAlgebraicOps(List<PhysicalPlan> feInners)
-    throws VisitorException {
-        ArrayList<Pair<PhysicalOperator, PhysicalPlan>> algebraicOps = new ArrayList<Pair<PhysicalOperator, PhysicalPlan>>();
-
-        //check each foreach inner plan
-        for(PhysicalPlan pplan : feInners){
-            //check for presence of non combinable operators
-            AlgebraicPlanChecker algChecker = new AlgebraicPlanChecker(pplan);
-            algChecker.visit();
-            if(algChecker.sawNonAlgebraic){
-                return null;
-            }
-
-            //if we found a combinable distinct add that to list
-            if(algChecker.sawDistinctAgg){
-                algebraicOps.add(new Pair<PhysicalOperator, PhysicalPlan>(algChecker.getDistinct(), pplan));
-                continue;
-            }
-
-
-            List<PhysicalOperator> roots = pplan.getRoots();
-            //combinable operators have to be attached to POProject root(s)  
-            // if root does not have a successor that is combinable, the project 
-            // has to be projecting the group column . Otherwise this MR job
-            //is considered not combinable as we don't want to use combiner for
-            // cases where this foreach statement is projecting bags (likely to 
-            // bad for performance because of additional (de)serialization costs)
-
-            for(PhysicalOperator root : roots){
-                if(root instanceof ConstantExpression){
-                    continue;
-                }
-                if(! (root  instanceof POProject)){
-                    // how can this happen? - expect root of inner plan to be 
-                    // constant or project.  not combining it
-                    //TODO: Warn
-                    return null;
-                }
-                POProject proj = (POProject)root;
-                POUserFunc combineUdf = getAlgebraicSuccessor(proj, pplan);
-                if(combineUdf == null){
-                    
-                    if(proj.isProjectToEnd()){
-                        //project-star or project to end
-                        // not combinable
-                        return null;
-                    }
-                    
-                    // Check to see if this is a projection of the grouping column.
-                    // If so, it will be a projection of col 0 
-                    List<Integer> cols = proj.getColumns();
-                    if (cols != null && cols.size() == 1 && cols.get(0) == 0) {
-                        //it is project of grouping column, so the plan is still
-                        //combinable
-                        continue;
-                    }else{
-                        //not combinable
-                        return null;
-                    }
-                }
-
-                // The algebraic udf can have more than one input. Add the udf only once
-                boolean exist = false;
-                for (Pair<PhysicalOperator, PhysicalPlan> pair : algebraicOps) {
-                    if (pair.first.equals(combineUdf)) {
-                        exist = true;
-                        break;
-                    }
-                }
-                if (!exist)
-                    algebraicOps.add(new Pair<PhysicalOperator, PhysicalPlan>(combineUdf, pplan));
-            }
-        }
-
-        return algebraicOps;
-    }
-
-    /**
-     * Look for a algebraic POUserFunc as successor to this project, called
-     * recursively to skip any other projects seen on the way.  
-     * @param proj project
-     * @param pplan physical plan
-     * @return null if any operator other POProject or algebraic POUserFunc is
-     * found while going down the plan, otherwise algebraic POUserFunc is returned
-     */
-    private POUserFunc getAlgebraicSuccessor(POProject proj, PhysicalPlan pplan) {
-        //check if root is followed by combinable operator
-        List<PhysicalOperator> succs = pplan.getSuccessors(proj);
-        if(succs == null || succs.size() == 0){
-            return null;
-        }
-        if(succs.size() > 1){
-            //project shared by more than one operator - does not happen 
-            // in plans generated today
-            // won't try to combine this
-            return null;
-        }
-
-
-        PhysicalOperator succ = succs.get(0);
-        if(succ instanceof POProject){
-            return getAlgebraicSuccessor((POProject) succ, pplan);
-        }
-
-        if(succ instanceof POUserFunc && ((POUserFunc)succ).combinable() ){
-            return (POUserFunc)succ;
-        }
-
-        //some other operator ? can't combine
-        return null;
-    }
-    
-
-    /**
-     * Create a new foreach with same scope,alias as given foreach
-     * add an inner plan that projects the group column, which is going to be
-     * the first input
-     * @param foreach source foreach
-     * @param keyType type for group-by key
-     * @return new POForeach
-     */
-    private POForEach createForEachWithGrpProj(POForEach foreach, byte keyType) {
-        String scope = foreach.getOperatorKey().scope;
-        POForEach newFE = new POForEach(createOperatorKey(scope), new ArrayList<PhysicalPlan>());
-        newFE.addOriginalLocation(foreach.getAlias(), foreach.getOriginalLocations());
-        newFE.setResultType(foreach.getResultType());
-        //create plan that projects the group column 
-        PhysicalPlan grpProjPlan = new PhysicalPlan();
-        //group by column is the first column
-        POProject proj = new POProject(createOperatorKey(scope), 1, 0);
-        proj.setResultType(keyType);
-        grpProjPlan.add(proj);
-
-        newFE.addInputPlan(grpProjPlan, false);
-        return newFE;
-    }
-    
-    /**
-     * Create new plan and  add to it the clones of operator algeOp  and its 
-     * predecessors from the physical plan pplan .
-     * @param algeOp algebraic operator 
-     * @param pplan physical plan that has algeOp
-     * @return new plan
-     * @throws CloneNotSupportedException
-     * @throws PlanException
-     */
-    private PhysicalPlan createPlanWithPredecessors(PhysicalOperator algeOp, PhysicalPlan pplan)
-    throws CloneNotSupportedException, PlanException {
-        PhysicalPlan newplan = new PhysicalPlan();
-        addPredecessorsToPlan(algeOp, pplan, newplan);
-        return newplan;
-    }
-
-    /**
-     * Recursively clone op and its predecessors from pplan and add them to newplan
-     * @param op
-     * @param pplan
-     * @param newplan
-     * @return
-     * @throws CloneNotSupportedException
-     * @throws PlanException
-     */
-    private PhysicalOperator addPredecessorsToPlan(PhysicalOperator op, PhysicalPlan pplan,
-            PhysicalPlan newplan)
-    throws CloneNotSupportedException, PlanException {
-        PhysicalOperator newOp = op.clone();
-        newplan.add(newOp);
-        if(pplan.getPredecessors(op) == null || pplan.getPredecessors(op).size() == 0){
-            return newOp;
-        }        
-        for(PhysicalOperator pred : pplan.getPredecessors(op)){
-            PhysicalOperator newPred = addPredecessorsToPlan(pred, pplan, newplan);
-            newplan.connect(newPred, newOp);
-        }
-        return newOp;
-    }
-    
-
-
-
-    /**
-     * add algebraic functions with appropriate projection to new foreach in combiner
-     * @param cfe - the new foreach in combiner 
-     * @param op2newpos - mapping of physical operator to position in input
-     * @throws CloneNotSupportedException
-     * @throws PlanException
-     */
-    private void addAlgebraicFuncToCombineFE(POForEach cfe, Map<PhysicalOperator, Integer> op2newpos)
-    throws CloneNotSupportedException, PlanException {
-
-        //an array that we will first populate with physical operators in order 
-        //of their position in input. Used while adding plans to combine foreach
-        // just so that output of combine foreach same positions as input. That
-        // means the same operator to position mapping can be used by reduce as well
-        PhysicalOperator[] opsInOrder = new PhysicalOperator[op2newpos.size() + 1];
-        for(Map.Entry<PhysicalOperator, Integer> op2pos : op2newpos.entrySet()){
-            opsInOrder[op2pos.getValue()] = op2pos.getKey();
-        }
-
-        // first position is used by group column and a plan has been added for it,
-        //so start with 1
-        for(int i=1; i < opsInOrder.length; i++){
-            //create new inner plan for foreach
-            //add cloned copy of given physical operator and a new project.
-            // Even if the udf in query takes multiple input, only one project
-            // needs to be added because input to this udf
-            //will be the INITIAL version of udf evaluated in map. 
-            PhysicalPlan newPlan = new PhysicalPlan();
-            PhysicalOperator newOp = opsInOrder[i].clone();
-            newPlan.add(newOp);
-            POProject proj = new POProject(
-                    createOperatorKey(cfe.getOperatorKey().getScope()),
-                    1, i
-            );
-            proj.setResultType(DataType.BAG);
-            newPlan.add(proj);
-            newPlan.connect(proj, newOp);
-            cfe.addInputPlan(newPlan, false);
-        }
->>>>>>> 88ae4a5f
     }
 }