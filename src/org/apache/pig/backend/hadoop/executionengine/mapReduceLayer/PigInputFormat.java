--- conflicted
+++ resolved
@@ -55,17 +55,6 @@
     public static final Log log = LogFactory
             .getLog(PigInputFormat.class);
 
-<<<<<<< HEAD
-    private static final PathFilter hiddenFileFilter = new PathFilter() {
-        @Override
-        public boolean accept(Path p) {
-            String name = p.getName();
-            return !name.startsWith("_") && !name.startsWith(".");
-        }
-    };
-
-=======
->>>>>>> 1cb2531c
     public static final String PIG_INPUTS = "pig.inputs";
 
     /**
@@ -114,11 +103,7 @@
 
         InputFormat inputFormat = loadFunc.getInputFormat();
 
-<<<<<<< HEAD
         List<Long> inpLimitLists =
-=======
-        List<Long> inpLimitLists = 
->>>>>>> 1cb2531c
                 (ArrayList<Long>)ObjectSerializer.deserialize(
                         conf.get("pig.inpLimits"));
 
@@ -133,13 +118,8 @@
      * package level access so that this is not publicly used elsewhere
      * @throws IOException
      */
-<<<<<<< HEAD
     static void mergeSplitSpecificConf(LoadFunc loadFunc, PigSplit pigSplit, Configuration originalConf)
-    throws IOException {
-=======
-    static void mergeSplitSpecificConf(LoadFunc loadFunc, PigSplit pigSplit, Configuration originalConf) 
             throws IOException {
->>>>>>> 1cb2531c
         // set up conf with entries from input specific conf
         Job job = new Job(originalConf);
         loadFunc.setLocation(getLoadLocation(pigSplit.getInputIndex(),
@@ -158,30 +138,18 @@
      */
     @SuppressWarnings("unchecked")
     private static LoadFunc getLoadFunc(int inputIndex, Configuration conf) throws IOException {
-<<<<<<< HEAD
         ArrayList<FileSpec> inputs =
-            (ArrayList<FileSpec>) ObjectSerializer.deserialize(
-                    conf.get(PIG_INPUTS));
-=======
-        ArrayList<FileSpec> inputs = 
                 (ArrayList<FileSpec>) ObjectSerializer.deserialize(
                         conf.get(PIG_INPUTS));
->>>>>>> 1cb2531c
         FuncSpec loadFuncSpec = inputs.get(inputIndex).getFuncSpec();
         return (LoadFunc) PigContext.instantiateFuncFromSpec(loadFuncSpec);
     }
 
     @SuppressWarnings("unchecked")
     private static String getLoadLocation(int inputIndex, Configuration conf) throws IOException {
-<<<<<<< HEAD
         ArrayList<FileSpec> inputs =
-            (ArrayList<FileSpec>) ObjectSerializer.deserialize(
-                    conf.get(PIG_INPUTS));
-=======
-        ArrayList<FileSpec> inputs = 
                 (ArrayList<FileSpec>) ObjectSerializer.deserialize(
                         conf.get(PIG_INPUTS));
->>>>>>> 1cb2531c
         return inputs.get(inputIndex).getFileName();
     }
 
@@ -197,15 +165,9 @@
     @SuppressWarnings("unchecked")
     static void passLoadSignature(LoadFunc loadFunc, int inputIndex,
             Configuration conf) throws IOException {
-<<<<<<< HEAD
         List<String> inpSignatureLists =
-            (ArrayList<String>)ObjectSerializer.deserialize(
-                    conf.get("pig.inpSignatures"));
-=======
-        List<String> inpSignatureLists = 
                 (ArrayList<String>)ObjectSerializer.deserialize(
                         conf.get("pig.inpSignatures"));
->>>>>>> 1cb2531c
         // signature can be null for intermediate jobs where it will not
         // be required to be passed down
         if(inpSignatureLists.get(inputIndex) != null) {
@@ -221,13 +183,8 @@
      */
     @SuppressWarnings({ "unchecked", "rawtypes" })
     @Override
-<<<<<<< HEAD
     public List<InputSplit> getSplits(JobContext jobcontext)
-                        throws IOException, InterruptedException {
-=======
-    public List<InputSplit> getSplits(JobContext jobcontext) 
             throws IOException, InterruptedException {
->>>>>>> 1cb2531c
 
         Configuration conf = jobcontext.getConfiguration();
 
@@ -274,11 +231,7 @@
                     fs.setWorkingDirectory(jobcontext.getWorkingDirectory());
                 }
 
-<<<<<<< HEAD
                 // first pass input location to the loader - for this send a
-=======
-                // first pass input location to the loader - for this send a 
->>>>>>> 1cb2531c
                 // clone of the configuration we have - this is so that if the
                 // loader (or the inputformat of the loader) decide to store the
                 // input location into the configuration (for example,
@@ -326,7 +279,6 @@
             }
         }
 
-<<<<<<< HEAD
         // XXX hadoop 20 new API integration: get around a hadoop 20 bug by
         // passing total # of splits to each split so that it can be retrieved
         // in the RecordReader method when called by mapreduce framework later.
@@ -334,15 +286,6 @@
         // also passing the multi-input flag to the back-end so that
         // the multi-input record counters can be created
         int m = inputs.size();
-=======
-        // XXX hadoop 20 new API integration: get around a hadoop 20 bug by 
-        // passing total # of splits to each split so that it can be retrieved 
-        // in the RecordReader method when called by mapreduce framework later. 
-        int n = splits.size();
-        // also passing the multi-input flag to the back-end so that 
-        // the multi-input record counters can be created 
-        int m = inputs.size();        
->>>>>>> 1cb2531c
 
         boolean disableCounter = conf.getBoolean("pig.disable.counter", false);
         if ((m > 1) && disableCounter) {
@@ -376,13 +319,8 @@
             if (maxCombinedSplitSize== 0)
                 // default is the block size
                 maxCombinedSplitSize = blockSize;
-<<<<<<< HEAD
             List<List<InputSplit>> combinedSplits =
-                MapRedUtil.getCombinePigSplits(oneInputSplits, maxCombinedSplitSize, conf);
-=======
-            List<List<InputSplit>> combinedSplits = 
                     MapRedUtil.getCombinePigSplits(oneInputSplits, maxCombinedSplitSize, conf);
->>>>>>> 1cb2531c
             for (int i = 0; i < combinedSplits.size(); i++)
                 pigSplits.add(createPigSplit(combinedSplits.get(i), inputIndex, targetOps, i, conf));
             return pigSplits;
