--- conflicted
+++ resolved
@@ -139,37 +139,22 @@
         sendEmptyBagOnEOP = false;
         return(r);
     }
-<<<<<<< HEAD
-
-    // See PIG-4644
-    @Override
-    public PORelationToExprProject clone() throws CloneNotSupportedException {
-        ArrayList<Integer> cols = new ArrayList<>(columns.size());
-=======
        
     // See PIG-4644
     @Override
     public PORelationToExprProject clone() throws CloneNotSupportedException {
         ArrayList<Integer> cols = new ArrayList<Integer>(columns.size());
->>>>>>> b91691ef
         // Can reuse the same Integer objects, as they are immutable
         for (Integer i : columns) {
             cols.add(i);
         }
         PORelationToExprProject clone = new PORelationToExprProject(new OperatorKey(mKey.scope,
-<<<<<<< HEAD
-                NodeIdGenerator.getGenerator().getNextNodeId(mKey.scope)),
-                requestedParallelism, cols);
-        clone.cloneHelper(this);
-        clone.overloaded = overloaded;
-=======
             NodeIdGenerator.getGenerator().getNextNodeId(mKey.scope)),
             requestedParallelism, cols);
         clone.cloneHelper(this);
         clone.overloaded = overloaded;
         clone.startCol = startCol;
         clone.isProjectToEnd = isProjectToEnd;
->>>>>>> b91691ef
         clone.resultType = resultType;
         clone.sendEmptyBagOnEOP = sendEmptyBagOnEOP;
         return clone;
