/*
 * Licensed to the Apache Software Foundation (ASF) under one
 * or more contributor license agreements.  See the NOTICE file
 * distributed with this work for additional information
 * regarding copyright ownership.  The ASF licenses this file
 * to you under the Apache License, Version 2.0 (the
 * "License"); you may not use this file except in compliance
 * with the License.  You may obtain a copy of the License at
 *
 *     http://www.apache.org/licenses/LICENSE-2.0
 *
 * Unless required by applicable law or agreed to in writing, software
 * distributed under the License is distributed on an "AS IS" BASIS,
 * WITHOUT WARRANTIES OR CONDITIONS OF ANY KIND, either express or implied.
 * See the License for the specific language governing permissions and
 * limitations under the License.
 */

package org.apache.pig.backend.hadoop.executionengine.util;

import java.io.IOException;
import java.util.ArrayList;
import java.util.Arrays;
import java.util.Collections;
import java.util.Comparator;
import java.util.HashMap;
import java.util.HashSet;
import java.util.Iterator;
import java.util.List;
import java.util.Map;

import org.apache.commons.logging.Log;
import org.apache.commons.logging.LogFactory;
import org.apache.hadoop.conf.Configuration;
import org.apache.hadoop.fs.FileStatus;
import org.apache.hadoop.fs.FileSystem;
import org.apache.hadoop.fs.Path;
import org.apache.hadoop.fs.PathFilter;
import org.apache.hadoop.mapreduce.InputSplit;
import org.apache.pig.FuncSpec;
import org.apache.pig.PigConfiguration;
import org.apache.pig.PigException;
import org.apache.pig.backend.executionengine.ExecException;
import org.apache.pig.backend.hadoop.executionengine.mapReduceLayer.JobControlCompiler;
import org.apache.pig.backend.hadoop.executionengine.mapReduceLayer.PigMapReduce;
import org.apache.pig.backend.hadoop.executionengine.physicalLayer.PhysicalOperator;
import org.apache.pig.backend.hadoop.executionengine.physicalLayer.plans.PhysicalPlan;
import org.apache.pig.backend.hadoop.executionengine.physicalLayer.relationalOperators.POStore;
import org.apache.pig.backend.hadoop.executionengine.shims.HadoopShims;
import org.apache.pig.data.DataBag;
import org.apache.pig.data.DataType;
import org.apache.pig.data.Tuple;
import org.apache.pig.data.TupleFactory;
import org.apache.pig.impl.PigContext;
import org.apache.pig.impl.builtin.PartitionSkewedKeys;
import org.apache.pig.impl.io.FileLocalizer;
import org.apache.pig.impl.io.FileSpec;
import org.apache.pig.impl.io.ReadToEndLoader;
import org.apache.pig.impl.plan.NodeIdGenerator;
import org.apache.pig.impl.plan.OperatorKey;
import org.apache.pig.impl.util.Pair;
import org.apache.pig.impl.util.UDFContext;
import org.apache.pig.impl.util.Utils;

/**
 * A class of utility static methods to be used in the hadoop map reduce backend
 */
public class MapRedUtil {

    private static Log log = LogFactory.getLog(MapRedUtil.class);
<<<<<<< HEAD
    private static final TupleFactory tf = TupleFactory.getInstance();
=======
>>>>>>> 521870c3

    public static final String FILE_SYSTEM_NAME = "fs.default.name";

    /**
     * Loads the key distribution sampler file
     *
     * @param keyDistFile the name for the distribution file
     * @param totalReducers gets set to the total number of reducers as found in the dist file
     * @param keyType Type of the key to be stored in the return map. It currently treats Tuple as a special case.
     */
    @SuppressWarnings("unchecked")
    public static <E> Map<E, Pair<Integer, Integer>> loadPartitionFileFromLocalCache(
            String keyDistFile, Integer[] totalReducers, byte keyType, Configuration mapConf)
            throws IOException {

        Map<E, Pair<Integer, Integer>> reducerMap = new HashMap<E, Pair<Integer, Integer>>();

        // use local file system to get the keyDistFile
        Configuration conf = new Configuration(false);

        if (mapConf.get("yarn.resourcemanager.principal")!=null) {
            conf.set("yarn.resourcemanager.principal", mapConf.get("yarn.resourcemanager.principal"));
        }

        if (PigMapReduce.sJobConfInternal.get().get("fs.file.impl")!=null)
            conf.set("fs.file.impl", PigMapReduce.sJobConfInternal.get().get("fs.file.impl"));
        if (PigMapReduce.sJobConfInternal.get().get("fs.hdfs.impl")!=null)
            conf.set("fs.hdfs.impl", PigMapReduce.sJobConfInternal.get().get("fs.hdfs.impl"));

        copyTmpFileConfigurationValues(PigMapReduce.sJobConfInternal.get(), conf);

        conf.set(MapRedUtil.FILE_SYSTEM_NAME, "file:///");

        ReadToEndLoader loader = new ReadToEndLoader(Utils.getTmpFileStorageObject(PigMapReduce.sJobConfInternal.get()), conf,
                keyDistFile, 0);
        DataBag partitionList;
        Tuple t = loader.getNext();
        if (t == null) {
            // this could happen if the input directory for sampling is empty
            log.warn("Empty dist file: " + keyDistFile);
            return reducerMap;
        }
        // The keydist file is structured as (key, min, max)
        // min, max being the index of the reducers
        Map<String, Object > distMap = (Map<String, Object>) t.get (0);
        partitionList = (DataBag) distMap.get(PartitionSkewedKeys.PARTITION_LIST);
        totalReducers[0] = Integer.valueOf(""+distMap.get(PartitionSkewedKeys.TOTAL_REDUCERS));
        Iterator<Tuple> it = partitionList.iterator();
        while (it.hasNext()) {
            Tuple idxTuple = it.next();
            Integer maxIndex = (Integer) idxTuple.get(idxTuple.size() - 1);
            Integer minIndex = (Integer) idxTuple.get(idxTuple.size() - 2);
            // Used to replace the maxIndex with the number of reducers
            if (maxIndex < minIndex) {
                maxIndex = totalReducers[0] + maxIndex;
            }
            E keyT;

            // if the join is on more than 1 key
            if (idxTuple.size() > 3) {
                // remove the last 2 fields of the tuple, i.e: minIndex and maxIndex and store
                // it in the reducer map
                Tuple keyTuple = tf.newTuple();
                for (int i=0; i < idxTuple.size() - 2; i++) {
                    keyTuple.append(idxTuple.get(i));
                }
                keyT = (E) keyTuple;
            } else {
                if (keyType == DataType.TUPLE) {
                    keyT = (E)tf.newTuple(1);
                    ((Tuple)keyT).set(0,idxTuple.get(0));
                } else {
                    keyT = (E) idxTuple.get(0);
                }
            }
            // number of reducers
            Integer cnt = maxIndex - minIndex;
            reducerMap.put(keyT, new Pair(minIndex, cnt));// 1 is added to account for the 0 index
        }
        return reducerMap;
    }

    public static void copyTmpFileConfigurationValues(Configuration fromConf, Configuration toConf) {
        // Currently these are used only by loaders (and not storers), so we do not need to copy
        // mapred properties that are required by @{Link SequenceFileInterStorage}

        if (fromConf.getBoolean(PigConfiguration.PIG_ENABLE_TEMP_FILE_COMPRESSION, false)) {
            toConf.setBoolean(PigConfiguration.PIG_ENABLE_TEMP_FILE_COMPRESSION, true);
            if (fromConf.get(PigConfiguration.PIG_TEMP_FILE_COMPRESSION_CODEC) != null) {
                toConf.set(PigConfiguration.PIG_TEMP_FILE_COMPRESSION_CODEC,
                        fromConf.get(PigConfiguration.PIG_TEMP_FILE_COMPRESSION_CODEC));
            }
            if (fromConf.get(PigConfiguration.PIG_TEMP_FILE_COMPRESSION_STORAGE) != null) {
                toConf.set(PigConfiguration.PIG_TEMP_FILE_COMPRESSION_STORAGE,
                        fromConf.get(PigConfiguration.PIG_TEMP_FILE_COMPRESSION_STORAGE));
            }
        }
    }

    public static void setupUDFContext(Configuration job) throws IOException {
        UDFContext udfc = UDFContext.getUDFContext();
        udfc.addJobConf(job);
        // don't deserialize in front-end
        if (udfc.isUDFConfEmpty()) {
            udfc.deserialize();
        }
    }

    /**
     * Sets up output and log dir paths for a single-store streaming job
     *
     * @param st - POStore of the current job
     * @param pigContext
     * @param conf
     * @throws IOException
     */
    public static void setupStreamingDirsConfSingle(POStore st, PigContext pigContext,
            Configuration conf) throws IOException {
        // set out filespecs
        String outputPathString = st.getSFile().getFileName();
        if (HadoopShims.hasFileSystemImpl(new Path(outputPathString), conf)) {
            conf.set("pig.streaming.log.dir",
                    new Path(outputPathString, JobControlCompiler.LOG_DIR).toString());
        }
        else {
            String tmpLocationStr = FileLocalizer.getTemporaryPath(pigContext).toString();
            Path tmpLocation = new Path(tmpLocationStr);
            conf.set("pig.streaming.log.dir",
                    new Path(tmpLocation, JobControlCompiler.LOG_DIR).toString());
        }
        conf.set("pig.streaming.task.output.dir", outputPathString);
    }

    /**
     * Sets up output and log dir paths for a multi-store streaming job
     *
     * @param pigContext
     * @param conf
     * @throws IOException
     */
    public static void setupStreamingDirsConfMulti(PigContext pigContext, Configuration conf)
            throws IOException {

        String tmpLocationStr = FileLocalizer.getTemporaryPath(pigContext).toString();
        Path tmpLocation = new Path(tmpLocationStr);
        conf.set("pig.streaming.log.dir",
                new Path(tmpLocation, JobControlCompiler.LOG_DIR).toString());
        conf.set("pig.streaming.task.output.dir", tmpLocation.toString());
    }

    public static FileSpec checkLeafIsStore(
            PhysicalPlan plan,
            PigContext pigContext) throws ExecException {
        try {
            PhysicalOperator leaf = plan.getLeaves().get(0);
            FileSpec spec = null;
            if(!(leaf instanceof POStore)){
                String scope = leaf.getOperatorKey().getScope();
                POStore str = new POStore(new OperatorKey(scope,
                    NodeIdGenerator.getGenerator().getNextNodeId(scope)));
                spec = new FileSpec(FileLocalizer.getTemporaryPath(
                    pigContext).toString(),
                    new FuncSpec(Utils.getTmpFileCompressorName(pigContext)));
                str.setSFile(spec);
                plan.addAsLeaf(str);
            } else{
                spec = ((POStore)leaf).getSFile();
            }
            return spec;
        } catch (Exception e) {
            int errCode = 2045;
            String msg = "Internal error. Not able to check if the leaf node is a store operator.";
            throw new ExecException(msg, errCode, PigException.BUG, e);
        }
    }

    /**
     * Get all files recursively from the given list of files
     *
     * @param files a list of FileStatus
     * @param conf the configuration object
     * @return the list of fileStatus that contains all the files in the given
     *         list and, recursively, all the files inside the directories in
     *         the given list
     * @throws IOException
     */
    public static List<FileStatus> getAllFileRecursively(
            List<FileStatus> files, Configuration conf) throws IOException {
        List<FileStatus> result = new ArrayList<FileStatus>();
        int len = files.size();
        for (int i = 0; i < len; ++i) {
            FileStatus file = files.get(i);
            if (file.isDir()) {
                Path p = file.getPath();
                FileSystem fs = p.getFileSystem(conf);
                addInputPathRecursively(result, fs, p, hiddenFileFilter);
            } else {
                result.add(file);
            }
        }
        log.info("Total input paths to process : " + result.size());
        return result;
    }

    private static void addInputPathRecursively(List<FileStatus> result,
            FileSystem fs, Path path, PathFilter inputFilter)
            throws IOException {
        for (FileStatus stat: fs.listStatus(path, inputFilter)) {
            if (stat.isDir()) {
                addInputPathRecursively(result, fs, stat.getPath(), inputFilter);
            } else {
                result.add(stat);
            }
        }
    }

    private static final PathFilter hiddenFileFilter = new PathFilter(){
        @Override
        public boolean accept(Path p){
            String name = p.getName();
            return !name.startsWith("_") && !name.startsWith(".");
        }
    };

    /**
     * Returns the total number of bytes for this file,
     * or if a directory all files in the directory.
     */
    public static long getPathLength(FileSystem fs, FileStatus status)
            throws IOException {
        if (!status.isDir()) {
            return status.getLen();
        } else {
            FileStatus[] children = fs.listStatus(
                    status.getPath(), hiddenFileFilter);
            long size = 0;
            for (FileStatus child : children) {
                size += getPathLength(fs, child);
            }
            return size;
        }
    }

    /* The following codes are for split combination: see PIG-1518
     *
     */
    private static Comparator<Node> nodeComparator = new Comparator<Node>() {
        @Override
        public int compare(Node o1, Node o2) {
            long cmp = o1.length - o2.length;
            return cmp == 0 ? 0 : cmp < 0 ? -1 : 1;
        }
    };

    private static final class ComparableSplit implements Comparable<ComparableSplit> {
        private InputSplit rawInputSplit;
        private HashSet<Node> nodes;
        // id used as a tie-breaker when two splits are of equal size.
        private long id;
        ComparableSplit(InputSplit split, long id) {
            rawInputSplit = split;
            nodes = new HashSet<Node>();
            this.id = id;
        }

        void add(Node node) {
            nodes.add(node);
        }

        void removeFromNodes() {
            for (Node node : nodes)
                node.remove(this);
        }

        public InputSplit getSplit() {
            return rawInputSplit;
        }

        @Override
        public boolean equals(Object other) {
            if (other == null || !(other instanceof ComparableSplit))
                return false;
            return (compareTo((ComparableSplit) other) == 0);
        }

        @Override
        public int hashCode() {
            return 41;
        }

        @Override
        public int compareTo(ComparableSplit other) {
            try {
                long cmp = rawInputSplit.getLength() - other.rawInputSplit.getLength();
                // in descending order
                return cmp == 0 ? (id == other.id ? 0 : id < other.id ? -1 : 1) : cmp < 0 ?  1 : -1;
            } catch (IOException e) {
                throw new RuntimeException(e);
            } catch (InterruptedException e) {
                throw new RuntimeException(e);
            }
        }
    }

    private static class DummySplit extends InputSplit {
        private long length;

        @Override
        public String[] getLocations() {
            return null;
        }

        @Override
        public long getLength() {
            return length;
        }

        public void setLength(long length) {
            this.length = length;
        }
    }

    private static class Node {
        private long length = 0;
        private ArrayList<ComparableSplit> splits;
        private boolean sorted;

        Node() throws IOException, InterruptedException {
            length = 0;
            splits = new ArrayList<ComparableSplit>();
            sorted = false;
        }

        void add(ComparableSplit split) throws IOException, InterruptedException {
            splits.add(split);
            length++;
        }

        void remove(ComparableSplit split) {
            if (!sorted)
                sort();
            int index = Collections.binarySearch(splits, split);
            if (index >= 0) {
                splits.remove(index);
                length--;
            }
        }

        void sort() {
            if (!sorted) {
                Collections.sort(splits);
                sorted = true;
            }
        }

        ArrayList<ComparableSplit> getSplits() {
            return splits;
        }

        public long getLength() {
            return length;
        }
    }

    public static List<List<InputSplit>> getCombinePigSplits(List<InputSplit>
        oneInputSplits, long maxCombinedSplitSize, Configuration conf)
          throws IOException, InterruptedException {
        ArrayList<Node> nodes = new ArrayList<Node>();
        HashMap<String, Node> nodeMap = new HashMap<String, Node>();
        List<List<InputSplit>> result = new ArrayList<List<InputSplit>>();
        List<Long> resultLengths = new ArrayList<Long>();
        long comparableSplitId = 0;

        int size = 0, nSplits = oneInputSplits.size();
        InputSplit lastSplit = null;
        int emptyCnt = 0;
        for (InputSplit split : oneInputSplits) {
            if (split.getLength() == 0) {
                emptyCnt++;
                continue;
            }
            if (split.getLength() >= maxCombinedSplitSize) {
                comparableSplitId++;
                ArrayList<InputSplit> combinedSplits = new ArrayList<InputSplit>();
                combinedSplits.add(split);
                result.add(combinedSplits);
                resultLengths.add(split.getLength());
            } else {
                ComparableSplit csplit = new ComparableSplit(split, comparableSplitId++);
                String[] locations = split.getLocations();
                // sort the locations to stabilize the number of maps: PIG-1757
                Arrays.sort(locations);
                HashSet<String> locationSeen = new HashSet<String>();
                for (String location : locations)
                {
                    if (!locationSeen.contains(location))
                    {
                        Node node = nodeMap.get(location);
                        if (node == null) {
                            node = new Node();
                            nodes.add(node);
                            nodeMap.put(location, node);
                        }
                        node.add(csplit);
                        csplit.add(node);
                        locationSeen.add(location);
                    }
                }
                lastSplit = split;
                size++;
            }
        }
        /* verification code: debug purpose
        {
          ArrayList<ComparableSplit> leftoverSplits = new ArrayList<ComparableSplit>();
          HashSet<InputSplit> seen = new HashSet<InputSplit>();
          for (Node node : nodes) {
            if (node.getLength() > 0)
            {
              ArrayList<ComparableSplit> splits = node.getSplits();
              for (ComparableSplit split : splits) {
                if (!seen.contains(split.getSplit())) {
                  // remove duplicates. The set has to be on the raw input split not the
                  // comparable input split as the latter overrides the compareTo method
                  // so its equality semantics is changed and not we want here
                  seen.add(split.getSplit());
                  leftoverSplits.add(split);
                }
              }
            }
          }

          int combinedSplitLen = 0;
          for (PigSplit split : result)
            combinedSplitLen += split.getNumPaths();
          if (combinedSplitLen + leftoverSplits.size()!= nSplits-emptyCnt) {
            throw new AssertionError("number of combined splits {"+combinedSplitLen+"+"+leftoverSplits.size()+"-"+size+"} does not match the number of original splits ["+nSplits+"].");
          }
        }
        */
        if (nSplits > 0 && emptyCnt == nSplits)
        {
            // if all splits are empty, add a single empty split as currently an empty directory is
            // not properly handled somewhere
            ArrayList<InputSplit> combinedSplits = new ArrayList<InputSplit>();
            combinedSplits.add(oneInputSplits.get(0));
            result.add(combinedSplits);
        }
        else if (size == 1) {
            ArrayList<InputSplit> combinedSplits = new ArrayList<InputSplit>();
            combinedSplits.add(lastSplit);
            result.add(combinedSplits);
        } else if (size > 1) {
            // combine small splits
            Collections.sort(nodes, nodeComparator);
            DummySplit dummy = new DummySplit();
            // dummy is used to search for next split of suitable size to be combined
            ComparableSplit dummyComparableSplit = new ComparableSplit(dummy, -1);
            for (Node node : nodes) {
                // sort the splits on this node in descending order
                node.sort();
                long totalSize = 0;
                ArrayList<ComparableSplit> splits = node.getSplits();
                int idx;
                int lenSplits;
                ArrayList<InputSplit> combinedSplits = new ArrayList<InputSplit>();
                ArrayList<ComparableSplit> combinedComparableSplits = new ArrayList<ComparableSplit>();
                while (!splits.isEmpty()) {
                    combinedSplits.add(splits.get(0).getSplit());
                    combinedComparableSplits.add(splits.get(0));
                    int startIdx = 1;
                    lenSplits = splits.size();
                    totalSize += splits.get(0).getSplit().getLength();
                    long spaceLeft = maxCombinedSplitSize - totalSize;
                    dummy.setLength(spaceLeft);
                    idx = Collections.binarySearch(node.getSplits().subList(startIdx, lenSplits), dummyComparableSplit);
                    idx = -idx-1+startIdx;
                    while (idx < lenSplits)
                    {
                        long thisLen = splits.get(idx).getSplit().getLength();
                        combinedSplits.add(splits.get(idx).getSplit());
                        combinedComparableSplits.add(splits.get(idx));
                        totalSize += thisLen;
                        spaceLeft -= thisLen;
                        if (spaceLeft <= 0)
                            break;
                        // find next combinable chunk
                        startIdx = idx + 1;
                        if (startIdx >= lenSplits)
                            break;
                        dummy.setLength(spaceLeft);
                        idx = Collections.binarySearch(node.getSplits().subList(startIdx, lenSplits), dummyComparableSplit);
                        idx = -idx-1+startIdx;
                    }
                    if (totalSize > maxCombinedSplitSize/2) {
                        result.add(combinedSplits);
                        resultLengths.add(totalSize);
                        removeSplits(combinedComparableSplits);
                        totalSize = 0;
                        combinedSplits = new ArrayList<InputSplit>();
                        combinedComparableSplits.clear();
                        splits = node.getSplits();
                    } else {
                        if (combinedSplits.size() != lenSplits)
                            throw new AssertionError("Combined split logic error!");
                        break;
                    }
                }
            }
            // handle leftovers
            ArrayList<ComparableSplit> leftoverSplits = new ArrayList<ComparableSplit>();
            HashSet<InputSplit> seen = new HashSet<InputSplit>();
            for (Node node : nodes) {
                for (ComparableSplit split : node.getSplits()) {
                    if (!seen.contains(split.getSplit())) {
                        // remove duplicates. The set has to be on the raw input split not the
                        // comparable input split as the latter overrides the compareTo method
                        // so its equality semantics is changed and not we want here
                        seen.add(split.getSplit());
                        leftoverSplits.add(split);
                    }
                }
            }

            /* verification code
            int combinedSplitLen = 0;
            for (PigSplit split : result)
              combinedSplitLen += split.getNumPaths();
            if (combinedSplitLen + leftoverSplits.size()!= nSplits-emptyCnt)
              throw new AssertionError("number of combined splits ["+combinedSplitLen+"+"+leftoverSplits.size()+"] does not match the number of original splits ["+nSplits+"].");
            */
            if (!leftoverSplits.isEmpty())
            {
                long totalSize = 0;
                ArrayList<InputSplit> combinedSplits = new ArrayList<InputSplit>();
                ArrayList<ComparableSplit> combinedComparableSplits = new ArrayList<ComparableSplit>();

                int splitLen = leftoverSplits.size();
                for (int i = 0; i < splitLen; i++)
                {
                    ComparableSplit split = leftoverSplits.get(i);
                    long thisLen = split.getSplit().getLength();
                    if (totalSize + thisLen >= maxCombinedSplitSize) {
                        removeSplits(combinedComparableSplits);
                        result.add(combinedSplits);
                        resultLengths.add(totalSize);
                        combinedSplits = new ArrayList<InputSplit>();
                        combinedComparableSplits.clear();
                        totalSize = 0;
                    }
                    combinedSplits.add(split.getSplit());
                    combinedComparableSplits.add(split);
                    totalSize += split.getSplit().getLength();
                    if (i == splitLen - 1) {
                        // last piece: it could be very small, try to see it can be squeezed into any existing splits
                        for (int j =0; j < result.size(); j++)
                        {
                            if (resultLengths.get(j) + totalSize <= maxCombinedSplitSize)
                            {
                                List<InputSplit> isList = result.get(j);
                                for (InputSplit csplit : combinedSplits) {
                                    isList.add(csplit);
                                }
                                removeSplits(combinedComparableSplits);
                                combinedSplits.clear();
                                break;
                            }
                        }
                        if (!combinedSplits.isEmpty()) {
                            // last piece can not be squeezed in, create a new combined split for them.
                            removeSplits(combinedComparableSplits);
                            result.add(combinedSplits);
                        }
                    }
                }
            }
        }
        /* verification codes
        int combinedSplitLen = 0;
        for (PigSplit split : result)
          combinedSplitLen += split.getNumPaths();
        if (combinedSplitLen != nSplits-emptyCnt)
          throw new AssertionError("number of combined splits ["+combinedSplitLen+"] does not match the number of original splits ["+nSplits+"].");

        long totalLen = 0;
        for (PigSplit split : result)
          totalLen += split.getLength();

        long origTotalLen = 0;
        for (InputSplit split : oneInputSplits)
          origTotalLen += split.getLength();
        if (totalLen != origTotalLen)
          throw new AssertionError("The total length ["+totalLen+"] does not match the original ["+origTotalLen+"]");
        */
        log.info("Total input paths (combined) to process : " + result.size());
        return result;
    }

    private static void removeSplits(List<ComparableSplit> splits) {
        for (ComparableSplit split: splits)
            split.removeFromNodes();
    }

    public String inputSplitToString(InputSplit[] splits) throws IOException, InterruptedException {
        // debugging purpose only
        StringBuilder st = new StringBuilder();
        st.append("Number of splits :" + splits.length+"\n");
        long len = 0;
        for (InputSplit split: splits)
            len += split.getLength();
        st.append("Total Length = "+ len +"\n");
        for (int i = 0; i < splits.length; i++) {
            st.append("Input split["+i+"]:\n   Length = "+ splits[i].getLength()+"\n  Locations:\n");
            for (String location :  splits[i].getLocations())
                st.append("    "+location+"\n");
            st.append("\n-----------------------\n");
        }
        return st.toString();
    }

    /* verification code: debug purpose only
    public String inputSplitToString(ArrayList<ComparableSplit> splits) throws IOException, InterruptedException {
      StringBuilder st = new StringBuilder();
      st.append("Number of splits :" + splits.size()+"\n");
      long len = 0;
      for (ComparableSplit split: splits)
        len += split.getSplit().getLength();
      st.append("Total Length = "+ len +"\n");
      for (int i = 0; i < splits.size(); i++) {
        st.append("Input split["+i+"]:\n   Length = "+ splits.get(i).getSplit().getLength()+"\n  Locations:\n");
        for (String location :  splits.get(i).getSplit().getLocations())
          st.append("    "+location+"\n");
        st.append("\n-----------------------\n");
      }
      return st.toString();
    }
    */
}<|MERGE_RESOLUTION|>--- conflicted
+++ resolved
@@ -68,10 +68,7 @@
 public class MapRedUtil {
 
     private static Log log = LogFactory.getLog(MapRedUtil.class);
-<<<<<<< HEAD
     private static final TupleFactory tf = TupleFactory.getInstance();
-=======
->>>>>>> 521870c3
 
     public static final String FILE_SYSTEM_NAME = "fs.default.name";
 
