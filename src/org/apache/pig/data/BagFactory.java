/*
 * Licensed to the Apache Software Foundation (ASF) under one
 * or more contributor license agreements.  See the NOTICE file
 * distributed with this work for additional information
 * regarding copyright ownership.  The ASF licenses this file
 * to you under the Apache License, Version 2.0 (the
 * "License"); you may not use this file except in compliance
 * with the License.  You may obtain a copy of the License at
 *
 *     http://www.apache.org/licenses/LICENSE-2.0
 *
 * Unless required by applicable law or agreed to in writing, software
 * distributed under the License is distributed on an "AS IS" BASIS,
 * WITHOUT WARRANTIES OR CONDITIONS OF ANY KIND, either express or implied.
 * See the License for the specific language governing permissions and
 * limitations under the License.
 */
package org.apache.pig.data;

<<<<<<< HEAD
import org.apache.pig.impl.eval.EvalSpec;
import org.apache.pig.impl.util.SpillableMemoryManager;

/**
 * A bag factory.  Can be used to generate different types of bags
 * depending on what is needed.
 */
public class BagFactory {
    private static BagFactory gSelf;
    private static SpillableMemoryManager gMemMgr;

    static { gSelf = new BagFactory(); }
    
=======
import java.lang.Class;
import java.lang.ClassLoader;
import java.net.URL;
import java.net.URLClassLoader;
import java.util.Comparator;
import java.util.List;

import org.apache.pig.impl.util.SpillableMemoryManager;

/**
 * Factory for constructing different types of bags.
 * This class is abstract so that users can
 * override the bag factory if they desire to provide their own that
 * returns their implementation of a bag.  If the property
 * pig.data.bag.factory.name is set to a class name and
 * pig.data.bag.factory.jar is set to a URL pointing to a jar that
 * contains the above named class, then getInstance() will create a
 * a instance of the named class using the indicatd jar.  Otherwise, it
 * will create an instance of DefaultBagFactory.
 */
public abstract class BagFactory {
    private static BagFactory gSelf = null;
    private static SpillableMemoryManager gMemMgr;

>>>>>>> 1488b22c
    /**
     * Get a reference to the singleton factory.
     */
    public static BagFactory getInstance() {
<<<<<<< HEAD
=======
        if (gSelf == null) {
            String factoryName =
                System.getProperty("pig.data.bag.factory.name");
            String factoryJar =
                System.getProperty("pig.data.bag.factory.jar");
            if (factoryName != null && factoryJar != null) {
                try {
                    URL[] urls = new URL[1];
                    urls[0] = new URL(factoryJar);
                    ClassLoader loader = new URLClassLoader(urls,
                        BagFactory.class.getClassLoader());
                    Class c = Class.forName(factoryName, true, loader);
                    Object o = c.newInstance();
                    if (!(o instanceof BagFactory)) {
                        throw new RuntimeException("Provided factory " +
                            factoryName + " does not extend BagFactory!");
                    }
                    gSelf = (BagFactory)o;
                } catch (Exception e) {
                    if (e instanceof RuntimeException) {
                        // We just threw this
                        RuntimeException re = (RuntimeException)e;
                        throw re;
                    }
                    throw new RuntimeException("Unable to instantiate "
                        + "bag factory " + factoryName, e);
                }
            } else {
                gSelf = new DefaultBagFactory();
            }
        }
>>>>>>> 1488b22c
        return gSelf;
    }
    
    /**
     * Get a default (unordered, not distinct) data bag.
     */
<<<<<<< HEAD
    public DataBag newDefaultBag() {
        DataBag b = new DefaultDataBag();
        gMemMgr.registerSpillable(b);
        return b;
    }

    /**
     * Get a sorted data bag.
     * @param spec EvalSpec that controls how the data is sorted.
     * If null, default comparator will be used.
     */
    public DataBag newSortedBag(EvalSpec spec) {
        DataBag b = new SortedDataBag(spec);
        gMemMgr.registerSpillable(b);
        return b;
    }
    
    /**
     * Get a distinct data bag.
     */
    public DataBag newDistinctBag() {
        DataBag b = new DistinctDataBag();
        gMemMgr.registerSpillable(b);
        return b;
    }

    private BagFactory() {
        gMemMgr = new SpillableMemoryManager();
=======
    public abstract DataBag newDefaultBag();

    /**
     * Get a default (unordered, not distinct) data bag from
     * an existing list of tuples.
     */
    public abstract DataBag newDefaultBag(List<Tuple> listOfTuples);
    
    /**
     * Get a sorted data bag.
     * @param comp Comparator that controls how the data is sorted.
     * If null, default comparator will be used.
     */
    public abstract DataBag newSortedBag(Comparator<Tuple> comp);
    
    /**
     * Get a distinct data bag.
     */
    public abstract DataBag newDistinctBag();

    protected BagFactory() {
        gMemMgr = new SpillableMemoryManager();
    }

    protected void registerBag(DataBag b) {
        gMemMgr.registerSpillable(b);
    }

    /**
     * Provided for testing purposes only.  This function should never be
     * called by anybody but the unit tests.
     */
    public static void resetSelf() {
        gSelf = null;
>>>>>>> 1488b22c
    }

}
<|MERGE_RESOLUTION|>--- conflicted
+++ resolved
@@ -17,21 +17,6 @@
  */
 package org.apache.pig.data;
 
-<<<<<<< HEAD
-import org.apache.pig.impl.eval.EvalSpec;
-import org.apache.pig.impl.util.SpillableMemoryManager;
-
-/**
- * A bag factory.  Can be used to generate different types of bags
- * depending on what is needed.
- */
-public class BagFactory {
-    private static BagFactory gSelf;
-    private static SpillableMemoryManager gMemMgr;
-
-    static { gSelf = new BagFactory(); }
-    
-=======
 import java.lang.Class;
 import java.lang.ClassLoader;
 import java.net.URL;
@@ -56,13 +41,10 @@
     private static BagFactory gSelf = null;
     private static SpillableMemoryManager gMemMgr;
 
->>>>>>> 1488b22c
     /**
      * Get a reference to the singleton factory.
      */
     public static BagFactory getInstance() {
-<<<<<<< HEAD
-=======
         if (gSelf == null) {
             String factoryName =
                 System.getProperty("pig.data.bag.factory.name");
@@ -94,43 +76,12 @@
                 gSelf = new DefaultBagFactory();
             }
         }
->>>>>>> 1488b22c
         return gSelf;
     }
     
     /**
      * Get a default (unordered, not distinct) data bag.
      */
-<<<<<<< HEAD
-    public DataBag newDefaultBag() {
-        DataBag b = new DefaultDataBag();
-        gMemMgr.registerSpillable(b);
-        return b;
-    }
-
-    /**
-     * Get a sorted data bag.
-     * @param spec EvalSpec that controls how the data is sorted.
-     * If null, default comparator will be used.
-     */
-    public DataBag newSortedBag(EvalSpec spec) {
-        DataBag b = new SortedDataBag(spec);
-        gMemMgr.registerSpillable(b);
-        return b;
-    }
-    
-    /**
-     * Get a distinct data bag.
-     */
-    public DataBag newDistinctBag() {
-        DataBag b = new DistinctDataBag();
-        gMemMgr.registerSpillable(b);
-        return b;
-    }
-
-    private BagFactory() {
-        gMemMgr = new SpillableMemoryManager();
-=======
     public abstract DataBag newDefaultBag();
 
     /**
@@ -165,7 +116,6 @@
      */
     public static void resetSelf() {
         gSelf = null;
->>>>>>> 1488b22c
     }
 
 }
