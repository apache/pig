/*
 * Licensed to the Apache Software Foundation (ASF) under one
 * or more contributor license agreements.  See the NOTICE file
 * distributed with this work for additional information
 * regarding copyright ownership.  The ASF licenses this file
 * to you under the Apache License, Version 2.0 (the
 * "License"); you may not use this file except in compliance
 * with the License.  You may obtain a copy of the License at
 *
 *     http://www.apache.org/licenses/LICENSE-2.0
 *
 * Unless required by applicable law or agreed to in writing, software
 * distributed under the License is distributed on an "AS IS" BASIS,
 * WITHOUT WARRANTIES OR CONDITIONS OF ANY KIND, either express or implied.
 * See the License for the specific language governing permissions and
 * limitations under the License.
 */
package org.apache.pig.data;

import java.io.Serializable;
import java.util.List;

import org.apache.commons.logging.Log;
import org.apache.commons.logging.LogFactory;
import org.apache.hadoop.io.WritableComparable;

<<<<<<< HEAD
=======
import org.apache.pig.backend.executionengine.ExecException;
>>>>>>> 1488b22c

/**
 * An ordered list of Data.  A tuple has fields, numbered 0 through
 * (number of fields - 1).  The entry in the field can be any datatype,
 * or it can be null.
 *
 * Tuples are constructed only by a TupleFactory.  A DefaultTupleFactory
 * is provided by the system.  If a user wishes to use their own type of
 * Tuple, they should also provide an implementation of TupleFactory to
 * construct their types of Tuples.
 *
 * Fields are numbered from 0.
 */
<<<<<<< HEAD
public class Tuple extends Datum implements WritableComparable {
    
    private static final Log log = LogFactory.getLog(Tuple.class);
    private static int numFields = 5;
    
    protected ArrayList<Datum> fields;
    static String              defaultDelimiter = "[,\t]";
    static String              NULL = "__PIG_NULL__";

    public Tuple() {
        this(0);
    }

    public Tuple(int numFields) {
        fields = new ArrayList<Datum>(numFields);
        for (int i = 0; i < numFields; i++) {
            fields.add(null);
        }
    }

    public Tuple(List<Datum> fieldsIn) {
        fields = new ArrayList<Datum>(fieldsIn.size());
        fields.addAll(fieldsIn);
    }
=======
public interface Tuple extends WritableComparable, Serializable {
       
    /**
     * Marker for indicating whether the value this object holds
     * is a null
     */
    public static byte NULL = 0x00;
>>>>>>> 1488b22c
    
    /**
     * Marker for indicating whether the value this object holds
     * is not a null
     */
    public static byte NOTNULL = 0x01;
    
    /**
<<<<<<< HEAD
     * Creates a tuple from a delimited line of text
     * 
     * @param textLine
     *            the line containing fields of data
     * @param delimiter 
     *              the delimiter (normal string, NO REGEX!!)
     */
    public Tuple(String textLine, String delimiter) {
        if (delimiter == null) {
            delimiter = defaultDelimiter;
        }
        
        fields = new ArrayList<Datum>(numFields) ;
        int delimSize = delimiter.length() ;
        boolean done = false ;
        
        int lastIdx = 0 ;
        
        while (!done) {
            int newIdx = textLine.indexOf(delimiter, lastIdx) ;
            if (newIdx != (-1)) {
                String token = textLine.substring(lastIdx, newIdx) ;
                fields.add(new DataAtom(token));
                lastIdx = newIdx + delimSize  ;
            }
            else {
                String token = textLine.substring(lastIdx) ;
                fields.add(new DataAtom(token));
                done = true ;
            }
        }

        numFields = fields.size();
    }
=======
     * Make this tuple reference the contents of another.  This method does not copy
     * the underlying data.   It maintains references to the data from the original
     * tuple (and possibly even to the data structure holding the data).
     * @param t Tuple to reference.
     */
    void reference(Tuple t);
>>>>>>> 1488b22c

    /**
     * Find the size of the tuple.  Used to be called arity().
     * @return number of fields in the tuple.
     */
<<<<<<< HEAD
    public Tuple(String textLine) {
        this(textLine, defaultDelimiter);
    }

    public Tuple(Tuple[] otherTs) {
        fields = new ArrayList<Datum>(otherTs.length);
        for (int i = 0; i < otherTs.length; i++) {
                appendTuple(otherTs[i]);
        }
    }

    public void copyFrom(Tuple otherT) {
        this.fields = otherT.fields;
    }

    public int arity() {
        return fields.size();
    }

    @Override
    public String toString() {
        StringBuffer sb = new StringBuffer();
        sb.append('(');
        for (Iterator<Datum> it = fields.iterator(); it.hasNext();) {
            Datum d = it.next();
            if(d != null) {
                sb.append(d.toString());
            } else {
                sb.append(NULL);
            }
            if (it.hasNext())
                sb.append(", ");
        }
        sb.append(')');
        String s = sb.toString();
        return s;
    }

    public void setField(int i, Datum val) {
        getField(i); // throws exception if field doesn't exist

        fields.set(i, val);
    }

    public void setField(int i, int val) {
        setField(i, new DataAtom(val));
    }

    public void setField(int i, double val) {
        setField(i, new DataAtom(val));
    }

    public void setField(int i, String val) {
        setField(i, new DataAtom(val));
    }

    public Datum getField(int i) {
        if (fields.size() >= i + 1) {
            return fields.get(i);
        }

        StringBuilder sb = new StringBuilder();
        sb.append("Requested index ");
        sb.append(i);
        sb.append(" from tuple ");
        sb.append(toString());
        throw new IndexOutOfBoundsException(sb.toString());
    }

    // Get field i, if it is an Atom or can be coerced into an Atom
    public DataAtom getAtomField(int i) {
        Datum field = getField(i); // throws exception if field doesn't exist

        if (field instanceof DataAtom) {
            return (DataAtom) field;
        } else if (field instanceof Tuple) {
            Tuple t = (Tuple) field;
            if (t.arity() == 1) {
                log.warn("Requested for an atom field but found a tuple with one field.");
                return t.getAtomField(0);
            }
        } else if (field instanceof DataBag) {
            DataBag b = (DataBag) field;
            if (b.size() == 1) {
                Tuple t = b.iterator().next();
                if (t.arity() == 1) {
                    return t.getAtomField(0);
                }
            }
        }

        throw newTupleAccessException(field, "atom", i);
    }
    
    private RuntimeException newTupleAccessException(Datum field,
            String requestedFieldType, int index) {
        return new IllegalArgumentException("Requested " + requestedFieldType
                + " field at index " + index + " but was '"
                + field.getClass().getName() + "' in tuple: " + toString());
    }

    // Get field i, if it is a Tuple or can be coerced into a Tuple
    public Tuple getTupleField(int i) {
        Datum field = getField(i); // throws exception if field doesn't exist

        if (field instanceof Tuple) {
            return (Tuple) field;
        } else if (field instanceof DataBag) {
            DataBag b = (DataBag) field;
            if (b.size() == 1) {
                return b.iterator().next();
            }
        }

        throw newTupleAccessException(field, "tuple", i);
    }

    // Get field i, if it is a Bag or can be coerced into a Bag
    public DataBag getBagField(int i) {
        Datum field = getField(i); // throws exception if field doesn't exist

        if (field instanceof DataBag) {
            return (DataBag) field;
        }

        throw newTupleAccessException(field, "bag", i);
    }
=======
    int size();
>>>>>>> 1488b22c

    /**
     * Find out if a given field is null.
     * @param fieldNum Number of field to check for null.
     * @return true if the field is null, false otherwise.
     * @throws ExecException if the field number given is greater
     * than or equal to the number of fields in the tuple.
     */
    boolean isNull(int fieldNum) throws ExecException;

<<<<<<< HEAD
    public boolean greaterThan(Tuple other) {
        return (this.compareTo(other) > 0);
    }
    
    @Override
    public boolean equals(Object other){
            return compareTo(other)==0;
    }    
    
    public int compareTo(Tuple other) {
        if (other.fields.size() != this.fields.size())
            return other.fields.size() < this.fields.size() ? 1 : -1;
=======
    /**
     * Find the type of a given field.
     * @param fieldNum Number of field to get the type for.
     * @return type, encoded as a byte value.  The values are taken from
     * the class DataType.  If the field is null, then DataType.UNKNOWN
     * will be returned.
     * @throws ExecException if the field number is greater than or equal to
     * the number of fields in the tuple.
     */
    byte getType(int fieldNum) throws ExecException;
>>>>>>> 1488b22c

    /**
     * Get the value in a given field.
     * @param fieldNum Number of the field to get the value for.
     * @return value, as an Object.
     * @throws ExecException if the field number is greater than or equal to
     * the number of fields in the tuple.
     */
    Object get(int fieldNum) throws ExecException;

<<<<<<< HEAD
    public int compareTo(Object other) {
        if (other instanceof DataAtom)
            return +1;
        else if (other instanceof DataBag)
            return +1;
        else if (other instanceof Tuple)
            return compareTo((Tuple) other);
        else
            return -1;
    }

    @Override
    public int hashCode() {
        int hash = 1;
        for (Iterator<Datum> it = fields.iterator(); it.hasNext();) {
            hash = 31 * hash + it.next().hashCode();
        }
        return hash;
    }

    // WritableComparable methods:
   
    @Override
    public void write(DataOutput out) throws IOException {
        out.write(TUPLE);
        int n = arity();
        encodeInt(out, n);
        for (int i = 0; i < n; i++) {
            Datum d = getField(i);
            if (d!=null){
                d.write(out);
            }else{
                throw new RuntimeException("Null field in tuple");
            }
        }
    }

    //This method is invoked when the beginning 'TUPLE' is still on the stream
    public void readFields(DataInput in) throws IOException {
        byte[] b = new byte[1];
        in.readFully(b);
        if (b[0]!=TUPLE)
            throw new IOException("Unexpected data while reading tuple from binary file");
        Tuple t = read(in);
        fields = t.fields;
    }
    
    //This method is invoked when the beginning 'TUPLE' has been read off the stream
    public static Tuple read(DataInput in) throws IOException {
        // nuke the old contents of the tuple
        Tuple ret = new Tuple();
        ret.fields = new ArrayList<Datum>();

        int size = decodeInt(in);
        
        for (int i = 0; i < size; i++) {
            ret.appendField(readDatum(in));
        }
        
        return ret;

    }
    
    public static Datum readDatum(DataInput in) throws IOException{
        byte[] b = new byte[1];
        in.readFully(b);
        switch (b[0]) {
            case TUPLE:
                return Tuple.read(in);
            case BAG:
                return DataBag.read(in);
            case MAP:
                return DataMap.read(in);
            case ATOM:
                return DataAtom.read(in);
            default:
                throw new IOException("Invalid data while reading Datum from binary file");
        }
    }

    //  Encode the integer so that the high bit is set on the last
    // byte
    static void encodeInt(DataOutput os, int i) throws IOException {
        if (i >> 28 != 0)
            os.write((i >> 28) & 0x7f);
        if (i >> 21 != 0)
            os.write((i >> 21) & 0x7f);
        if (i >> 14 != 0)
            os.write((i >> 14) & 0x7f);
        if (i >> 7 != 0)
            os.write((i >> 7) & 0x7f);
        os.write((i & 0x7f) | (1 << 7));
    }

    static int decodeInt(DataInput is) throws IOException {
        int i = 0;
        int c;
        while (true) {
            c = is.readUnsignedByte();
            if (c == -1)
                break;
            i <<= 7;
            i += c & 0x7f;
            if ((c & 0x80) != 0)
                break;
        }
        return i;
    }

    @Override
    public long getMemorySize() {
        long used = 0;
        int sz = fields.size();
        for (int i = 0; i < sz; i++)
            used += getField(i).getMemorySize();
        used += 2 * OBJECT_SIZE + REF_SIZE;
        return used;
    }
=======
    /**
     * Get all of the fields in the tuple as a list.
     * @return List&lt;Object&gt; containing the fields of the tuple
     * in order.
     */
    List<Object> getAll();

    /**
     * Set the value in a given field.
     * @param fieldNum Number of the field to set the value for.
     * @param val Object to put in the indicated field.
     * @throws ExecException if the field number is greater than or equal to
     * the number of fields in the tuple.
     */
    void set(int fieldNum, Object val) throws ExecException;

    /**
     * Append a field to a tuple.  This method is not efficient as it may
     * force copying of existing data in order to grow the data structure.
     * Whenever possible you should construct your Tuple with the
     * newTuple(int) method and then fill in the values with set(), rather
     * than construct it with newTuple() and append values.
     * @param val Object to append to the tuple.
     */
    void append(Object val);

    /**
     * Determine the size of tuple in memory.  This is used by data bags
     * to determine their memory size.  This need not be exact, but it
     * should be a decent estimation.
     * @return estimated memory size.
     */
    long getMemorySize();

    /** 
     * Write a tuple of atomic values into a string.  All values in the
     * tuple must be atomic (no bags, tuples, or maps).
     * @param delim Delimiter to use in the string.
     * @return A string containing the tuple.
     * @throws ExecException if a non-atomic value is found.
     */
    String toDelimitedString(String delim) throws ExecException;
    
    /**
     * @return true if this Tuple is null
     */
    public boolean isNull();
    
    /**
     * @param isNull boolean indicating whether this tuple is null
     */
    public void setNull(boolean isNull);
>>>>>>> 1488b22c
}<|MERGE_RESOLUTION|>--- conflicted
+++ resolved
@@ -20,14 +20,9 @@
 import java.io.Serializable;
 import java.util.List;
 
-import org.apache.commons.logging.Log;
-import org.apache.commons.logging.LogFactory;
 import org.apache.hadoop.io.WritableComparable;
 
-<<<<<<< HEAD
-=======
 import org.apache.pig.backend.executionengine.ExecException;
->>>>>>> 1488b22c
 
 /**
  * An ordered list of Data.  A tuple has fields, numbered 0 through
@@ -41,32 +36,6 @@
  *
  * Fields are numbered from 0.
  */
-<<<<<<< HEAD
-public class Tuple extends Datum implements WritableComparable {
-    
-    private static final Log log = LogFactory.getLog(Tuple.class);
-    private static int numFields = 5;
-    
-    protected ArrayList<Datum> fields;
-    static String              defaultDelimiter = "[,\t]";
-    static String              NULL = "__PIG_NULL__";
-
-    public Tuple() {
-        this(0);
-    }
-
-    public Tuple(int numFields) {
-        fields = new ArrayList<Datum>(numFields);
-        for (int i = 0; i < numFields; i++) {
-            fields.add(null);
-        }
-    }
-
-    public Tuple(List<Datum> fieldsIn) {
-        fields = new ArrayList<Datum>(fieldsIn.size());
-        fields.addAll(fieldsIn);
-    }
-=======
 public interface Tuple extends WritableComparable, Serializable {
        
     /**
@@ -74,7 +43,6 @@
      * is a null
      */
     public static byte NULL = 0x00;
->>>>>>> 1488b22c
     
     /**
      * Marker for indicating whether the value this object holds
@@ -83,185 +51,18 @@
     public static byte NOTNULL = 0x01;
     
     /**
-<<<<<<< HEAD
-     * Creates a tuple from a delimited line of text
-     * 
-     * @param textLine
-     *            the line containing fields of data
-     * @param delimiter 
-     *              the delimiter (normal string, NO REGEX!!)
-     */
-    public Tuple(String textLine, String delimiter) {
-        if (delimiter == null) {
-            delimiter = defaultDelimiter;
-        }
-        
-        fields = new ArrayList<Datum>(numFields) ;
-        int delimSize = delimiter.length() ;
-        boolean done = false ;
-        
-        int lastIdx = 0 ;
-        
-        while (!done) {
-            int newIdx = textLine.indexOf(delimiter, lastIdx) ;
-            if (newIdx != (-1)) {
-                String token = textLine.substring(lastIdx, newIdx) ;
-                fields.add(new DataAtom(token));
-                lastIdx = newIdx + delimSize  ;
-            }
-            else {
-                String token = textLine.substring(lastIdx) ;
-                fields.add(new DataAtom(token));
-                done = true ;
-            }
-        }
-
-        numFields = fields.size();
-    }
-=======
      * Make this tuple reference the contents of another.  This method does not copy
      * the underlying data.   It maintains references to the data from the original
      * tuple (and possibly even to the data structure holding the data).
      * @param t Tuple to reference.
      */
     void reference(Tuple t);
->>>>>>> 1488b22c
 
     /**
      * Find the size of the tuple.  Used to be called arity().
      * @return number of fields in the tuple.
      */
-<<<<<<< HEAD
-    public Tuple(String textLine) {
-        this(textLine, defaultDelimiter);
-    }
-
-    public Tuple(Tuple[] otherTs) {
-        fields = new ArrayList<Datum>(otherTs.length);
-        for (int i = 0; i < otherTs.length; i++) {
-                appendTuple(otherTs[i]);
-        }
-    }
-
-    public void copyFrom(Tuple otherT) {
-        this.fields = otherT.fields;
-    }
-
-    public int arity() {
-        return fields.size();
-    }
-
-    @Override
-    public String toString() {
-        StringBuffer sb = new StringBuffer();
-        sb.append('(');
-        for (Iterator<Datum> it = fields.iterator(); it.hasNext();) {
-            Datum d = it.next();
-            if(d != null) {
-                sb.append(d.toString());
-            } else {
-                sb.append(NULL);
-            }
-            if (it.hasNext())
-                sb.append(", ");
-        }
-        sb.append(')');
-        String s = sb.toString();
-        return s;
-    }
-
-    public void setField(int i, Datum val) {
-        getField(i); // throws exception if field doesn't exist
-
-        fields.set(i, val);
-    }
-
-    public void setField(int i, int val) {
-        setField(i, new DataAtom(val));
-    }
-
-    public void setField(int i, double val) {
-        setField(i, new DataAtom(val));
-    }
-
-    public void setField(int i, String val) {
-        setField(i, new DataAtom(val));
-    }
-
-    public Datum getField(int i) {
-        if (fields.size() >= i + 1) {
-            return fields.get(i);
-        }
-
-        StringBuilder sb = new StringBuilder();
-        sb.append("Requested index ");
-        sb.append(i);
-        sb.append(" from tuple ");
-        sb.append(toString());
-        throw new IndexOutOfBoundsException(sb.toString());
-    }
-
-    // Get field i, if it is an Atom or can be coerced into an Atom
-    public DataAtom getAtomField(int i) {
-        Datum field = getField(i); // throws exception if field doesn't exist
-
-        if (field instanceof DataAtom) {
-            return (DataAtom) field;
-        } else if (field instanceof Tuple) {
-            Tuple t = (Tuple) field;
-            if (t.arity() == 1) {
-                log.warn("Requested for an atom field but found a tuple with one field.");
-                return t.getAtomField(0);
-            }
-        } else if (field instanceof DataBag) {
-            DataBag b = (DataBag) field;
-            if (b.size() == 1) {
-                Tuple t = b.iterator().next();
-                if (t.arity() == 1) {
-                    return t.getAtomField(0);
-                }
-            }
-        }
-
-        throw newTupleAccessException(field, "atom", i);
-    }
-    
-    private RuntimeException newTupleAccessException(Datum field,
-            String requestedFieldType, int index) {
-        return new IllegalArgumentException("Requested " + requestedFieldType
-                + " field at index " + index + " but was '"
-                + field.getClass().getName() + "' in tuple: " + toString());
-    }
-
-    // Get field i, if it is a Tuple or can be coerced into a Tuple
-    public Tuple getTupleField(int i) {
-        Datum field = getField(i); // throws exception if field doesn't exist
-
-        if (field instanceof Tuple) {
-            return (Tuple) field;
-        } else if (field instanceof DataBag) {
-            DataBag b = (DataBag) field;
-            if (b.size() == 1) {
-                return b.iterator().next();
-            }
-        }
-
-        throw newTupleAccessException(field, "tuple", i);
-    }
-
-    // Get field i, if it is a Bag or can be coerced into a Bag
-    public DataBag getBagField(int i) {
-        Datum field = getField(i); // throws exception if field doesn't exist
-
-        if (field instanceof DataBag) {
-            return (DataBag) field;
-        }
-
-        throw newTupleAccessException(field, "bag", i);
-    }
-=======
     int size();
->>>>>>> 1488b22c
 
     /**
      * Find out if a given field is null.
@@ -272,20 +73,6 @@
      */
     boolean isNull(int fieldNum) throws ExecException;
 
-<<<<<<< HEAD
-    public boolean greaterThan(Tuple other) {
-        return (this.compareTo(other) > 0);
-    }
-    
-    @Override
-    public boolean equals(Object other){
-            return compareTo(other)==0;
-    }    
-    
-    public int compareTo(Tuple other) {
-        if (other.fields.size() != this.fields.size())
-            return other.fields.size() < this.fields.size() ? 1 : -1;
-=======
     /**
      * Find the type of a given field.
      * @param fieldNum Number of field to get the type for.
@@ -296,7 +83,6 @@
      * the number of fields in the tuple.
      */
     byte getType(int fieldNum) throws ExecException;
->>>>>>> 1488b22c
 
     /**
      * Get the value in a given field.
@@ -307,126 +93,6 @@
      */
     Object get(int fieldNum) throws ExecException;
 
-<<<<<<< HEAD
-    public int compareTo(Object other) {
-        if (other instanceof DataAtom)
-            return +1;
-        else if (other instanceof DataBag)
-            return +1;
-        else if (other instanceof Tuple)
-            return compareTo((Tuple) other);
-        else
-            return -1;
-    }
-
-    @Override
-    public int hashCode() {
-        int hash = 1;
-        for (Iterator<Datum> it = fields.iterator(); it.hasNext();) {
-            hash = 31 * hash + it.next().hashCode();
-        }
-        return hash;
-    }
-
-    // WritableComparable methods:
-   
-    @Override
-    public void write(DataOutput out) throws IOException {
-        out.write(TUPLE);
-        int n = arity();
-        encodeInt(out, n);
-        for (int i = 0; i < n; i++) {
-            Datum d = getField(i);
-            if (d!=null){
-                d.write(out);
-            }else{
-                throw new RuntimeException("Null field in tuple");
-            }
-        }
-    }
-
-    //This method is invoked when the beginning 'TUPLE' is still on the stream
-    public void readFields(DataInput in) throws IOException {
-        byte[] b = new byte[1];
-        in.readFully(b);
-        if (b[0]!=TUPLE)
-            throw new IOException("Unexpected data while reading tuple from binary file");
-        Tuple t = read(in);
-        fields = t.fields;
-    }
-    
-    //This method is invoked when the beginning 'TUPLE' has been read off the stream
-    public static Tuple read(DataInput in) throws IOException {
-        // nuke the old contents of the tuple
-        Tuple ret = new Tuple();
-        ret.fields = new ArrayList<Datum>();
-
-        int size = decodeInt(in);
-        
-        for (int i = 0; i < size; i++) {
-            ret.appendField(readDatum(in));
-        }
-        
-        return ret;
-
-    }
-    
-    public static Datum readDatum(DataInput in) throws IOException{
-        byte[] b = new byte[1];
-        in.readFully(b);
-        switch (b[0]) {
-            case TUPLE:
-                return Tuple.read(in);
-            case BAG:
-                return DataBag.read(in);
-            case MAP:
-                return DataMap.read(in);
-            case ATOM:
-                return DataAtom.read(in);
-            default:
-                throw new IOException("Invalid data while reading Datum from binary file");
-        }
-    }
-
-    //  Encode the integer so that the high bit is set on the last
-    // byte
-    static void encodeInt(DataOutput os, int i) throws IOException {
-        if (i >> 28 != 0)
-            os.write((i >> 28) & 0x7f);
-        if (i >> 21 != 0)
-            os.write((i >> 21) & 0x7f);
-        if (i >> 14 != 0)
-            os.write((i >> 14) & 0x7f);
-        if (i >> 7 != 0)
-            os.write((i >> 7) & 0x7f);
-        os.write((i & 0x7f) | (1 << 7));
-    }
-
-    static int decodeInt(DataInput is) throws IOException {
-        int i = 0;
-        int c;
-        while (true) {
-            c = is.readUnsignedByte();
-            if (c == -1)
-                break;
-            i <<= 7;
-            i += c & 0x7f;
-            if ((c & 0x80) != 0)
-                break;
-        }
-        return i;
-    }
-
-    @Override
-    public long getMemorySize() {
-        long used = 0;
-        int sz = fields.size();
-        for (int i = 0; i < sz; i++)
-            used += getField(i).getMemorySize();
-        used += 2 * OBJECT_SIZE + REF_SIZE;
-        return used;
-    }
-=======
     /**
      * Get all of the fields in the tuple as a list.
      * @return List&lt;Object&gt; containing the fields of the tuple
@@ -479,5 +145,4 @@
      * @param isNull boolean indicating whether this tuple is null
      */
     public void setNull(boolean isNull);
->>>>>>> 1488b22c
 }