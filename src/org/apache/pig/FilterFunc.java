/*
 * Licensed to the Apache Software Foundation (ASF) under one
 * or more contributor license agreements.  See the NOTICE file
 * distributed with this work for additional information
 * regarding copyright ownership.  The ASF licenses this file
 * to you under the Apache License, Version 2.0 (the
 * "License"); you may not use this file except in compliance
 * with the License.  You may obtain a copy of the License at
 *
 *     http://www.apache.org/licenses/LICENSE-2.0
 *
 * Unless required by applicable law or agreed to in writing, software
 * distributed under the License is distributed on an "AS IS" BASIS,
 * WITHOUT WARRANTIES OR CONDITIONS OF ANY KIND, either express or implied.
 * See the License for the specific language governing permissions and
 * limitations under the License.
 */
package org.apache.pig;

import java.io.IOException;

import org.apache.pig.data.Tuple;


<<<<<<< HEAD
public abstract class FilterFunc {
    
                /**
     * This callback method must be implemented by all subclasses. This
     * is the method that will be invoked on every Tuple of a given dataset.
     * Since the dataset may be divided up in a variety of ways the programmer
     * should not make assumptions about state that is maintained between
     * invocations of this method.
     * 
     * @param input the Tuple to be processed.
     * @throws IOException
     */
    abstract public boolean exec(Tuple input) throws IOException;
=======
public abstract class FilterFunc extends EvalFunc<Boolean> {
>>>>>>> 1488b22c
    
    /**
     * Placeholder for cleanup to be performed at the end. User defined functions can override.
     *
     */
    public void finish(){}
}
<|MERGE_RESOLUTION|>--- conflicted
+++ resolved
@@ -22,23 +22,7 @@
 import org.apache.pig.data.Tuple;
 
 
-<<<<<<< HEAD
-public abstract class FilterFunc {
-    
-                /**
-     * This callback method must be implemented by all subclasses. This
-     * is the method that will be invoked on every Tuple of a given dataset.
-     * Since the dataset may be divided up in a variety of ways the programmer
-     * should not make assumptions about state that is maintained between
-     * invocations of this method.
-     * 
-     * @param input the Tuple to be processed.
-     * @throws IOException
-     */
-    abstract public boolean exec(Tuple input) throws IOException;
-=======
 public abstract class FilterFunc extends EvalFunc<Boolean> {
->>>>>>> 1488b22c
     
     /**
      * Placeholder for cleanup to be performed at the end. User defined functions can override.
