--- conflicted
+++ resolved
@@ -149,7 +149,6 @@
     public static final String PIG_DELETE_TEMP_FILE = "pig.delete.temp.files";
 
     /**
-<<<<<<< HEAD
      * For a given mean and a confidence, a sample rate is obtained from a poisson udf
      */
     public static final String SAMPLE_RATE = "pig.sksampler.samplerate";
@@ -161,9 +160,9 @@
     public static final String PERC_MEM_AVAIL = "pig.skewedjoin.reduce.memusage";
 
     /**
-      * This key used to control the maximum size loaded into
-      * the distributed cache when doing fragment-replicated join
-      */
+     * This key used to control the maximum size loaded into
+     * the distributed cache when doing fragment-replicated join
+     */
     public static final String PIG_JOIN_REPLICATED_MAX_BYTES = "pig.join.replicated.max.bytes";
 
     /**
@@ -187,11 +186,6 @@
      * of nested distinct or sort
      */
     public static final String PIG_EXEC_NO_SECONDARY_KEY = "pig.exec.nosecondarykey";
-=======
-     * This key used to control the maximum size loaded into
-     * the distributed cache when doing fragment-replicated join
-     */
-    public static final String PIG_JOIN_REPLICATED_MAX_BYTES = "pig.join.replicated.max.bytes";
  
     /**
      * This key used to control the sample size of RandomeSampleLoader for
@@ -236,5 +230,4 @@
      * and will be re-used across the jobs run by the user if the jar has not changed
      */
     public static final String PIG_USER_CACHE_LOCATION = "pig.user.cache.location";
->>>>>>> 1cb2531c
 }
