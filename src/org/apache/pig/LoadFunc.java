/*
 * Licensed to the Apache Software Foundation (ASF) under one
 * or more contributor license agreements.  See the NOTICE file
 * distributed with this work for additional information
 * regarding copyright ownership.  The ASF licenses this file
 * to you under the Apache License, Version 2.0 (the
 * "License"); you may not use this file except in compliance
 * with the License.  You may obtain a copy of the License at
 *
 *     http://www.apache.org/licenses/LICENSE-2.0
 *
 * Unless required by applicable law or agreed to in writing, software
 * distributed under the License is distributed on an "AS IS" BASIS,
 * WITHOUT WARRANTIES OR CONDITIONS OF ANY KIND, either express or implied.
 * See the License for the specific language governing permissions and
 * limitations under the License.
 */
package org.apache.pig;

import java.io.IOException;
import java.net.URL;
import java.util.Map;

import org.apache.pig.backend.datastorage.DataStorage;
import org.apache.pig.data.DataBag;
import org.apache.pig.data.Tuple;
import org.apache.pig.impl.io.BufferedPositionedInputStream;
<<<<<<< HEAD


public interface LoadFunc {
    /**
     * This interface is used to implement functions to parse records
     * from a dataset.
     * 
     * @author database-systems@research.yahoo
     *
     */
    /**
     * Specifies a portion of an InputStream to read tuples. Because the
     * starting and ending offsets may not be on record boundaries it is up to
     * the implementor to deal with figuring out the actual starting and ending
     * offsets in such a way that an arbitrarily sliced up file will be processed
     * in its entirety.
     * <p>
     * A common way of handling slices in the middle of records is to start at
     * the given offset and, if the offset is not zero, skip to the end of the
     * first record (which may be a partial record) before reading tuples.
     * Reading continues until a tuple has been read that ends at an offset past
     * the ending offset.
     * <p>
     * <b>The load function should not do any buffering on the input stream</b>. Buffering will
     * cause the offsets returned by is.getPos() to be unreliable.
     *  
     * @param fileName the name of the file to be read
     * @param is the stream representing the file to be processed, and which can also provide its position.
     * @param offset the offset to start reading tuples.
     * @param end the ending offset for reading.
     * @throws IOException
     */
    public abstract void bindTo(String fileName, BufferedPositionedInputStream is, long offset, long end) throws IOException;
    /**
     * Retrieves the next tuple to be processed.
     * @return the next tuple to be processed or null if there are no more tuples
     * to be processed.
     * @throws IOException
     */
    public abstract Tuple getNext() throws IOException;
    
}
=======
import org.apache.pig.impl.logicalLayer.schema.Schema;


/**
 * This interface is used to implement functions to parse records
 * from a dataset.  This also includes functions to cast raw byte data into various
 * datatypes.  These are external functions because we want loaders, whenever
 * possible, to delay casting of datatypes until the last possible moment (i.e.
 * don't do it on load).  This means we need to expose the functionality so that
 * other sections of the code can call back to the loader to do the cast.
 */
public interface LoadFunc {
    /**
     * Specifies a portion of an InputStream to read tuples. Because the
     * starting and ending offsets may not be on record boundaries it is up to
     * the implementor to deal with figuring out the actual starting and ending
     * offsets in such a way that an arbitrarily sliced up file will be processed
     * in its entirety.
     * <p>
     * A common way of handling slices in the middle of records is to start at
     * the given offset and, if the offset is not zero, skip to the end of the
     * first record (which may be a partial record) before reading tuples.
     * Reading continues until a tuple has been read that ends at an offset past
     * the ending offset.
     * <p>
     * <b>The load function should not do any buffering on the input stream</b>. Buffering will
     * cause the offsets returned by is.getPos() to be unreliable.
     *  
     * @param fileName the name of the file to be read
     * @param is the stream representing the file to be processed, and which can also provide its position.
     * @param offset the offset to start reading tuples.
     * @param end the ending offset for reading.
     * @throws IOException
     */
    public void bindTo(String fileName,
                       BufferedPositionedInputStream is,
                       long offset,
                       long end) throws IOException;

    /**
     * Retrieves the next tuple to be processed.
     * @return the next tuple to be processed or null if there are no more tuples
     * to be processed.
     * @throws IOException
     */
    public Tuple getNext() throws IOException;
    
    
    /**
     * Cast data from bytes to integer value.  
     * @param b byte array to be cast.
     * @return Integer value.
     * @throws IOException if the value cannot be cast.
     */
    public Integer bytesToInteger(byte[] b) throws IOException;

    /**
     * Cast data from bytes to long value.  
     * @param b byte array to be cast.
     * @return Long value.
     * @throws IOException if the value cannot be cast.
     */
    public Long bytesToLong(byte[] b) throws IOException;

    /**
     * Cast data from bytes to float value.  
     * @param b byte array to be cast.
     * @return Float value.
     * @throws IOException if the value cannot be cast.
     */
    public Float bytesToFloat(byte[] b) throws IOException;

    /**
     * Cast data from bytes to double value.  
     * @param b byte array to be cast.
     * @return Double value.
     * @throws IOException if the value cannot be cast.
     */
    public Double bytesToDouble(byte[] b) throws IOException;

    /**
     * Cast data from bytes to chararray value.  
     * @param b byte array to be cast.
     * @return String value.
     * @throws IOException if the value cannot be cast.
     */
    public String bytesToCharArray(byte[] b) throws IOException;

    /**
     * Cast data from bytes to map value.  
     * @param b byte array to be cast.
     * @return Map value.
     * @throws IOException if the value cannot be cast.
     */
    public Map<Object, Object> bytesToMap(byte[] b) throws IOException;

    /**
     * Cast data from bytes to tuple value.  
     * @param b byte array to be cast.
     * @return Tuple value.
     * @throws IOException if the value cannot be cast.
     */
    public Tuple bytesToTuple(byte[] b) throws IOException;

    /**
     * Cast data from bytes to bag value.  
     * @param b byte array to be cast.
     * @return Bag value.
     * @throws IOException if the value cannot be cast.
     */
    public DataBag bytesToBag(byte[] b) throws IOException;

    /**
     * Indicate to the loader fields that will be needed.  This can be useful for
     * loaders that access data that is stored in a columnar format where indicating
     * columns to be accessed a head of time will save scans.  If the loader
     * function cannot make use of this information, it is free to ignore it.
     * @param schema Schema indicating which columns will be needed.
     */
    public void fieldsToRead(Schema schema);

    /**
     * Find the schema from the loader.  This function will be called at parse time
     * (not run time) to see if the loader can provide a schema for the data.  The
     * loader may be able to do this if the data is self describing (e.g. JSON).  If
     * the loader cannot determine the schema, it can return a null.
     * LoadFunc implementations which need to open the input "fileName", can use 
     * FileLocalizer.open(String fileName, ExecType execType, DataStorage storage) to get
     * an InputStream which they can use to initialize their loader implementation. They
     * can then use this to read the input data to discover the schema. Note: this will
     * work only when the fileName represents a file on Local File System or Hadoop file 
     * system
     * @param fileName Name of the file to be read.(this will be the same as the filename 
     * in the "load statement of the script)
     * @param execType - execution mode of the pig script - one of ExecType.LOCAL or ExecType.MAPREDUCE
     * @param storage - the DataStorage object corresponding to the execType
     * @return a Schema describing the data if possible, or null otherwise.
     * @throws IOException.
     */
    public Schema determineSchema(String fileName, ExecType execType, DataStorage storage) throws IOException;
}
>>>>>>> 1488b22c
<|MERGE_RESOLUTION|>--- conflicted
+++ resolved
@@ -25,50 +25,6 @@
 import org.apache.pig.data.DataBag;
 import org.apache.pig.data.Tuple;
 import org.apache.pig.impl.io.BufferedPositionedInputStream;
-<<<<<<< HEAD
-
-
-public interface LoadFunc {
-    /**
-     * This interface is used to implement functions to parse records
-     * from a dataset.
-     * 
-     * @author database-systems@research.yahoo
-     *
-     */
-    /**
-     * Specifies a portion of an InputStream to read tuples. Because the
-     * starting and ending offsets may not be on record boundaries it is up to
-     * the implementor to deal with figuring out the actual starting and ending
-     * offsets in such a way that an arbitrarily sliced up file will be processed
-     * in its entirety.
-     * <p>
-     * A common way of handling slices in the middle of records is to start at
-     * the given offset and, if the offset is not zero, skip to the end of the
-     * first record (which may be a partial record) before reading tuples.
-     * Reading continues until a tuple has been read that ends at an offset past
-     * the ending offset.
-     * <p>
-     * <b>The load function should not do any buffering on the input stream</b>. Buffering will
-     * cause the offsets returned by is.getPos() to be unreliable.
-     *  
-     * @param fileName the name of the file to be read
-     * @param is the stream representing the file to be processed, and which can also provide its position.
-     * @param offset the offset to start reading tuples.
-     * @param end the ending offset for reading.
-     * @throws IOException
-     */
-    public abstract void bindTo(String fileName, BufferedPositionedInputStream is, long offset, long end) throws IOException;
-    /**
-     * Retrieves the next tuple to be processed.
-     * @return the next tuple to be processed or null if there are no more tuples
-     * to be processed.
-     * @throws IOException
-     */
-    public abstract Tuple getNext() throws IOException;
-    
-}
-=======
 import org.apache.pig.impl.logicalLayer.schema.Schema;
 
 
@@ -209,5 +165,4 @@
      * @throws IOException.
      */
     public Schema determineSchema(String fileName, ExecType execType, DataStorage storage) throws IOException;
-}
->>>>>>> 1488b22c
+}